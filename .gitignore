# Byte-compiled / optimized / DLL files
__pycache__/
*.py[cod]
*$py.class

# C extensions
*.so

# Distribution / packaging
.Python
env/
build/
develop-eggs/
dist/
downloads/
eggs/
.eggs/
lib/
lib64/
parts/
sdist/
var/
wheels/
*.egg-info/
.installed.cfg
*.egg

# PyInstaller
#  Usually these files are written by a python script from a template
#  before PyInstaller builds the exe, so as to inject date/other infos into it.
*.manifest
*.spec

# Installer logs
pip-log.txt
pip-delete-this-directory.txt

# Unit test / coverage reports
htmlcov/
.tox/
.coverage
.coverage.*
.cache
nosetests.xml
coverage.xml
*.cover
.hypothesis/

# Translations
*.mo
*.pot

# Django stuff:
*.log
local_settings.py

# Flask stuff:
instance/
.webassets-cache

# Scrapy stuff:
.scrapy

# Sphinx documentation
docs/_build/

# PyBuilder
target/

# Jupyter Notebook
.ipynb_checkpoints

# pyenv
.python-version

# celery beat schedule file
celerybeat-schedule

# SageMath parsed files
*.sage.py

# dotenv
.env

# virtualenv
.venv
venv/
ENV/

# Spyder project settings
.spyderproject
.spyproject

# Rope project settings
.ropeproject

# mkdocs documentation
/site

# mypy
.mypy_cache/

#
/scratch_notebooks

# jetbrains IDE
.idea/*

<<<<<<< HEAD
# neurosynth resources
neurolang/utils/neurosynth/
=======
# local vimrc plugin
.lvimrc

# pytest cache directory
.pytest_cache/

# pytest profiling results directory
prof/
>>>>>>> 51c224e4
<|MERGE_RESOLUTION|>--- conflicted
+++ resolved
@@ -106,10 +106,6 @@
 # jetbrains IDE
 .idea/*
 
-<<<<<<< HEAD
-# neurosynth resources
-neurolang/utils/neurosynth/
-=======
 # local vimrc plugin
 .lvimrc
 
@@ -117,5 +113,4 @@
 .pytest_cache/
 
 # pytest profiling results directory
-prof/
->>>>>>> 51c224e4
+prof/