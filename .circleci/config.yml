--- conflicted
+++ resolved
@@ -169,15 +169,10 @@
     jobs:
       - py36
       - py37
+      - docs:
+          requires:
+            - py37
+
         #      - benchmark:
         #  requires:
         #    - py37
-<<<<<<< HEAD
-      - docs:
-          requires:
-            - py37
-=======
-#      - docs:
-#          requires:
-#            - benchmark
->>>>>>> 7718a5df
