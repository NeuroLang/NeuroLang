--- conflicted
+++ resolved
@@ -82,7 +82,7 @@
       - checkout
       - install
       - test
- 
+
   benchmark:
     docker:
       - image: circleci/python:3.7
@@ -133,10 +133,8 @@
     jobs:
       - py36
       - py37
-<<<<<<< HEAD
   build-docs:
     jobs:
       - docs
-=======
-      - benchmark
->>>>>>> ad236ae2
+  benchmark:
+      - benchmark