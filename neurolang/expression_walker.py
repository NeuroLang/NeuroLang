--- conflicted
+++ resolved
@@ -7,12 +7,7 @@
 from .expressions import (
     ExpressionBlock,
     FunctionApplication, Statement, Query, Projection, Constant,
-<<<<<<< HEAD
-    Symbol, Expression,
-    ExistentialPredicate, UniversalPredicate,
-=======
     Symbol, ExistentialPredicate, UniversalPredicate, Expression, Lambda,
->>>>>>> 37844371
     get_type_and_value, ToBeInferred, is_subtype, NeuroLangTypeException,
     unify_types
 )
