import logging
import typing
from collections import deque
from itertools import product, tee

<<<<<<< HEAD
from .expression_pattern_matching import (
    PatternMatcher,
    add_entry_point_match,
    add_match,
)
from .expressions import (
    Constant,
    Expression,
    FunctionApplication,
    Lambda,
    NeuroLangException,
    NeuroLangTypeException,
    Projection,
    Statement,
    Symbol,
    TypedSymbolTableMixin,
    Unknown,
    is_leq_informative,
    unify_types,
)
=======
from .expression_pattern_matching import (PatternMatcher,
                                          add_entry_point_match, add_match)
from .expressions import (Constant, Expression, FunctionApplication, Lambda,
                          NeuroLangException, NeuroLangTypeException,
                          Projection, Statement, Symbol, TypedSymbolTableMixin,
                          Unknown, is_leq_informative, unify_types)
from .utils import OrderedSet
>>>>>>> d86ccfdc

__all__ = [
    "expression_iterator",
    "PatternWalker",
    "EntryPointPatternWalker",
    "IdentityWalker",
    "ExpressionWalker",
    "ReplaceSymbolWalker",
    "ReplaceSymbolsByConstants",
    "ReplaceExpressionsByValues",
    "TypedSymbolTableEvaluator",
    "ExpressionBasicEvaluator",
    "add_match",
    "add_entry_point_match",
]


def expression_iterator(expression, include_level=False, dfs=True):
    """
    Iterate traversing expression tree.

    Iterates over elements `(parameter_name, parameter_object)` when
    `include_level` is `False`.

    If `include_level` is `True` then the iterated elements are
    `(parameter_name, parameter_object, depth_level)`.

    If `dfs` is true the iteration is in DFS order else is in BFS.
    """
    if include_level:
        current_level = 0
        stack = deque([(None, expression, current_level)])
    else:
        stack = deque([(None, expression)])

    if dfs:
        pop = stack.pop
        extend = stack.extend
    else:
        pop = stack.popleft
        extend = stack.extend

    while stack:
        current_element = pop()

        if isinstance(current_element[1], Symbol):
            children = []
        elif isinstance(current_element[1], Constant):
            children = expression_iterator_constant(current_element)
        elif isinstance(current_element[1], tuple):
            c = current_element[1]
            children = product((None,), c)
        elif isinstance(current_element[1], Expression):
            c = current_element[1].__children__

            children = (
                (name, getattr(current_element[1], name)) for name in c
            )

        if include_level:
            current_level = current_element[-1] + 1
            children = [
                (name, value, current_level) for name, value in children
            ]

        children = fix_children_order(dfs, expression, children)

        extend(children)

        yield current_element


def fix_children_order(dfs, expression, children):
    if dfs and not (
        isinstance(expression, Constant)
        and is_leq_informative(expression.type, typing.AbstractSet)
    ):
        try:
            children = reversed(children)
        except TypeError:
            children = list(children)
            children.reverse()
    return children


def expression_iterator_constant(current_element):
    if is_leq_informative(current_element[1].type, typing.Tuple):
        c = current_element[1].value
        children = product((None,), c)
    elif is_leq_informative(current_element[1].type, typing.AbstractSet):
        children = product((None,), current_element[1].value)
    else:
        children = []
    return children


class PatternWalker(PatternMatcher):
    def walk(self, expression):
        logging.debug("walking %(expression)s", {"expression": expression})
        if isinstance(expression, tuple):
            result = [self.walk(e) for e in expression]
            result = tuple(result)
            return result
        return self.match(expression)


class EntryPointPatternWalker(PatternWalker):
    """Pattern walker with an entrypoint. All walks must start from the
    entry point pattern. This is useful to enforce agreement with a global
    grammatical and syntactical construction.
    """

    def __new__(cls, *args, **kwargs):
        new_cls = super().__new__(cls, *args, **kwargs)
        if new_cls.__entry_point__ is None:
            raise NeuroLangException("Entry point not declared")

        return new_cls

    def walk(self, expression):
        _entry_point_walked = getattr(self, "_entry_point_walked", False)
        try:
            if _entry_point_walked:
                result = super().walk(expression)
                return result
            elif self.pattern_match(
                self.__entry_point__.pattern, expression
            ) and (
                self.__entry_point__.guard is None
                or self.__entry_point__.guard(expression)
            ):
                pattern, guard, action = self.__entry_point__
                name = "\033[1m\033[91m" + action.__qualname__ + "\033[0m"
                logging.info("\tENTRY POINT MATCH %(name)s", {"name": name})
                logging.info("\t\tpattern: %(pattern)s", {"pattern": pattern})
                logging.info("\t\tguard: %(guard)s", {"guard": guard})
                self._entry_point_walked = True
                result_expression = action(self, expression)
                logging.info(
                    "\t\tresult: %(result_expression)s",
                    {"result_expression": result_expression},
                )
                self._entry_point_walked = False
                return result_expression
            else:
                raise NeuroLangException(
                    "The first pattern to be walked must be the entry point"
                )
        except Exception:
            raise
        finally:
            self._entry_point_walked = False


class IdentityWalker(PatternWalker):
    """Walks through expresssions without doing
    a thing.
    """

    @add_match(...)
    def _(self, expression):
        return expression


class ExpressionWalker(PatternWalker):
    """Walks through an expression and each of its arguments
    """

    @add_match(Expression)
    def process_expression(self, expression):
        args = expression.unapply()
        new_args = tuple()
        changed = False
        for arg in args:
            if isinstance(arg, Expression):
                new_arg = self.walk(arg)
                changed |= new_arg is not arg
            elif (
                isinstance(arg, tuple)
                and len(arg) > 0
                and isinstance(arg[0], Expression)
            ):
                new_arg, change = self.process_iterable_argument(arg)
                changed |= change
            elif arg is Ellipsis:
                raise NeuroLangException(
                    "... is not a valid Expression argument"
                )
            else:
                new_arg = arg
            new_args += (new_arg,)

        if changed:
            new_expression = expression.apply(*new_args)
            return self.walk(new_expression)
        else:
            return expression

    def process_iterable_argument(self, arg):
        changed = False
        new_arg = list()
        for sub_arg in arg:
            new_arg.append(self.walk(sub_arg))
            changed |= new_arg[-1] is not sub_arg
        new_arg = type(arg)(new_arg)
        return new_arg, changed


class ChainedWalker:
    def __init__(self, *walkers):
        self.walkers = [w() if isinstance(w, type) else w for w in walkers]

    def walk(self, expression):
        for walker in self.walkers:
            logging.debug(
                "Walking over {} with {}".format(expression, walker.__class__)
            )
            expression = walker.walk(expression)
        return expression


class ReplaceSymbolWalker(ExpressionWalker):
    def __init__(self, symbol_replacements):
        self.symbol_replacements = symbol_replacements

    @add_match(Symbol)
    def replace_free_variable(self, symbol):
        if symbol.name in self.symbol_replacements:
            replacement = self.symbol_replacements[symbol.name]
            replacement_type = unify_types(symbol.type, replacement.type)
            return replacement.cast(replacement_type)
        else:
            return symbol


class ReplaceExpressionWalker(ExpressionWalker):
    def __init__(self, symbol_replacements):
        self.symbol_replacements = symbol_replacements

    def replace_expression(self, expression):
        args = expression.unapply()
        new_args = tuple()
        changed = False
        for arg in args:
            if isinstance(arg, Expression):
                new_arg = self.walk(arg)
            elif isinstance(arg, tuple):
                new_arg, _ = self.process_iterable_argument(arg)
            elif arg is Ellipsis:
                raise NeuroLangException(
                    "... is not a valid Expression argument"
                )
            else:
                new_arg = arg
            new_args += (new_arg,)

        return expression.apply(*new_args)

    @add_match(Expression)
    def replace_free_variable(self, expression):
        if expression in self.symbol_replacements:
            replacement = self.symbol_replacements[expression]
            return replacement
        else:
            return self.replace_expression(expression)


class ReplaceSymbolsByConstants(ExpressionWalker):
    def __init__(self, symbol_table):
        self.symbol_table = symbol_table

    @add_match(Symbol)
    def symbol(self, symbol):
        new_expression = self.symbol_table.get(symbol, symbol)
        if isinstance(new_expression, Constant):
            return new_expression
        else:
            return symbol

    @add_match(Constant[typing.AbstractSet])
    def constant_abstract_set(self, constant_abstract_set):
        return constant_abstract_set.__class__(
            type(constant_abstract_set.value)(
                self.walk(expression)
                for expression in constant_abstract_set.value
            )
        )

    @add_match(Constant[typing.Tuple])
    def constant_tuple(self, constant_tuple):
        return constant_tuple.__class__(
            tuple(self.walk(expression) for expression in constant_tuple.value)
        )


class ReplaceExpressionsByValues(ExpressionWalker):
    def __init__(self, symbol_table):
        self.symbol_table = symbol_table

    @add_match(Symbol)
    def symbol(self, symbol):
        new_expression = self.symbol_table.get(symbol, symbol)
        if isinstance(new_expression, Constant):
            return self.walk(new_expression)
        else:
            raise NeuroLangException(
                f"{symbol} could not be evaluated " "to a constant"
            )

    @add_match(Constant[typing.AbstractSet])
    def constant_abstract_set(self, constant_abstract_set):
        value = constant_abstract_set.value
        if len(value) > 0 and isinstance(
            next(iter(value)), (Expression, tuple)
        ):
            value = type(value)(self.walk(expression) for expression in value)
        return value

    @add_match(Constant[typing.Tuple])
    def constant_tuple(self, constant_tuple):
        value = constant_tuple.value
        if len(value) > 0 and isinstance(value[0], (Expression, tuple)):
            value = constant_tuple.value
            value = type(value)(
                self.walk(expression) for expression in constant_tuple.value
            )
        return value

    @add_match(Constant[typing.Iterable])
    def constant_iterable(self, constant_iterable):
        value = constant_iterable.value
        it1, it2 = tee(value)
        (
            ReplaceExpressionsByValues._validate_iterable_for_constant_iterable_case(
                it1
            )
        )
        if isinstance(value, typing.Generator):
            return it2
        else:
            return value

    @staticmethod
    def _validate_iterable_for_constant_iterable_case(iterable):
        iterable_of_expressions = False
        iterable_of_expressions = any(
            isinstance(e, Expression) for e in iterable
        )
        if iterable_of_expressions:
            raise NeuroLangException(
                "Iterable of Expressions needs to be a Tuple or Set"
            )

    @add_match(Constant)
    def constant(self, constant):
        return constant.value


class TypedSymbolTableEvaluator(TypedSymbolTableMixin, ExpressionWalker):
    @add_match(Symbol)
    def symbol_from_table(self, symbol):
        try:
            return self.symbol_table.get(symbol, symbol)
        except KeyError:
            if self.simplify_mode:
                return symbol
            else:
                raise ValueError(f"{symbol} not in symbol table")

    @add_match(Statement)
    def statement(self, statement):
        rhs = self.walk(statement.rhs)
        return_type = unify_types(statement.type, rhs.type)
        rhs.change_type(return_type)
        statement.lhs.change_type(return_type)
        if rhs is statement.rhs:
            self.symbol_table[statement.lhs] = rhs
            return statement
        else:
            return self.walk(Statement[statement.type](statement.lhs, rhs))


class ExpressionBasicEvaluator(ExpressionWalker):
    @add_match(Projection(Constant(...), Constant(...)))
    def evaluate_projection(self, projection):
        return projection.collection.value[int(projection.item.value)]

    @add_match(
        FunctionApplication(Constant(...), ...),
        lambda e: all(
            not isinstance(arg, Expression) or isinstance(arg, Constant)
            for _, arg in expression_iterator(e.args)
        ),
    )
    def evaluate_function(self, function_application):
        functor = function_application.functor
        result_type = self.evaluate_function_infer_type(functor)

        symbol_table = getattr(self, "symbol_table", dict())
        rebv = ReplaceExpressionsByValues(symbol_table)
        args = rebv.walk(function_application.args)
        kwargs = {
            k: rebv.walk(v) for k, v in function_application.kwargs.items()
        }
        result = Constant[result_type](functor.value(*args, **kwargs))
        return result

    def evaluate_function_infer_type(self, functor):
        functor_type = functor.type
        if functor_type is not Unknown:
            if not is_leq_informative(functor_type, typing.Callable):
                raise NeuroLangTypeException(
                    f"Function {functor} is not of callable type"
                )
            result_type = functor_type.__args__[-1]
        elif not callable(functor.value):
            raise NeuroLangTypeException(
                f"Function {functor} is not of callable type"
            )
        else:
            result_type = Unknown
        return result_type

    @add_match(FunctionApplication(Lambda, ...))
    def eval_lambda(self, function_application):
        lambda_ = function_application.functor
        args = function_application.args
        lambda_args = lambda_.args
        if len(args) != len(lambda_args) or not all(
            is_leq_informative(l.type, a.type)
            for l, a in zip(lambda_args, args)
        ):
            raise NeuroLangTypeException(
                f"{args} is not the appropriate "
                f"argument tuple for {lambda_args}"
            )

        if (
            len(lambda_.function_expression._symbols.intersection(lambda_args))
            > 0
        ):
            rsw = ReplaceSymbolWalker(dict(zip(lambda_args, args)))
            return self.walk(rsw.walk(lambda_.function_expression))
        else:
            return lambda_.function_expression


class FunctionApplicationToPythonLambda(PatternWalker):
    '''
    Convert a `FunctionApplication` expression with constant functor
    into a python `lambda` expression where the symbols are the parameters.
    '''
    @add_match(Constant)
    def constant(self, e):
        return e.value, OrderedSet()

    @add_match(
        FunctionApplication(Constant, ...),
        lambda e: all(
            isinstance(a, (Symbol, Constant, FunctionApplication))
            for a in e.args
        )
    )
    def fa(self, e):
        arg_sym = []
        arg_dict = {}
        param_sym = OrderedSet()
        single_param_sym = Symbol.fresh().name
        for arg in e.args:
            if isinstance(arg, (Constant, FunctionApplication)):
                value, param_sym_ = self.walk(arg)
                n = Symbol.fresh().name
                arg_dict[n] = value
                if isinstance(arg, FunctionApplication):
                    n = f"{n}({','.join(param_sym_)})"
                arg_sym.append(n)
                param_sym |= param_sym_
            else:
                arg_sym.append(f'{arg.name}')
                param_sym.add(f'{arg.name}')

        fun_sym = Symbol.fresh().name
        arg_dict[fun_sym] = e.functor.value
        str_eval = (
            f"lambda {', '.join(param_sym)}: {fun_sym}({', '.join(arg_sym)})"
        )
        gs = globals()
        ls = locals()
        gs.update(arg_dict)
        return eval(str_eval, gs, ls), param_sym<|MERGE_RESOLUTION|>--- conflicted
+++ resolved
@@ -3,7 +3,6 @@
 from collections import deque
 from itertools import product, tee
 
-<<<<<<< HEAD
 from .expression_pattern_matching import (
     PatternMatcher,
     add_entry_point_match,
@@ -24,15 +23,7 @@
     is_leq_informative,
     unify_types,
 )
-=======
-from .expression_pattern_matching import (PatternMatcher,
-                                          add_entry_point_match, add_match)
-from .expressions import (Constant, Expression, FunctionApplication, Lambda,
-                          NeuroLangException, NeuroLangTypeException,
-                          Projection, Statement, Symbol, TypedSymbolTableMixin,
-                          Unknown, is_leq_informative, unify_types)
 from .utils import OrderedSet
->>>>>>> d86ccfdc
 
 __all__ = [
     "expression_iterator",
@@ -481,10 +472,11 @@
 
 
 class FunctionApplicationToPythonLambda(PatternWalker):
-    '''
+    """
     Convert a `FunctionApplication` expression with constant functor
     into a python `lambda` expression where the symbols are the parameters.
-    '''
+    """
+
     @add_match(Constant)
     def constant(self, e):
         return e.value, OrderedSet()
@@ -494,7 +486,7 @@
         lambda e: all(
             isinstance(a, (Symbol, Constant, FunctionApplication))
             for a in e.args
-        )
+        ),
     )
     def fa(self, e):
         arg_sym = []
@@ -511,8 +503,8 @@
                 arg_sym.append(n)
                 param_sym |= param_sym_
             else:
-                arg_sym.append(f'{arg.name}')
-                param_sym.add(f'{arg.name}')
+                arg_sym.append(f"{arg.name}")
+                param_sym.add(f"{arg.name}")
 
         fun_sym = Symbol.fresh().name
         arg_dict[fun_sym] = e.functor.value
