--- conflicted
+++ resolved
@@ -103,10 +103,6 @@
     """Walks through expresssions without doing
     a thing.
     """
-<<<<<<< HEAD
-
-=======
->>>>>>> a9b3a1c4
     @add_match(...)
     def _(self, expression):
         return expression
