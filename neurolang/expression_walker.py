from collections import deque
from itertools import product
import logging
import typing

from .expressions import TypedSymbolTable
from .expressions import (
<<<<<<< HEAD
    FunctionApplication, Statement, Query, Projection, Constant,
    Symbol, ExistentialPredicate, UniversalPredicate, Expression, Lambda,
    get_type_and_value, ToBeInferred, is_subtype, NeuroLangTypeException,
    unify_types, NeuroLangException, ExpressionBlock
=======
    ExpressionBlock, FunctionApplication, Statement, Query, Projection,
    Constant, Symbol, ExistentialPredicate, UniversalPredicate, Expression,
    Lambda, Unknown, is_leq_informative, NeuroLangTypeException, unify_types,
    NeuroLangException
>>>>>>> e38972e3
)

from .expression_pattern_matching import add_match, PatternMatcher


def expression_iterator(expression, include_level=False, dfs=True):
    """
    Iterate traversing expression tree.

    Iterates over elements `(parameter_name, parameter_object)` when
    `include_level` is `False`.

    If `include_level` is `True` then the iterated elements are
    `(parameter_name, parameter_object, depth_level)`.

    If `dfs` is true the iteration is in DFS order else is in BFS.
    """
    if include_level:
        current_level = 0
        stack = deque([(None, expression, current_level)])
    else:
        stack = deque([(None, expression)])

    if dfs:
        pop = stack.pop
        extend = stack.extend
    else:
        pop = stack.popleft
        extend = stack.extend

    while stack:
        current_element = pop()

        if isinstance(current_element[1], Symbol):
            children = []
        elif isinstance(current_element[1], Constant):
            if is_leq_informative(current_element[1].type, typing.Tuple):
                c = current_element[1].value
                children = product((None,), c)
            elif is_leq_informative(
                current_element[1].type, typing.AbstractSet
            ):
                children = product((None,), current_element[1].value)
            else:
                children = []
        elif isinstance(current_element[1], tuple):
            c = current_element[1]
            children = product((None,), c)
        elif isinstance(current_element[1], Expression):
            c = current_element[1].__children__

            children = (
                (name, getattr(current_element[1], name))
                for name in c
            )

        if include_level:
            current_level = current_element[-1] + 1
            children = [
                (name, value, current_level)
                for name, value in children
            ]

        if (
            dfs and
            not (
                isinstance(expression, Constant) and
                is_leq_informative(expression.type, typing.AbstractSet)
            )
        ):
            try:
                children = reversed(children)
            except TypeError:
                children = list(children)
                children.reverse()

        extend(children)

        yield current_element


class PatternWalker(PatternMatcher):
    def walk(self, expression):
        logging.debug("walking %(expression)s", {'expression': expression})
        if isinstance(expression, tuple):
            result = [
                self.walk(e)
                for e in expression
            ]
            result = tuple(result)
            return result
        return self.match(expression)


class ExpressionWalker(PatternWalker):
    @add_match(ExpressionBlock)
    def expression_block(self, expression):
        return ExpressionBlock[expression.type](
            tuple(self.walk(e) for e in expression.expressions)
        )

    @add_match(Statement)
    def statement(self, expression):
        return Statement[expression.type](
            expression.lhs, self.walk(expression.rhs)
        )

    @add_match(FunctionApplication)
    def function(self, expression):
        functor = self.walk(expression.functor)
        args = tuple(self.walk(e) for e in expression.args)
        kwargs = {k: self.walk(v) for k, v in expression.kwargs}

        if (
            functor is not expression.functor or
            any(
                arg is not new_arg
                for arg, new_arg in zip(expression.args, args)
            ) or any(
                kwargs[k] is not expression.kwargs[k]
                for k in expression.kwargs
            )
        ):
            result = functor(*args, **kwargs)
            return self.walk(result)
        else:
            return expression

    @add_match(Query)
    def query(self, expression):
        body = self.walk(expression.body)

        if body is not expression.body:
            return self.walk(Query[expression.type](
                expression.head, body
            ))
        else:
            return expression

    @add_match(ExistentialPredicate)
    def existential_predicate(self, expression):
        body = self.walk(expression.body)

        if body is not expression.body:
            return self.walk(ExistentialPredicate[expression.type](
                expression.head, body
            ))
        else:
            return expression

    @add_match(UniversalPredicate)
    def universal_predicate(self, expression):
        body = self.walk(expression.body)

        if body is not expression.body:
            return self.walk(UniversalPredicate[expression.type](
                expression.head, body
            ))
        else:
            return expression

    @add_match(Projection)
    def projection(self, expression):
        collection = self.walk(expression.collection)
        item = self.walk(expression.item)

        if (
            collection is expression.collection and
            item is expression.item
        ):
            return expression
        else:
            result = Projection(collection, item)
            return self.walk(result)

    @add_match(Lambda)
    def lambda_(self, expression):
        args = self.walk(expression.args)
        function_expression = self.walk(expression.function_expression)

        if (
            all(a is a_ for a, a_ in zip(args, expression.args)) and
            function_expression is expression.function_expression
        ):
            return expression
        else:
            res = Lambda[expression.type](args, function_expression)
            return self.walk(res)

    @add_match(Constant)
    def constant(self, expression):
        return expression

    @add_match(Symbol)
    def symbol(self, expression):
        return expression


class ReplaceSymbolWalker(ExpressionWalker):
    def __init__(self, symbol_replacements):
        self.symbol_replacements = symbol_replacements

    @add_match(Symbol)
    def replace_free_variable(self, expression):
        if expression.name in self.symbol_replacements:
            replacement = self.symbol_replacements[expression.name]
            replacement_type = unify_types(expression.type, replacement.type)
            return replacement.cast(replacement_type)
        else:
            return expression


class ReplaceSymbolsByConstants(ExpressionWalker):
    def __init__(self, symbol_table):
        self.symbol_table = symbol_table

    @add_match(Symbol)
    def symbol(self, expression):
        new_expression = self.symbol_table.get(expression, expression)
        if isinstance(new_expression, Constant):
            return new_expression
        else:
            return expression

    @add_match(Constant[typing.AbstractSet])
    def constant_abstract_set(self, expression):
        return expression.__class__(type(expression.value)(
            self.walk(e) for e in expression.value
        ))

    @add_match(Constant[typing.Tuple])
    def constant_tuple(self, expression):
        return expression.__class__(tuple(
            self.walk(e) for e in expression.value
        ))


class ReplaceExpressionsByValues(ExpressionWalker):
    def __init__(self, symbol_table):
        self.symbol_table = symbol_table

    @add_match(Symbol)
    def symbol(self, expression):
        new_expression = self.symbol_table.get(expression, expression)
        if isinstance(new_expression, Constant):
            return self.walk(new_expression)
        else:
            raise NeuroLangException(
                f'{expression} could not be evaluated '
                'to a constant'
            )

    @add_match(Constant[typing.AbstractSet])
    def constant_abstract_set(self, expression):
        return frozenset(
            self.walk(e) for e in expression.value
        )

    @add_match(Constant[typing.Tuple])
    def constant_tuple(self, expression):
        return tuple(self.walk(e) for e in expression.value)

    @add_match(Constant)
    def constant_value(self, expression):
        return expression.value


class SymbolTableEvaluator(ExpressionWalker):
    def __init__(self, symbol_table=None):
        if symbol_table is None:
            symbol_table = TypedSymbolTable()
        self.symbol_table = symbol_table
        self.simplify_mode = False
        self.add_functions_to_symbol_table()

    @add_match(Symbol)
    def symbol_from_table(self, expression):
        try:
            return self.symbol_table.get(expression, expression)
        except KeyError:
            if self.simplify_mode:
                return expression
            else:
                raise ValueError(f'{expression} not in symbol table')

    @property
    def included_functions(self):
        function_constants = dict()
        for attribute in dir(self):
            if attribute.startswith('function_'):
                c = Constant(getattr(self, attribute))
                function_constants[attribute[len('function_'):]] = c
        return function_constants

    def add_functions_to_symbol_table(self):
        keyword_symbol_table = TypedSymbolTable()
        for k, v in self.included_functions.items():
            keyword_symbol_table[Symbol[v.type](k)] = v
        keyword_symbol_table.set_readonly(True)
        top_scope = self.symbol_table
        while top_scope.enclosing_scope is not None:
            top_scope = top_scope.enclosing_scope
        top_scope.enclosing_scope = keyword_symbol_table

    @add_match(Statement)
    def statement(self, expression):
        rhs = self.walk(expression.rhs)
        return_type = unify_types(expression.type, rhs.type)
        rhs.change_type(return_type)
        expression.lhs.change_type(return_type)
        if rhs is expression.rhs:
            self.symbol_table[expression.lhs] = rhs
            return expression
        else:
            return self.walk(
                Statement[expression.type](expression.lhs, rhs)
            )


class ExpressionBasicEvaluator(SymbolTableEvaluator):
    @add_match(Projection(Constant(...), Constant(...)))
    def evaluate_projection(self, expression):
        return (
            expression.collection.value[int(expression.item.value)]
        )

    @add_match(
        FunctionApplication(Constant(...), ...),
        lambda e: all(
            not isinstance(arg, Expression) or isinstance(arg, Constant)
            for _, arg in expression_iterator(e.args)
        )
    )
    def evaluate_function(self, expression):
        functor = expression.functor
        functor_type = functor.type
        if isinstance(functor, Constant):
            functor_value = functor.value

        if functor_type is not Unknown:
            if not is_leq_informative(functor_type, typing.Callable):
                raise NeuroLangTypeException(
                    'Function {} is not of callable type'.format(functor)
                )
            result_type = functor_type.__args__[-1]
        else:
            if not callable(functor_value):
                raise NeuroLangTypeException(
                    'Function {} is not of callable type'.format(functor)
                )
            result_type = Unknown

        rebv = ReplaceExpressionsByValues(self.symbol_table)
        args = rebv.walk(expression.args)
        kwargs = {k: rebv.walk(v) for k, v in expression.kwargs.items()}
        result = Constant[result_type](
            functor_value(*args, **kwargs)
        )
        return result

    @add_match(
        FunctionApplication(Lambda, ...)
    )
    def eval_lambda(self, expression):
        lambda_ = expression.functor
        args = expression.args
        lambda_args = lambda_.args
        if (
            len(args) != len(lambda_args) or
            not all(
                is_leq_informative(l.type, a.type)
                for l, a in zip(lambda_args, args)
            )
        ):
            raise NeuroLangTypeException(
                f'{args} is not the appropriate '
                f'argument tuple for {lambda_args}'
            )

        if len(
            lambda_.function_expression._symbols.intersection(lambda_args)
        ) > 0:
            rsw = ReplaceSymbolWalker(dict(zip(lambda_args, args)))
            return self.walk(rsw.walk(lambda_.function_expression))
        else:
            return lambda_.function_expression<|MERGE_RESOLUTION|>--- conflicted
+++ resolved
@@ -5,17 +5,10 @@
 
 from .expressions import TypedSymbolTable
 from .expressions import (
-<<<<<<< HEAD
-    FunctionApplication, Statement, Query, Projection, Constant,
-    Symbol, ExistentialPredicate, UniversalPredicate, Expression, Lambda,
-    get_type_and_value, ToBeInferred, is_subtype, NeuroLangTypeException,
-    unify_types, NeuroLangException, ExpressionBlock
-=======
     ExpressionBlock, FunctionApplication, Statement, Query, Projection,
     Constant, Symbol, ExistentialPredicate, UniversalPredicate, Expression,
     Lambda, Unknown, is_leq_informative, NeuroLangTypeException, unify_types,
     NeuroLangException
->>>>>>> e38972e3
 )
 
 from .expression_pattern_matching import add_match, PatternMatcher
