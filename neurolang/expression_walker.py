from collections import deque
from itertools import chain, product
import logging
import typing

from .symbols_and_types import TypedSymbolTable
from .expressions import (
    ExpressionBlock,
    FunctionApplication, Statement, Query, Projection, Constant,
    Symbol, ExistentialPredicate, UniversalPredicate, Expression, Lambda,
    get_type_and_value, ToBeInferred, is_subtype, NeuroLangTypeException,
    unify_types
)

from .expression_pattern_matching import add_match, PatternMatcher


def expression_iterator(expression, include_level=False, dfs=True):
    """
    Iterate traversing expression tree.

    Iterates over elements `(parameter_name, parameter_object)` when
    `include_level` is `False`.

    If `include_level` is `True` then the iterated elements are
    `(parameter_name, parameter_object, depth_level)`.

    If `dfs` is true the iteration is in DFS order else is in BFS.
    """
    if include_level:
        current_level = 0
        stack = deque([(None, expression, current_level)])
    else:
        stack = deque([(None, expression)])

    if dfs:
        pop = stack.pop
        extend = stack.extend
    else:
        pop = stack.popleft
        extend = stack.extend

    while stack:
        current_element = pop()

        if isinstance(current_element[1], Symbol):
            children = []
        elif isinstance(current_element[1], Constant):
            if is_subtype(current_element[1].type, typing.Tuple):
                c = current_element[1].value
                children = product((None,), c)
            elif is_subtype(current_element[1].type, typing.AbstractSet):
                children = product((None,), current_element[1].value)
            else:
                children = []
        elif isinstance(current_element[1], tuple):
            c = current_element[1]
            children = product((None,), c)
        elif isinstance(current_element[1], Expression):
            c = current_element[1].__children__

            children = (
                (name, getattr(current_element[1], name))
                for name in c
            )

        if include_level:
            current_level = current_element[-1] + 1
            children = [
                (name, value, current_level)
                for name, value in children
            ]

        if (
            dfs and
            not (
                isinstance(expression, Constant) and
                is_subtype(expression.type, typing.AbstractSet)
            )
        ):
            try:
                children = reversed(children)
            except TypeError:
                children = list(children)
                children.reverse()

        extend(children)

        yield current_element


class PatternWalker(PatternMatcher):
    def walk(self, expression):
        logging.debug(f"walking {expression}")
        if isinstance(expression, tuple):
            result = [
                self.walk(e)
                for e in expression
            ]
            result = tuple(result)
            return result
        return self.match(expression)


class ExpressionWalker(PatternWalker):
    @add_match(ExpressionBlock)
    def expression_block(self, expression):
        return ExpressionBlock[expression.type](
<<<<<<< HEAD
            [self.walk(e) for e in expression.expressions]
=======
            tuple(self.walk(e) for e in expression.expressions)
>>>>>>> 87372ba1
        )

    @add_match(Statement)
    def statement(self, expression):
        return Statement[expression.type](
            expression.lhs, self.walk(expression.rhs)
        )

    @add_match(FunctionApplication)
    def function(self, expression):
        functor = self.walk(expression.functor)
        args = tuple(self.walk(e) for e in expression.args)
        kwargs = {k: self.walk(v) for k, v in expression.kwargs}

        if (
            functor is not expression.functor or
            any(
                arg is not new_arg
                for arg, new_arg in zip(expression.args, args)
            ) or any(
                kwargs[k] is not expression.kwargs[k]
                for k in expression.kwargs
            )
        ):
            functor_type, functor_value = get_type_and_value(functor)

            if functor_type is not ToBeInferred:
                if not is_subtype(functor_type, typing.Callable):
                    raise NeuroLangTypeException(
                        f'Function {functor} is not of callable type'
                    )
            else:
                if (
                    isinstance(functor, Constant) and
                    not callable(functor_value)
                ):
                    raise NeuroLangTypeException(
                        f'Function {functor} is not of callable type'
                    )

            result = functor(*args, **kwargs)
            return self.walk(result)
        else:
            return expression

    @add_match(Query)
    def query(self, expression):
        body = self.walk(expression.body)

        if body is not expression.body:
            return self.walk(Query[expression.type](
                expression.head, body
            ))
        else:
            return expression

    @add_match(ExistentialPredicate)
    def existential_predicate(self, expression):
        body = self.walk(expression.body)

        if body is not expression.body:
            return self.walk(ExistentialPredicate[expression.type](
                expression.head, body
            ))
        else:
            return expression

    @add_match(UniversalPredicate)
    def universal_predicate(self, expression):
        body = self.walk(expression.body)

        if body is not expression.body:
            return self.walk(UniversalPredicate[expression.type](
                expression.head, body
            ))
        else:
            return expression

    @add_match(Projection)
    def projection(self, expression):
        collection = self.walk(expression.collection)
        item = self.walk(expression.item)

        if (
            collection is expression.collection and
            item is expression.item
        ):
            return expression
        else:
            result = Projection(collection, item)
            return self.walk(result)

    @add_match(Lambda)
    def lambda_(self, expression):
        args = self.walk(expression.args)
        function_expression = self.walk(expression.function_expression)

        if (
            all(a is a_ for a, a_ in zip(args, expression.args)) and
            function_expression is expression.function_expression
        ):
            return expression
        else:
            res = Lambda[expression.type](args, function_expression)
            return self.walk(res)

    @add_match(Constant)
    def constant(self, expression):
        return expression

    @add_match(Symbol)
    def symbol(self, expression):
        return expression


class ReplaceSymbolWalker(ExpressionWalker):
    def __init__(self, symbol_replacements):
        self.symbol_replacements = symbol_replacements

    @add_match(Symbol)
    def replace_free_variable(self, expression):
        if expression.name in self.symbol_replacements:
            replacement = self.symbol_replacements[expression.name]
            replacement_type = unify_types(expression.type, replacement.type)
            return replacement.cast(replacement_type)
        else:
            return expression


class ReplaceSymbolsByConstants(ExpressionWalker):
    def __init__(self, symbol_table):
        self.symbol_table = symbol_table

    @add_match(Symbol)
    def symbol(self, expression):
        new_expression = self.symbol_table.get(expression, expression)
        if isinstance(new_expression, Constant):
            return new_expression
        else:
            return expression

    @add_match(Constant[typing.AbstractSet])
    def constant_abstract_set(self, expression):
        return expression.__class__(type(expression.value)(
            self.walk(e) for e in expression.value
        ))

    @add_match(Constant[typing.Tuple])
    def constant_tuple(self, expression):
        return expression.__class__(tuple(
            self.walk(e) for e in expression.value
        ))


class SymbolTableEvaluator(ExpressionWalker):
    def __init__(self, symbol_table=None):
        if symbol_table is None:
            symbol_table = TypedSymbolTable()
        self.symbol_table = symbol_table
        self.simplify_mode = False
        self.add_functions_and_predicates_to_symbol_table()

    @add_match(Symbol)
    def symbol_from_table(self, expression):
        try:
            return self.symbol_table.get(expression, expression)
        except KeyError:
            if self.simplify_mode:
                return expression
            else:
                raise ValueError(f'{expression} not in symbol table')

    @property
    def included_predicates(self):
        predicate_constants = dict()
        for attribute in dir(self):
            if attribute.startswith('predicate_'):
                c = Constant(getattr(self, attribute))
                predicate_constants[attribute[len('predicate_'):]] = c
        return predicate_constants

    @property
    def included_functions(self):
        function_constants = dict()
        for attribute in dir(self):
            if attribute.startswith('function_'):
                c = Constant(getattr(self, attribute))
                function_constants[attribute[len('function_'):]] = c
        return function_constants

    def add_functions_and_predicates_to_symbol_table(self):
        keyword_symbol_table = TypedSymbolTable()
        for k, v in chain(
            self.included_predicates.items(), self.included_functions.items()
        ):
            keyword_symbol_table[Symbol[v.type](k)] = v
        keyword_symbol_table.set_readonly(True)
        top_scope = self.symbol_table
        while top_scope.enclosing_scope is not None:
            top_scope = top_scope.enclosing_scope
        top_scope.enclosing_scope = keyword_symbol_table

    @add_match(Statement)
    def statement(self, expression):
        rhs = self.walk(expression.rhs)
        return_type = unify_types(expression.type, rhs.type)
        rhs.change_type(return_type)
        expression.lhs.change_type(return_type)
        if rhs is expression.rhs:
            self.symbol_table[expression.lhs] = rhs
            return expression
        else:
            return self.walk(
                Statement[expression.type](expression.lhs, rhs)
            )


class ExpressionBasicEvaluator(SymbolTableEvaluator):
    @add_match(Projection(Constant(...), Constant(...)))
    def evaluate_projection(self, expression):
        return (
            expression.collection.value[int(expression.item.value)]
        )

    @add_match(
        FunctionApplication(Constant(...), ...),
        lambda expression:
            all(
                isinstance(arg, Constant)
                for arg in expression.args
            )
    )
    def evaluate_function(self, expression):
        functor = expression.functor
        functor_type, functor_value = get_type_and_value(functor)

        if functor_type is not ToBeInferred:
            if not is_subtype(functor_type, typing.Callable):
                raise NeuroLangTypeException(
                    'Function {} is not of callable type'.format(functor)
                )
            result_type = functor_type.__args__[-1]
        else:
            if not callable(functor_value):
                raise NeuroLangTypeException(
                    'Function {} is not of callable type'.format(functor)
                )
            result_type = ToBeInferred

        args = tuple(a.value for a in expression.args)
        kwargs = {k: v.value for k, v in expression.kwargs.items()}
        result = Constant[result_type](
            functor_value(*args, **kwargs)
        )
        return result

    @add_match(
        FunctionApplication(Lambda, ...)
    )
    def eval_lambda(self, expression):
        lambda_ = expression.functor
        args = expression.args
        lambda_args = lambda_.args
        if (
            len(args) != len(lambda_args) or
            not all(
                is_subtype(l.type, a.type)
                for l, a in zip(lambda_args, args)
            )
        ):
            raise NeuroLangTypeException(
                f'{args} is not the appropriate '
                f'argument tuple for {lambda_args}'
            )

        if len(
            lambda_.function_expression._symbols.intersection(lambda_args)
        ) > 0:
            rsw = ReplaceSymbolWalker(dict(zip(lambda_args, args)))
            return self.walk(rsw.walk(lambda_.function_expression))
        else:
            return lambda_.function_expression<|MERGE_RESOLUTION|>--- conflicted
+++ resolved
@@ -106,11 +106,7 @@
     @add_match(ExpressionBlock)
     def expression_block(self, expression):
         return ExpressionBlock[expression.type](
-<<<<<<< HEAD
-            [self.walk(e) for e in expression.expressions]
-=======
             tuple(self.walk(e) for e in expression.expressions)
->>>>>>> 87372ba1
         )
 
     @add_match(Statement)
