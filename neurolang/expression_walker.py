import logging
import typing

from .expressions import (
    FunctionApplication, Statement, Query, Projection, Constant,
    Symbol, ExistentialPredicate,
    get_type_and_value, ToBeInferred, is_subtype, NeuroLangTypeException,
    unify_types
)

from .expression_pattern_matching import add_match, PatternMatcher


class ExpressionWalker(PatternMatcher):
    @add_match(Statement)
    def statement(self, expression):
        return Statement[expression.type](
            expression.symbol, self.walk(expression.value)
        )

    @add_match(FunctionApplication)
    def function(self, expression):
        return FunctionApplication[expression.type](
            self.match(expression.functor),
            args=[self.walk(e) for e in expression.args],
            kwargs={k: self.walk(v) for k, v in expression.kwargs},
        )

    @add_match(Query)
    def query(self, expression):
        return Query[expression.type](
            expression.head,
            self.walk(expression.body)
        )

    @add_match(ExistentialPredicate)
    def existential_predicate(self, expression):
        return ExistentialPredicate[expression.type](
            expression.head,
            self.walk(expression.body)
        )

    @add_match(...)
    def default(self, expression):
        return expression

    def walk(self, expression):
        logging.debug("walking {}".format(expression))
        if isinstance(expression, list) or isinstance(expression, tuple):
            result = [
                self.walk(e)
                for e in expression
            ]
            if isinstance(expression, tuple):
                result = tuple(result)
            return result
        return self.match(expression)


class ReplaceSymbolWalker(ExpressionWalker):
    def __init__(self, symbol, value):
        self.symbol = symbol
        self.value = value

    @add_match(Symbol)
    def replace_free_variable(self, expression):
        if expression.name == self.symbol.name:
            value_type = unify_types(self.symbol.type, self.value.type)
            return self.value.cast(value_type)
        else:
            return expression


<<<<<<< HEAD
class ExpressionBasicEvaluator(ReplaceSymbolWalker):
=======
class ReplaceSymbolsByConstants(ExpressionWalker):
    def __init__(self, symbol_table):
        self.symbol_table = symbol_table

    @add_match(Symbol)
    def symbol(self, expression):
        new_expression = self.symbol_table.get(expression, expression)
        if isinstance(new_expression, Constant):
            return new_expression
        else:
            return expression


class ExpressionBasicEvaluator(ExpressionWalker):
>>>>>>> 51c224e4
    def __init__(self, symbol_table=None):
        if symbol_table is None:
            symbol_table = dict()
        self.symbol_table = symbol_table
        self.simplify_mode = False

    @add_match(Constant)
    def constant(self, expression):
        return expression

    @add_match(Symbol)
    def symbol(self, expression):
        try:
            return self.symbol_table.get(expression, expression)
        except KeyError:
            if self.simplify_mode:
                return expression
            else:
                raise ValueError('{} not in symbol table'.format(expression))

    @add_match(Query)
    def query(self, expression):
        head = expression.head
        body = self.walk(expression.body)
        return_type = typing.AbstractSet[head.type]
        if body is expression.body:
            if isinstance(body, Constant):
                self.symbol_table[expression.head] = body
            else:
                self.symbol_table[expression.head] = expression
            return expression
        else:
            return self.walk(
                Query[return_type](expression.head, body)
            )

    @add_match(Statement)
    def statement(self, expression):
        value = self.walk(expression.value)
        return_type = unify_types(expression.type, value.type)
        value.change_type(return_type)
        expression.symbol.change_type(return_type)
        if value is expression.value:
            self.symbol_table[expression.symbol] = value
            return expression
        else:
            return self.walk(
                Statement[expression.type](expression.symbol, value)
            )

    @add_match(Projection(Constant(...), Constant(...)))
    def evaluate_projection(self, expression):
        return (
            expression.collection.value[int(expression.item.value)]
        )

    @add_match(Projection)
    def projection(self, expression):
        collection = self.walk(expression.collection)
        item = self.walk(expression.item)

        if (
            collection is expression.collection and
            item is expression.item
        ):
            return expression
        else:
            result = Projection(collection, item)
            return self.walk(result)

    @add_match(
        FunctionApplication(Constant(...), ...),
        lambda expression:
            expression.args is not None and
            all(
                isinstance(arg, Constant)
                for arg in expression.args
            )
    )
    def evaluate_function(self, expression):
        functor = expression.functor
        functor_type, functor_value = get_type_and_value(functor)

        if functor_type is not ToBeInferred:
            if not is_subtype(functor_type, typing.Callable):
                raise NeuroLangTypeException(
                    'Function {} is not of callable type'.format(functor)
                )
            result_type = functor_type.__args__[-1]
        else:
            if not callable(functor_value):
                raise NeuroLangTypeException(
                    'Function {} is not of callable type'.format(functor)
                )
            result_type = ToBeInferred

        new_args = [a.value for a in expression.args]
        new_kwargs = {k: v.value for k, v in expression.kwargs.items()}
        result = Constant[result_type](
            functor_value(*new_args, **new_kwargs)
        )
        return result

    @add_match(FunctionApplication)
    def function(self, expression):
        changed = False
        functor = self.walk(expression.functor)
        changed |= functor is not expression.functor
        functor_type, functor_value = get_type_and_value(functor)

        if expression.args is None and expression.kwargs is None:
            if changed:
                result = FunctionApplication[functor_type](functor)
                return self.walk(result)
            else:
                return expression

        new_args = []
        for arg in expression.args:
            new_arg = self.walk(arg)
            new_args.append(new_arg)
            changed |= new_arg is not arg

        new_kwargs = dict()
        for k, arg in expression.kwargs.items():
            new_arg = self.walk(arg)
            new_kwargs[k] = new_arg
            changed |= new_arg is not arg

        if changed:
            functor_type, functor_value = get_type_and_value(functor)

            if functor_type is not ToBeInferred:
                if not is_subtype(functor_type, typing.Callable):
                    raise NeuroLangTypeException(
                        'Function {} is not of callable type'.format(functor)
                    )
            else:
                if (
                    isinstance(functor, Constant) and
                    not callable(functor_value)
                ):
                    raise NeuroLangTypeException(
                        'Function {} is not of callable type'.format(functor)
                    )

            result = functor(*new_args, **new_kwargs)
            return self.walk(result)
        else:
            return expression<|MERGE_RESOLUTION|>--- conflicted
+++ resolved
@@ -71,9 +71,6 @@
             return expression
 
 
-<<<<<<< HEAD
-class ExpressionBasicEvaluator(ReplaceSymbolWalker):
-=======
 class ReplaceSymbolsByConstants(ExpressionWalker):
     def __init__(self, symbol_table):
         self.symbol_table = symbol_table
@@ -88,7 +85,6 @@
 
 
 class ExpressionBasicEvaluator(ExpressionWalker):
->>>>>>> 51c224e4
     def __init__(self, symbol_table=None):
         if symbol_table is None:
             symbol_table = dict()
