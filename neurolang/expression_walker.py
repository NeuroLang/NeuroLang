--- conflicted
+++ resolved
@@ -6,11 +6,7 @@
 from .symbols_and_types import TypedSymbolTable
 from .expressions import (
     FunctionApplication, Statement, Query, Projection, Constant,
-<<<<<<< HEAD
-    Symbol, ExistentialPredicate, Expression,
-=======
-    Symbol, ExistentialPredicate, UniversalPredicate,
->>>>>>> c555bf50
+    Symbol, ExistentialPredicate, UniversalPredicate, Expression,
     get_type_and_value, ToBeInferred, is_subtype, NeuroLangTypeException,
     unify_types
 )
