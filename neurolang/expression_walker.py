from collections import deque
from itertools import product
import logging
import typing

from .symbols_and_types import TypedSymbolTable
from .expressions import (
    FunctionApplication, Statement, Query, Projection, Constant,
    Symbol, ExistentialPredicate, UniversalPredicate, Expression, Lambda,
    get_type_and_value, ToBeInferred, is_subtype, NeuroLangTypeException,
    unify_types, NeuroLangException, ExpressionBlock
)

from .expression_pattern_matching import add_match, PatternMatcher


def expression_iterator(expression, include_level=False, dfs=True):
    """
    Iterate traversing expression tree.

    Iterates over elements `(parameter_name, parameter_object)` when
    `include_level` is `False`.

    If `include_level` is `True` then the iterated elements are
    `(parameter_name, parameter_object, depth_level)`.

    If `dfs` is true the iteration is in DFS order else is in BFS.
    """
    if include_level:
        current_level = 0
        stack = deque([(None, expression, current_level)])
    else:
        stack = deque([(None, expression)])

    if dfs:
        pop = stack.pop
        extend = stack.extend
    else:
        pop = stack.popleft
        extend = stack.extend

    while stack:
        current_element = pop()

        if isinstance(current_element[1], Symbol):
            children = []
        elif isinstance(current_element[1], Constant):
            if is_subtype(current_element[1].type, typing.Tuple):
                c = current_element[1].value
                children = product((None,), c)
            elif is_subtype(current_element[1].type, typing.AbstractSet):
                children = product((None,), current_element[1].value)
            else:
                children = []
        elif isinstance(current_element[1], tuple):
            c = current_element[1]
            children = product((None,), c)
        elif isinstance(current_element[1], Expression):
            c = current_element[1].__children__

            children = (
                (name, getattr(current_element[1], name))
                for name in c
            )

        if include_level:
            current_level = current_element[-1] + 1
            children = [
                (name, value, current_level)
                for name, value in children
            ]

        if (
            dfs and
            not (
                isinstance(expression, Constant) and
                is_subtype(expression.type, typing.AbstractSet)
            )
        ):
            try:
                children = reversed(children)
            except TypeError:
                children = list(children)
                children.reverse()

        extend(children)

        yield current_element


class PatternWalker(PatternMatcher):
    def walk(self, expression):
<<<<<<< HEAD
        logging.debug(f"walking {expression}")
        if isinstance(expression, (list, tuple)):
=======
        logging.debug("walking %(expression)s", {'expression': expression})
        if isinstance(expression, tuple):
>>>>>>> 5e5252ca
            result = [
                self.walk(e)
                for e in expression
            ]
            if isinstance(expression, tuple):
                result = tuple(result)
            return result
        return self.match(expression)


class ExpressionWalker(PatternWalker):
    @add_match(ExpressionBlock)
    def expression_block(self, expression):
        return ExpressionBlock[expression.type](
            tuple(self.walk(e) for e in expression.expressions)
        )

    @add_match(Statement)
    def statement(self, expression):
        return Statement[expression.type](
            expression.lhs, self.walk(expression.rhs)
        )

    @add_match(FunctionApplication)
    def function(self, expression):
        functor = self.walk(expression.functor)
        args = tuple(self.walk(e) for e in expression.args)
        kwargs = {k: self.walk(v) for k, v in expression.kwargs}

        if (
            functor is not expression.functor or
            any(
                arg is not new_arg
                for arg, new_arg in zip(expression.args, args)
            ) or any(
                kwargs[k] is not expression.kwargs[k]
                for k in expression.kwargs
            )
        ):
            result = functor(*args, **kwargs)
            return self.walk(result)
        else:
            return expression

    @add_match(Query)
    def query(self, expression):
        body = self.walk(expression.body)

        if body is not expression.body:
            return self.walk(Query[expression.type](
                expression.head, body
            ))
        else:
            return expression

    @add_match(ExistentialPredicate)
    def existential_predicate(self, expression):
        body = self.walk(expression.body)

        if body is not expression.body:
            return self.walk(ExistentialPredicate[expression.type](
                expression.head, body
            ))
        else:
            return expression

    @add_match(UniversalPredicate)
    def universal_predicate(self, expression):
        body = self.walk(expression.body)

        if body is not expression.body:
            return self.walk(UniversalPredicate[expression.type](
                expression.head, body
            ))
        else:
            return expression

    @add_match(Projection)
    def projection(self, expression):
        collection = self.walk(expression.collection)
        item = self.walk(expression.item)

        if (
            collection is expression.collection and
            item is expression.item
        ):
            return expression
        else:
            result = Projection(collection, item)
            return self.walk(result)

    @add_match(Lambda)
    def lambda_(self, expression):
        args = self.walk(expression.args)
        function_expression = self.walk(expression.function_expression)

        if (
            all(a is a_ for a, a_ in zip(args, expression.args)) and
            function_expression is expression.function_expression
        ):
            return expression
        else:
            res = Lambda[expression.type](args, function_expression)
            return self.walk(res)

    @add_match(Constant)
    def constant(self, expression):
        return expression

    @add_match(Symbol)
    def symbol(self, expression):
        return expression


class ReplaceSymbolWalker(ExpressionWalker):
    def __init__(self, symbol_replacements):
        self.symbol_replacements = symbol_replacements

    @add_match(Symbol)
    def replace_free_variable(self, expression):
        if expression.name in self.symbol_replacements:
            replacement = self.symbol_replacements[expression.name]
            replacement_type = unify_types(expression.type, replacement.type)
            return replacement.cast(replacement_type)
        else:
            return expression


class ReplaceSymbolsByConstants(ExpressionWalker):
    def __init__(self, symbol_table):
        self.symbol_table = symbol_table

    @add_match(Symbol)
    def symbol(self, expression):
        new_expression = self.symbol_table.get(expression, expression)
        if isinstance(new_expression, Constant):
            return new_expression
        else:
            return expression

    @add_match(Constant[typing.AbstractSet])
    def constant_abstract_set(self, expression):
        return expression.__class__(type(expression.value)(
            self.walk(e) for e in expression.value
        ))

    @add_match(Constant[typing.Tuple])
    def constant_tuple(self, expression):
        return expression.__class__(tuple(
            self.walk(e) for e in expression.value
        ))


class ReplaceExpressionsByValues(ExpressionWalker):
    def __init__(self, symbol_table):
        self.symbol_table = symbol_table

    @add_match(Symbol)
    def symbol(self, expression):
        new_expression = self.symbol_table.get(expression, expression)
        if isinstance(new_expression, Constant):
            return self.walk(new_expression)
        else:
            raise NeuroLangException(
                f'{expression} could not be evaluated '
                'to a constant'
            )

    @add_match(Constant[typing.AbstractSet])
    def constant_abstract_set(self, expression):
        return frozenset(
            self.walk(e) for e in expression.value
        )

    @add_match(Constant[typing.Tuple])
    def constant_tuple(self, expression):
        return tuple(self.walk(e) for e in expression.value)

    @add_match(Constant)
    def constant_value(self, expression):
        return expression.value


class SymbolTableEvaluator(ExpressionWalker):
    def __init__(self, symbol_table=None):
        if symbol_table is None:
            symbol_table = TypedSymbolTable()
        self.symbol_table = symbol_table
        self.simplify_mode = False
        self.add_functions_to_symbol_table()

    @add_match(Symbol)
    def symbol_from_table(self, expression):
        try:
            return self.symbol_table.get(expression, expression)
        except KeyError:
            if self.simplify_mode:
                return expression
            else:
                raise ValueError(f'{expression} not in symbol table')

    @property
    def included_functions(self):
        function_constants = dict()
        for attribute in dir(self):
            if attribute.startswith('function_'):
                c = Constant(getattr(self, attribute))
                function_constants[attribute[len('function_'):]] = c
        return function_constants

    def add_functions_to_symbol_table(self):
        keyword_symbol_table = TypedSymbolTable()
        for k, v in self.included_functions.items():
            keyword_symbol_table[Symbol[v.type](k)] = v
        keyword_symbol_table.set_readonly(True)
        top_scope = self.symbol_table
        while top_scope.enclosing_scope is not None:
            top_scope = top_scope.enclosing_scope
        top_scope.enclosing_scope = keyword_symbol_table

    @add_match(Statement)
    def statement(self, expression):
        rhs = self.walk(expression.rhs)
        return_type = unify_types(expression.type, rhs.type)
        rhs.change_type(return_type)
        expression.lhs.change_type(return_type)
        if rhs is expression.rhs:
            self.symbol_table[expression.lhs] = rhs
            return expression
        else:
            return self.walk(
                Statement[expression.type](expression.lhs, rhs)
            )


class ExpressionBasicEvaluator(SymbolTableEvaluator):
    @add_match(Projection(Constant(...), Constant(...)))
    def evaluate_projection(self, expression):
        return (
            expression.collection.value[int(expression.item.value)]
        )

    @add_match(
        FunctionApplication(Constant(...), ...),
        lambda e: all(
            not isinstance(arg, Expression) or isinstance(arg, Constant)
            for _, arg in expression_iterator(e.args)
        )
    )
    def evaluate_function(self, expression):
        functor = expression.functor
        functor_type, functor_value = get_type_and_value(functor)

        if functor_type is not ToBeInferred:
            if not is_subtype(functor_type, typing.Callable):
                raise NeuroLangTypeException(
                    'Function {} is not of callable type'.format(functor)
                )
            result_type = functor_type.__args__[-1]
        else:
            if not callable(functor_value):
                raise NeuroLangTypeException(
                    'Function {} is not of callable type'.format(functor)
                )
            result_type = ToBeInferred

        rebv = ReplaceExpressionsByValues(self.symbol_table)
        args = rebv.walk(expression.args)
        kwargs = {k: rebv(v) for k, v in expression.kwargs.items()}
        result = Constant[result_type](
            functor_value(*args, **kwargs)
        )
        return result

    @add_match(
        FunctionApplication(Lambda, ...)
    )
    def eval_lambda(self, expression):
        lambda_ = expression.functor
        args = expression.args
        lambda_args = lambda_.args
        if (
            len(args) != len(lambda_args) or
            not all(
                is_subtype(l.type, a.type)
                for l, a in zip(lambda_args, args)
            )
        ):
            raise NeuroLangTypeException(
                f'{args} is not the appropriate '
                f'argument tuple for {lambda_args}'
            )

        if len(
            lambda_.function_expression._symbols.intersection(lambda_args)
        ) > 0:
            rsw = ReplaceSymbolWalker(dict(zip(lambda_args, args)))
            return self.walk(rsw.walk(lambda_.function_expression))
        else:
            return lambda_.function_expression<|MERGE_RESOLUTION|>--- conflicted
+++ resolved
@@ -90,19 +90,13 @@
 
 class PatternWalker(PatternMatcher):
     def walk(self, expression):
-<<<<<<< HEAD
-        logging.debug(f"walking {expression}")
-        if isinstance(expression, (list, tuple)):
-=======
         logging.debug("walking %(expression)s", {'expression': expression})
         if isinstance(expression, tuple):
->>>>>>> 5e5252ca
             result = [
                 self.walk(e)
                 for e in expression
             ]
-            if isinstance(expression, tuple):
-                result = tuple(result)
+            result = tuple(result)
             return result
         return self.match(expression)
 
