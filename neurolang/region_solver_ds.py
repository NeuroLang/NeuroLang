import typing
import itertools
import re

<<<<<<< HEAD
from . import neurolang as nl
from .CD_relations import (cardinal_relation,
                           direction_from_relation,
                           directions_dim_space)
=======
from .CD_relations import cardinal_relation, inverse_directions
>>>>>>> dcdcec21
from .regions import Region, region_union
from .solver import GenericSolver, DatalogSolver, is_conjunctive_expression
from .expressions import (
    Query, Expression, Constant, Symbol, FunctionApplication, is_subtype
)
from .expression_walker import (
    add_match, ExpressionWalker, ReplaceSymbolWalker, ReplaceSymbolsByConstants
)
from .brain_tree import Tree


class RegionSolver(DatalogSolver[Region]):
    type_name = 'Region'

    def __new__(cls, *args, **kwargs):
        cardinal_operations = {
            'inferior_of': 'I', 'superior_of': 'S',
            'posterior_of': 'P', 'anterior_of': 'A',
            'left_of': 'L', 'right_of': 'R',
            'overlapping': 'O'
        }

        def build_function(relation):
            def f(self, x: Region, y: Region) -> bool:
                return bool(cardinal_relation(
                    x, y, relation,
                    refine_overlapping=False,
                    stop_at=None
                ))
            return f

        def anatomical_direction_function(relation):

            def func(self, x: Region, y: Region) -> bool:

                is_in_direction = cardinal_relation(
                    x, y, relation,
                    refine_overlapping=False,
                    stop_at=None
                )

                is_in_inverse_direction = cardinal_relation(
                    x, y, inverse_directions[relation],
                    refine_overlapping=False,
                    stop_at=None
                )

                is_overlapping = cardinal_relation(
                    x, y, cardinal_operations['overlapping'],
                    refine_overlapping=False,
                    stop_at=None
                )

                return bool(
                    is_in_direction and
                    not is_in_inverse_direction and
                    not is_overlapping)

            return func

        for key, value in cardinal_operations.items():
            setattr(cls, f'predicate_{key}', build_function(value))

        anatomical_correct_operations = {
            k: cardinal_operations[k] for k in (
                'inferior_of', 'superior_of',
                'posterior_of', 'anterior_of'
                )
        }
        for key, value in anatomical_correct_operations.items():
            setattr(cls, f'predicate_anatomical_{key}',
                    anatomical_direction_function(value))

        return DatalogSolver.__new__(cls)

    def function_regexp(
        self, regexp: typing.Text
    ) -> typing.AbstractSet[Region]:
        regions = []
        for k, v in self.symbol_table.symbols_by_type(Region).items():
            if re.search(regexp, k.name):
                regions.append(k)

        return frozenset(regions)

    def function_region_union(
        self, region_set: typing.AbstractSet[Region]
    ) -> Region:

        new_region_set = []
        for region in region_set:
            region = self.walk(region)
            if not isinstance(region, Constant):
                raise ValueError(
                    "Region union can only be evaluated on resolved regions"
                )

            new_region_set.append(region.value)

        return region_union(new_region_set)


class GetFunctionApplicationsWalker(ExpressionWalker):
    def __init__(self):
        self.function_applications = []

    @add_match(FunctionApplication)
    def function_application(self, expression):
        self.function_applications.append(expression)
        return super().function(expression)


class SpatialIndexRegionSolver(RegionSolver):

    def initialize_region_index(self):
        self.index = Tree()

    def add_region_to_index(self, region):
        self.index.add(region.bounding_box, regions={region})

    @add_match(
        Query(Symbol[Region], ...),
        guard=lambda expression: (
            expression.head._symbols == expression.body._symbols and
            is_conjunctive_expression(expression.body)
        )
    )
    def spatial_query_resolution(self, expression):

        cardinal_predicates = {
            self.included_predicates[relation]: relation for relation in (
                'inferior_of', 'superior_of',
                'posterior_of', 'anterior_of',
                'left_of', 'right_of',
            )
        }

        cardinal_operations = {
            'inferior_of': 'I', 'superior_of': 'S',
            'posterior_of': 'P', 'anterior_of': 'A',
            'left_of': 'L', 'right_of': 'R',
        }

        out_query_type = Region

        # rsw = ReplaceSymbolsByConstants(self.symbol_table)
        body = expression.body

        result = []

        if (
            expression.head not in body._symbols or
            len(body._symbols) > 1
        ):
            raise NotImplementedError(
                "All free symbols in the body must be in the head"
            )

        # retrieve all function application in the expression
        get_af_walker = GetFunctionApplicationsWalker()
        get_af_walker.walk(body)
        function_applications = get_af_walker.function_applications

        # retrieve all constant regions in the symbol table
        region_to_constant_and_symbol = {
            region.value: (region, symbol)
            for symbol, region
            in self.symbol_table.symbols_by_type(Region).items()
            if isinstance(region, Constant)
        }

        all_regions = set(region_to_constant_and_symbol.keys())

        # we start with all regions in the symbol table
        reduced_regions = all_regions

        # and reduce this set accordingly if we encounter any spatial relation
        for function_application in function_applications:
            if (
                function_application.functor in cardinal_predicates and
                function_application.args[0] is expression.head and
                isinstance(function_application.args[1], Constant)
            ):
                relation = cardinal_predicates[function_application.functor]
                anatomical_direction = cardinal_operations[relation]
                direction = direction_from_relation[anatomical_direction]
                axis = directions_dim_space[anatomical_direction][0]
                relative_region = function_application.args[1].value
                matching_regions = self.index.query_regions_axdir(
                    relative_region, axis=axis, direction=direction
                )
                reduced_regions.intersection_update(matching_regions)

        for region in reduced_regions:
            constant, symbol = region_to_constant_and_symbol[region]
            rsw = ReplaceSymbolWalker(expression.head, constant)
            rsw_body = rsw.walk(body)

            res = self.walk(rsw_body)
            if isinstance(res, Constant) and res.value:
                result.append(symbol)

        return Constant[typing.AbstractSet[out_query_type]](frozenset(result))<|MERGE_RESOLUTION|>--- conflicted
+++ resolved
@@ -2,14 +2,11 @@
 import itertools
 import re
 
-<<<<<<< HEAD
 from . import neurolang as nl
-from .CD_relations import (cardinal_relation,
-                           direction_from_relation,
-                           directions_dim_space)
-=======
-from .CD_relations import cardinal_relation, inverse_directions
->>>>>>> dcdcec21
+from .CD_relations import (
+    cardinal_relation, direction_from_relation, directions_dim_space,
+    inverse_directions
+)
 from .regions import Region, region_union
 from .solver import GenericSolver, DatalogSolver, is_conjunctive_expression
 from .expressions import (
