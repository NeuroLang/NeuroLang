import operator as op
from functools import wraps
from typing import AbstractSet, Callable, Tuple

from .. import datalog as dl
from ..datalog import constraints_representation as cr
from .. import expressions as exp
from .. import neurolang as nl
from ..expression_pattern_matching import NeuroLangPatternMatchingNoMatch
from ..expression_walker import (ExpressionWalker, ReplaceExpressionsByValues,
                                 add_match)
from ..type_system import is_leq_informative
from ..utils import RelationalAlgebraFrozenSet


class Expression(object):
    def __init__(self, query_builder, expression):
        self.query_builder = query_builder
        self.expression = expression

    @property
    def type(self):
        return self.expression.type

    def do(self, name=None):
        return self.query_builder.execute_expression(
            self.expression,
            name=name
        )

    def __call__(self, *args, **kwargs):
        new_args = []
        for a in args:
            if a is Ellipsis:
                new_args.append(nl.Symbol.fresh())
            elif isinstance(a, Expression):
                new_args.append(a.expression)
            else:
                new_args.append(nl.Constant(a))
        new_args = tuple(new_args)

        if (
            self.query_builder.logic_programming and
            isinstance(self, Symbol)
        ):
            functor = self.neurolang_symbol
        else:
            functor = self.expression

        new_expression = exp.FunctionApplication(functor, new_args)
        return Operation(
                self.query_builder, new_expression, self, args)

    def __setitem__(self, key, value):
        if not isinstance(value, Expression):
            value = Expression(self.query_builder, nl.Constant(value))

        if self.query_builder.logic_programming:
            if not isinstance(key, tuple):
                key = (key,)
            self.query_builder.assign(self(*key), value)
        else:
            super().__setitem__(key, value)

    def __getitem__(self, key):
        if self.query_builder.logic_programming:
            if isinstance(key, tuple):
                return self(*key)
            else:
                return self(key)
        else:
            super().__getitem__(key)

    def __repr__(self):
        if isinstance(self.expression, nl.Constant):
            return repr(self.expression.value)
        elif isinstance(self.expression, dl.magic_sets.AdornedExpression):
            name = f'{self.expression.expression.name}'
            if self.expression.adornment:
                name += f'^{self.expression.adornment}'
            if self.expression.number:
                name += f'_{self.expression.number}'
            return name
        elif isinstance(self.expression, nl.Symbol):
<<<<<<< HEAD
            # if self.expression.is_fresh:
            #    return '...'
            # else:
            return f'{self.expression.name}'
=======
            if (
                self.expression.is_fresh and not (
                    hasattr(self, 'in_ontology') and
                    self.in_ontology
                )
            ):
                return '...'
            else:
                return f'{self.expression.name}'
>>>>>>> 3a957d01
        else:
            return object.__repr__(self)

    def __getattr__(self, name):
        if isinstance(name, Expression):
            name_ = name.expression
        else:
            name_ = nl.Constant[str](name)
        new_expression = exp.FunctionApplication(
            nl.Constant(getattr), (self.expression, name_,)
        )
        return Operation(
            self.query_builder, new_expression, self, (name,)
        )

    def help(self):
        expression = self.expression
        if isinstance(expression, nl.Constant):
            if is_leq_informative(expression.type, Callable):
                return expression.value.__doc__
            elif is_leq_informative(expression.type, AbstractSet):
                return "Set of tuples"
            else:
                return "Constant value"
        elif isinstance(expression, nl.FunctionApplication):
            return "Evaluation of function to parameters"
        elif isinstance(expression, nl.Symbol):
            return "Unlinked symbol"
        else:
            return "Help not defined yet"


binary_operations = (
    op.add, op.sub, op.mul, op.ge, op.le, op.gt, op.lt, op.eq,
    op.contains
)


def op_bind(op):
    @wraps(op)
    def fun(self, *args):
        new_args = tuple((
            arg.expression if isinstance(arg, Expression)
            else nl.Constant(arg)
            for arg in (self,) + args
        ))
        arg_types = [a.type for a in new_args]
        functor = nl.Constant[Callable[arg_types, nl.Unknown]](
            op, auto_infer_type=False
        )
        new_expression = functor(*new_args)
        res = Operation(
            self.query_builder, new_expression, op,
            (self,) + args, infix=len(args) > 0
        )
        return res

    return fun


def rop_bind(op):
    @wraps(op)
    def fun(self, value):
        raise NotImplementedError()
        original_value = value
        if isinstance(value, Expression):
            value = value.expression
        else:
            value = nl.Constant(value)

        return Operation(
            self.query_builder, op(self.expression, value),
            op, (self, original_value), infix=True
        )

    return fun


force_linking = [op.eq, op.ne, op.gt, op.lt, op.ge, op.le]

for operator_name in dir(op):
    operator = getattr(op, operator_name)
    if operator_name.startswith('_'):
        continue

    name = f'__{operator_name}__'
    if name.endswith('___'):
        name = name[:-1]

    if operator in force_linking or not hasattr(Expression, name):
        setattr(Expression, name, op_bind(operator))


for operator in [
    op.add, op.sub, op.mul, op.matmul, op.truediv, op.floordiv,
    op.mod,  # op.divmod,
    op.pow, op.lshift, op.rshift, op.and_, op.xor,
    op.or_
]:
    name = f'__r{operator.__name__}__'
    if name.endswith('___'):
        name = name[:-1]

    setattr(Expression, name, rop_bind(operator))


class Operation(Expression):
    operator_repr = {
        op.and_: '\u2227',
        op.or_: '\u2228',
        op.invert: '\u00ac',
    }

    def __init__(
        self, query_builder, expression,
        operator, arguments, infix=False
    ):
        self.query_builder = query_builder
        self.expression = expression
        self.operator = operator
        self.arguments = arguments
        self.infix = infix

    def __repr__(self):
        if isinstance(self.operator, Symbol):
            op_repr = self.operator.symbol_name
        elif isinstance(self.operator, Operation):
            op_repr = '({})'.format(repr(self.operator))
        elif self.operator in self.operator_repr:
            op_repr = self.operator_repr[self.operator]
        elif isinstance(self.operator, Expression):
            op_repr = repr(self.operator)
        elif hasattr(self.operator, '__qualname__'):
            op_repr = self.operator.__qualname__
        else:
            op_repr = repr(self.operator)

        return self.__repr_arguments(op_repr)

    def __repr_arguments(self, op_repr):
        arguments_repr = []
        for a in self.arguments:
            arg_repr = self.__repr_arguments_arg(a)
            arguments_repr.append(arg_repr)
        if self.infix:
            return ' {} '.format(op_repr).join(arguments_repr)
        else:
            return '{}({})'.format(
                op_repr,
                ', '.join(arguments_repr)
            )

    def __repr_arguments_arg(self, a):
        if isinstance(a, Operation):
            arg_repr = '( {} )'.format(repr(a))
        elif isinstance(a, Symbol):
            arg_repr = a.symbol_name
        else:
            arg_repr = repr(a)
        return arg_repr


class Symbol(Expression):
    def __init__(self, query_builder, symbol_name):
        self.symbol_name = symbol_name
        self.query_builder = query_builder
        self._rsbv = ReplaceExpressionsByValues(
            self.query_builder.solver.symbol_table
        )

    def __repr__(self):
        symbol = self.symbol
        if isinstance(symbol, Symbol):
            return(f'{self.symbol_name}: {symbol.type}')
        elif isinstance(symbol, nl.Constant):
            if exp.is_leq_informative(symbol.type, AbstractSet):
                value = list(self)
            else:
                value = symbol.value

            return f'{self.symbol_name}: {symbol.type} = {value}'
        else:
            return f'{self.symbol_name}: {symbol.type}'

    def _repr_iterable_value(self, symbol):
        contained = []
        for v in self:
            contained.append(repr(v))
        return contained

    def __iter__(self):
        symbol = self.symbol
        if not (
            isinstance(symbol, nl.Constant) and (
                exp.is_leq_informative(symbol.type, AbstractSet) or
                exp.is_leq_informative(symbol.type, Tuple)
            )
        ):
            raise TypeError(
                f'Symbol of type {self.symbol.type} is not iterable'
            )

        if self.query_builder.logic_programming:
            return self.__iter_logic_programming(symbol)
        else:
            return self.__iter_non_logic_programming(symbol)

    def __iter_logic_programming(self, symbol):
        for v in symbol.value:
            if isinstance(v, nl.Constant):
                yield self._rsbv.walk(v.value)
            elif isinstance(v, nl.Symbol):
                yield Symbol(self.query_builder, v)
            else:
                raise nl.NeuroLangException(f'element {v} invalid in set')

    def __iter_non_logic_programming(self, symbol):
        all_symbols = (
            self.query_builder
            .solver.symbol_table.symbols_by_type(
                symbol.type.__args__[0]
            )
        )

        for s in symbol.value:
            if not isinstance(s, nl.Constant):
                yield Symbol(self.query_builder, s.name)
                continue
            for k, v in all_symbols.items():
                if isinstance(v, nl.Constant) and s is v.value:
                    yield Symbol(self.query_builder, k.name)
                    break
                yield Expression(self.query_builder, nl.Constant(s))

    def __len__(self):
        symbol = self.symbol
        if (
            isinstance(symbol, nl.Constant) and (
                exp.is_leq_informative(symbol.type, AbstractSet) or
                exp.is_leq_informative(symbol.type, Tuple)
            )
        ):
            return len(symbol.value)

    def __eq__(self, other):
        if isinstance(other, Expression):
            return self.expression == other.expression
        else:
            return self.expression == other

    def __hash__(self):
        return hash(self.expression)

    @property
    def symbol(self):
        return self.query_builder.solver.symbol_table[self.symbol_name]

    @property
    def neurolang_symbol(self):
        return nl.Symbol[self.type](self.symbol_name)

    @property
    def expression(self):
        return self.symbol

    @property
    def value(self):
        constant = self.query_builder.solver.symbol_table[self.symbol_name]
        if (
            isinstance(constant, exp.Constant) and
            isinstance(constant.value, RelationalAlgebraFrozenSet)
        ):
            return RelationalAlgebraFrozenSet(constant.value)
        else:
            try:
                return self._rsbv.walk(constant)
            except NeuroLangPatternMatchingNoMatch:
                raise ValueError("Expression doesn't have a python value")

    @property
    def parameter_names(self):
        return self.query_builder.parameter_names(self)


class Query(Expression):
    def __init__(self, query_builder, expression, symbol, predicate):
        self.query_builder = query_builder
        self.expression = expression
        self.symbol = symbol
        self.predicate = predicate

    def __repr__(self):
        return u'{{{s} | {p}}}'.format(
            s=repr(self.symbol),
            p=repr(self.predicate)
        )


class Exists(Expression):
    def __init__(self, query_builder, expression, symbol, predicate):
        self.query_builder = query_builder
        self.expression = expression
        self.symbol = symbol
        self.predicate = predicate

    def __repr__(self):
        return u'\u2203{s}: {p}'.format(
            s=repr(self.symbol),
            p=repr(self.predicate)
        )


class All(Expression):
    def __init__(self, query_builder, expression, symbol, predicate):
        self.query_builder = query_builder
        self.expression = expression
        self.symbol = symbol
        self.predicate = predicate

    def __repr__(self):
        return u'\u2200{s}: {p}'.format(
            s=repr(self.symbol),
            p=repr(self.predicate)
        )


class Implication(Expression):
    def __init__(self, query_builder, expression, consequent, antecedent):
        self.expression = expression
        self.query_builder = query_builder
        self.antecedent = antecedent
        self.consequent = consequent

    def __repr__(self):
        return u'{c} \u2190 {a}'.format(
            a=repr(self.antecedent),
            c=repr(self.consequent)
        )


class RightImplication(Expression):
    def __init__(self, query_builder, expression, antecedent, consequent):
        self.expression = expression
        self.query_builder = query_builder
        self.antecedent = antecedent
        self.consequent = consequent

    def __repr__(self):
        return u'{a} \u2192 {c}'.format(
            a=repr(self.antecedent),
            c=repr(self.consequent)
        )


class Fact(Expression):
    def __init__(self, query_builder, expression, consequent):
        self.expression = expression
        self.query_builder = query_builder
        self.consequent = consequent

    def __repr__(self):
        return u'{c}'.format(
            c=repr(self.consequent),
        )


class TranslateExpressionToFrontEndExpression(ExpressionWalker):
    def __init__(self, query_builder):
        self.query_builder = query_builder
        self.right_implication_mode = False

    @add_match(exp.Symbol)
    def symbol(self, expression):
        ret = Expression(self.query_builder, expression)
        ret.in_ontology = self.right_implication_mode
        return ret

    @add_match(exp.Constant)
    def constant(self, expression):
        return expression.value

    @add_match(exp.FunctionApplication)
    def function_application(self, expression):
        functor = self.walk(expression.functor)
        args = tuple(self.walk(arg) for arg in expression.args)
        return functor(*args)

    @add_match(dl.Implication(..., True))
    def fact(self, expression):
        return Fact(
            self.query_builder,
            expression, self.walk(expression.consequent)
        )

    @add_match(dl.Implication)
    def implication(self, expression):
        return Implication(
            self.query_builder,
            expression,
            self.walk(expression.consequent),
            self.walk(expression.antecedent)
        )

    @add_match(cr.RightImplication)
    def right_implication(self, expression):
<<<<<<< HEAD
        return RightImplication(
=======
        self.right_implication_mode = True
        ret = RightImplication(
>>>>>>> 3a957d01
            self.query_builder,
            expression,
            self.walk(expression.antecedent),
            self.walk(expression.consequent)
        )
<<<<<<< HEAD
=======
        self.right_implication_mode = False
        return ret
>>>>>>> 3a957d01

    @add_match(dl.Conjunction)
    def conjunction(self, expression):
        formulas = list(expression.formulas[::-1])
        current_expression = self.walk(formulas.pop())
        while len(formulas) > 0:
            current_expression = (
                current_expression &
                self.walk(formulas.pop())
            )
        return current_expression<|MERGE_RESOLUTION|>--- conflicted
+++ resolved
@@ -82,12 +82,6 @@
                 name += f'_{self.expression.number}'
             return name
         elif isinstance(self.expression, nl.Symbol):
-<<<<<<< HEAD
-            # if self.expression.is_fresh:
-            #    return '...'
-            # else:
-            return f'{self.expression.name}'
-=======
             if (
                 self.expression.is_fresh and not (
                     hasattr(self, 'in_ontology') and
@@ -97,7 +91,6 @@
                 return '...'
             else:
                 return f'{self.expression.name}'
->>>>>>> 3a957d01
         else:
             return object.__repr__(self)
 
@@ -503,22 +496,15 @@
 
     @add_match(cr.RightImplication)
     def right_implication(self, expression):
-<<<<<<< HEAD
-        return RightImplication(
-=======
         self.right_implication_mode = True
         ret = RightImplication(
->>>>>>> 3a957d01
             self.query_builder,
             expression,
             self.walk(expression.antecedent),
             self.walk(expression.consequent)
         )
-<<<<<<< HEAD
-=======
         self.right_implication_mode = False
         return ret
->>>>>>> 3a957d01
 
     @add_match(dl.Conjunction)
     def conjunction(self, expression):
