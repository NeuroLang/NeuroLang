<<<<<<< HEAD
"""
``neurolang.frontend``
=====================

This module provides a user-friendly interface with NeuroLang through languages
with sugar syntax which are translated to intermediate representations and
compiled by the NeuroLang backend.

The frontend provides functions and spatial operators for loading,
constructing, transforming and combining brain regions.

Regions can be loaded from atlases such as Destrieux et al. [1]_ or from
coordinate-based meta-analysis database such as Neurosynth [2]_.

References
----------

.. [1] Destrieux, Christophe, Bruce Fischl, Anders Dale, and Eric Halgren.
   “Automatic Parcellation of Human Cortical Gyri and Sulci Using Standard
   Anatomical Nomenclature.” NeuroImage 53, no. 1 (October 15, 2010): 1–15.
   https://doi.org/10.1016/j.neuroimage.2010.06.010.

.. [2] Yarkoni, Tal, Russell A Poldrack, Thomas E Nichols, David C Van Essen,
   and Tor D Wager. “Large-Scale Automated Synthesis of Human Functional
   Neuroimaging Data.” Nature Methods 8, no. 8 (August 2011): 665–70.
   https://doi.org/10.1038/nmeth.1635.

Examples
--------

Examples of how to use the front-end are provided in the ``examples/`` folder
distributed with the ``neurolang`` package.

"""
from typing import AbstractSet, Any, Callable
=======
from typing import AbstractSet, Any
>>>>>>> 357fe5d6

import numpy as np
import nilearn.datasets
import nibabel

from ..exceptions import NeuroLangException
from .. import neurolang as nl
from ..datalog import DatalogProgram
from ..datalog.aggregation import (
    Chase,
    DatalogWithAggregationMixin,
    TranslateToLogicWithAggregation,
)
from ..expression_walker import (
    ExpressionBasicEvaluator,
)
from ..region_solver import RegionSolver
from ..regions import ExplicitVBR
from ..utils.data_manipulation import parse_region_label_map
from .query_resolution_datalog import QueryBuilderDatalog


__all__ = [
    "NeurolangDL",
    "RegionFrontend",
    "QueryBuilderDatalog",
]


ATLAS_LOADERS = {
    "destrieux": nilearn.datasets.fetch_atlas_destrieux_2009,
}


def function_isin(element: Any, set_: AbstractSet) -> bool:
    """Function for checking that an element is in a set"""
    return element in set_


<<<<<<< HEAD
class RegionFrontendSolver(
    ExtensionalDatabaseSolver, RegionSolver, FirstOrderLogicSolver
):
    @add_match(
        FunctionApplication(
            Constant(function_isin), (Constant, Constant[AbstractSet])
        )
    )
    def rewrite_isin(self, expression):
        """Rewrite `isin` in Datalog syntax"""
        return self.walk(expression.args[1](expression.args[0]))


class UnsupportedAtlasException(NeuroLangException):
    pass


class SymbolAlreadyExistsException(NeuroLangException):
    pass


=======
>>>>>>> 357fe5d6
class LoadParcellationMixin:
    def load_parcellation(self, parc_im, selected_labels=None):
        labels = np.asanyarray(parc_im.dataobj)
        label_regions_map = parse_region_label_map(
            parc_im, selected_labels=selected_labels
        )
        res = []
        for region_name, region_key in label_regions_map.items():
            voxel_coordinates = np.transpose((labels == region_key).nonzero())
            region = ExplicitVBR(
                voxel_coordinates, parc_im.affine, parc_im.shape
            )

            c = nl.Constant[self.solver.type](region)
            s = nl.Symbol[self.solver.type](region_name)
            self.solver.symbol_table[s] = c
            res.append(s)

        return res

    def load_atlas(self, atlas_name, symbol_name=None):
        if symbol_name is None:
            symbol_name = atlas_name
        if Symbol(symbol_name) in self.symbol_table:
            raise SymbolAlreadyExistsException(symbol_name)
        if atlas_name not in ATLAS_LOADERS:
            raise UnsupportedAtlasException(atlas_name)
        atlas = ATLAS_LOADERS[atlas_name]()
        labels = atlas["labels"]
        image = nibabel.load(atlas["maps"])
        return self.add_atlas_set(symbol_name, labels, image)


class NeurolangDL(QueryBuilderDatalog):
    def __init__(self, solver=None):
        if solver is None:
            solver = RegionFrontendDatalogSolver()
        super().__init__(solver, chase_class=Chase)


class RegionFrontendDatalogSolver(
    TranslateToLogicWithAggregation,
    RegionSolver,
    DatalogWithAggregationMixin,
    DatalogProgram,
    ExpressionBasicEvaluator,
):
    pass<|MERGE_RESOLUTION|>--- conflicted
+++ resolved
@@ -1,48 +1,7 @@
-<<<<<<< HEAD
-"""
-``neurolang.frontend``
-=====================
-
-This module provides a user-friendly interface with NeuroLang through languages
-with sugar syntax which are translated to intermediate representations and
-compiled by the NeuroLang backend.
-
-The frontend provides functions and spatial operators for loading,
-constructing, transforming and combining brain regions.
-
-Regions can be loaded from atlases such as Destrieux et al. [1]_ or from
-coordinate-based meta-analysis database such as Neurosynth [2]_.
-
-References
-----------
-
-.. [1] Destrieux, Christophe, Bruce Fischl, Anders Dale, and Eric Halgren.
-   “Automatic Parcellation of Human Cortical Gyri and Sulci Using Standard
-   Anatomical Nomenclature.” NeuroImage 53, no. 1 (October 15, 2010): 1–15.
-   https://doi.org/10.1016/j.neuroimage.2010.06.010.
-
-.. [2] Yarkoni, Tal, Russell A Poldrack, Thomas E Nichols, David C Van Essen,
-   and Tor D Wager. “Large-Scale Automated Synthesis of Human Functional
-   Neuroimaging Data.” Nature Methods 8, no. 8 (August 2011): 665–70.
-   https://doi.org/10.1038/nmeth.1635.
-
-Examples
---------
-
-Examples of how to use the front-end are provided in the ``examples/`` folder
-distributed with the ``neurolang`` package.
-
-"""
-from typing import AbstractSet, Any, Callable
-=======
 from typing import AbstractSet, Any
->>>>>>> 357fe5d6
 
 import numpy as np
-import nilearn.datasets
-import nibabel
 
-from ..exceptions import NeuroLangException
 from .. import neurolang as nl
 from ..datalog import DatalogProgram
 from ..datalog.aggregation import (
@@ -66,40 +25,11 @@
 ]
 
 
-ATLAS_LOADERS = {
-    "destrieux": nilearn.datasets.fetch_atlas_destrieux_2009,
-}
-
-
 def function_isin(element: Any, set_: AbstractSet) -> bool:
     """Function for checking that an element is in a set"""
     return element in set_
 
 
-<<<<<<< HEAD
-class RegionFrontendSolver(
-    ExtensionalDatabaseSolver, RegionSolver, FirstOrderLogicSolver
-):
-    @add_match(
-        FunctionApplication(
-            Constant(function_isin), (Constant, Constant[AbstractSet])
-        )
-    )
-    def rewrite_isin(self, expression):
-        """Rewrite `isin` in Datalog syntax"""
-        return self.walk(expression.args[1](expression.args[0]))
-
-
-class UnsupportedAtlasException(NeuroLangException):
-    pass
-
-
-class SymbolAlreadyExistsException(NeuroLangException):
-    pass
-
-
-=======
->>>>>>> 357fe5d6
 class LoadParcellationMixin:
     def load_parcellation(self, parc_im, selected_labels=None):
         labels = np.asanyarray(parc_im.dataobj)
@@ -120,18 +50,6 @@
 
         return res
 
-    def load_atlas(self, atlas_name, symbol_name=None):
-        if symbol_name is None:
-            symbol_name = atlas_name
-        if Symbol(symbol_name) in self.symbol_table:
-            raise SymbolAlreadyExistsException(symbol_name)
-        if atlas_name not in ATLAS_LOADERS:
-            raise UnsupportedAtlasException(atlas_name)
-        atlas = ATLAS_LOADERS[atlas_name]()
-        labels = atlas["labels"]
-        image = nibabel.load(atlas["maps"])
-        return self.add_atlas_set(symbol_name, labels, image)
-
 
 class NeurolangDL(QueryBuilderDatalog):
     def __init__(self, solver=None):
