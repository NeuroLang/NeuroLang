import collections
import logging
import os

import numpy as np
import pandas as pd
from pkg_resources import resource_exists, resource_filename

from ..regions import region_set_from_masked_data

try:
    import neurosynth as ns
except ModuleNotFoundError:
    raise ImportError("Neurosynth not installed in the system")


class StudyID(str):
    pass


class TfIDf(float):
    pass


class NeuroSynthHandler(object):
    """
    Class for the management of data provided by neurosynth.
    """

    def __init__(self, ns_dataset=None):
        self._dataset = ns_dataset

<<<<<<< HEAD
    def ns_region_set_from_term(
        self,
        terms,
        frequency_threshold=0.05,
        q=0.01,
        prior=0.5,
        image_type=None,
    ):
        """
        Method that allows to obtain the activations related to
        a series of terms. The terms can be entered in the following formats:

        String: All expressions allowed in neurosynth. It can be
        a term, a simple logical expression, for example: (reward* | pain*).

        Iterable: A list of terms that will be calculated as a disjunction.
        This case does not support logical expressions.
        """
        if image_type is None:
            image_type = f"association-test_z_FDR_{q}"

        if not isinstance(terms, str) and isinstance(
            terms, collections.Iterable
        ):
            studies_ids = self.dataset.get_studies(
                features=terms, frequency_threshold=frequency_threshold
            )
        else:
            studies_ids = self.dataset.get_studies(
                expression=terms, frequency_threshold=frequency_threshold
            )
        ma = ns.meta.MetaAnalysis(self.dataset, studies_ids, q=q, prior=prior)
        data = ma.images[image_type]
        masked_data = self.dataset.masker.unmask(data)
        affine = self.dataset.masker.get_header().get_sform()
        dim = self.dataset.masker.dims
        region_set = region_set_from_masked_data(masked_data, affine, dim)
        return region_set

=======
>>>>>>> d4d70ea9
    def ns_study_id_set_from_term(self, terms, frequency_threshold=0.05):
        study_ids = self.dataset.get_studies(
            features=terms, frequency_threshold=frequency_threshold
        )
        return set(StudyID(study_id) for study_id in study_ids)

    def ns_study_tfidf_feature_for_terms(self, terms):
        feature_table = self.dataset.feature_table.data
        result_set = set()
        for term in terms:
            if term not in feature_table.columns:
                continue
            result_set |= set(
                (StudyID(tupl[0]), term, tupl[1])
                for tupl in feature_table[[term]].itertuples(
                    index=True, name=None
                )
            )
        return result_set

    def ns_load_dataset(self):

        if resource_exists(
            "neurolang.frontend", "neurosynth_data/dataset.pkl"
        ):
            file = resource_filename(
                "neurolang.frontend", "neurosynth_data/dataset.pkl"
            )
            dataset = ns.Dataset.load(file)
        else:
            path = resource_filename("neurolang.frontend", "neurosynth_data")
            logging.info(
                f"Downloading neurosynth database"
                f" and features in path: {path}"
            )
            dataset = self.download_ns_dataset(path)

        return dataset

<<<<<<< HEAD
    def ns_load_term_study_associations(self, threshold=1e-3, study_ids=None):
=======
    def ns_term_study_associations(self, threshold=1e-3, study_ids=None):
>>>>>>> d4d70ea9
        """
        Load a 2d numpy array containing association between terms and studies
        based on thresholded tf-idf features in the database.

        """
        features = self.dataset.feature_table.data
        if study_ids is not None:
            study_ids = np.array(list(study_ids)).flatten().astype(int)
            features = features.loc[study_ids]
        terms = features.columns
        features["pmid"] = features.index
        return (
            features.melt(
                id_vars="pmid",
                var_name="term",
                value_vars=terms,
                value_name="tfidf",
            )
            .query(f"tfidf > {threshold}")[["pmid", "term"]]
            .values
        )

<<<<<<< HEAD
    def ns_load_reported_activations(self):
=======
    def ns_reported_activations(self):
>>>>>>> d4d70ea9
        """
        Load a 2d numpy array containing each reported activation in the
        database.

        """
        image_table = self.dataset.image_table
        vox_ids, study_ids_ix = image_table.data.nonzero()
        study_ids = image_table.ids[study_ids_ix]
        study_id_vox_id = np.transpose([study_ids, vox_ids])
        return study_id_vox_id

<<<<<<< HEAD
    def ns_load_all_study_ids(self):
        return np.expand_dims(
            self.dataset.feature_table.data.index.values, axis=1
=======
    def ns_study_ids(self):
        return np.expand_dims(
            self.dataset.feature_table.data.index.astype(StudyID), axis=1
>>>>>>> d4d70ea9
        )

    @staticmethod
    def download_ns_dataset(path):
        if not os.path.exists(path):
            os.makedirs(path)
        ns.dataset.download(path=path, unpack=True)
        dataset = ns.Dataset(os.path.join(path, "database.txt"))
        dataset.add_features(os.path.join(path, "features.txt"))
        dataset.save(os.path.join(path, "dataset.pkl"))
        return dataset

    @property
    def dataset(self):
        if self._dataset is None:
            self._dataset = self.ns_load_dataset()
        return self._dataset<|MERGE_RESOLUTION|>--- conflicted
+++ resolved
@@ -30,48 +30,6 @@
     def __init__(self, ns_dataset=None):
         self._dataset = ns_dataset
 
-<<<<<<< HEAD
-    def ns_region_set_from_term(
-        self,
-        terms,
-        frequency_threshold=0.05,
-        q=0.01,
-        prior=0.5,
-        image_type=None,
-    ):
-        """
-        Method that allows to obtain the activations related to
-        a series of terms. The terms can be entered in the following formats:
-
-        String: All expressions allowed in neurosynth. It can be
-        a term, a simple logical expression, for example: (reward* | pain*).
-
-        Iterable: A list of terms that will be calculated as a disjunction.
-        This case does not support logical expressions.
-        """
-        if image_type is None:
-            image_type = f"association-test_z_FDR_{q}"
-
-        if not isinstance(terms, str) and isinstance(
-            terms, collections.Iterable
-        ):
-            studies_ids = self.dataset.get_studies(
-                features=terms, frequency_threshold=frequency_threshold
-            )
-        else:
-            studies_ids = self.dataset.get_studies(
-                expression=terms, frequency_threshold=frequency_threshold
-            )
-        ma = ns.meta.MetaAnalysis(self.dataset, studies_ids, q=q, prior=prior)
-        data = ma.images[image_type]
-        masked_data = self.dataset.masker.unmask(data)
-        affine = self.dataset.masker.get_header().get_sform()
-        dim = self.dataset.masker.dims
-        region_set = region_set_from_masked_data(masked_data, affine, dim)
-        return region_set
-
-=======
->>>>>>> d4d70ea9
     def ns_study_id_set_from_term(self, terms, frequency_threshold=0.05):
         study_ids = self.dataset.get_studies(
             features=terms, frequency_threshold=frequency_threshold
@@ -111,11 +69,7 @@
 
         return dataset
 
-<<<<<<< HEAD
-    def ns_load_term_study_associations(self, threshold=1e-3, study_ids=None):
-=======
     def ns_term_study_associations(self, threshold=1e-3, study_ids=None):
->>>>>>> d4d70ea9
         """
         Load a 2d numpy array containing association between terms and studies
         based on thresholded tf-idf features in the database.
@@ -138,11 +92,7 @@
             .values
         )
 
-<<<<<<< HEAD
-    def ns_load_reported_activations(self):
-=======
     def ns_reported_activations(self):
->>>>>>> d4d70ea9
         """
         Load a 2d numpy array containing each reported activation in the
         database.
@@ -154,15 +104,9 @@
         study_id_vox_id = np.transpose([study_ids, vox_ids])
         return study_id_vox_id
 
-<<<<<<< HEAD
-    def ns_load_all_study_ids(self):
-        return np.expand_dims(
-            self.dataset.feature_table.data.index.values, axis=1
-=======
     def ns_study_ids(self):
         return np.expand_dims(
             self.dataset.feature_table.data.index.astype(StudyID), axis=1
->>>>>>> d4d70ea9
         )
 
     @staticmethod
