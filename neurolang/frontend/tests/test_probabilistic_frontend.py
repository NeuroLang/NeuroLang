import io
from typing import AbstractSet, Tuple

import numpy as np
import pytest

from ...exceptions import UnsupportedProgramError
from ...probabilistic.exceptions import UnsupportedProbabilisticQueryError
from ..probabilistic_frontend import ProbabilisticFrontend


def test_add_uniform_probabilistic_choice_set():
    nl = ProbabilisticFrontend()

    prob = [(a,) for a in range(10)]
    prob_set = nl.add_uniform_probabilistic_choice_over_set(prob, "prob")
    res = nl[prob_set]

    assert prob_set.type is AbstractSet[Tuple[float, int]]
    assert res.type is AbstractSet[Tuple[float, int]]
    assert res.value == frozenset((1 / len(prob), a) for a in range(10))

    d = [("a",), ("b",), ("c",), ("d",)]
    data = nl.add_uniform_probabilistic_choice_over_set(d, name="data")
    res_d = nl[data]

    assert data.type is AbstractSet[Tuple[float, str]]
    assert res_d.type is AbstractSet[Tuple[float, str]]


def test_deterministic_query():
    nl = ProbabilisticFrontend()
    d1 = [(1,), (2,), (3,), (4,), (5,)]
    data1 = nl.add_tuple_set(d1, name="data1")

    d2 = [(2, "a"), (3, "b"), (4, "d"), (5, "c"), (7, "z")]
    data2 = nl.add_tuple_set(d2, name="data2")

    with nl.scope as e:
        e.query1[e.y] = data1[e.x] & data2[e.x, e.y]
        res = nl.solve_all()

    assert "query1" in res.keys()
    q1 = res["query1"].as_pandas_dataframe().values
    assert len(q1) == 4
    for elem in q1:
        assert elem[0] in ["a", "b", "c", "d"]


def test_probabilistic_query():
    nl = ProbabilisticFrontend()
    d1 = [(1,), (2,), (3,), (4,), (5,)]
    data1 = nl.add_uniform_probabilistic_choice_over_set(d1, name="data1")

    d2 = [(2, "a"), (3, "b"), (4, "d"), (5, "c"), (7, "z")]
    data2 = nl.add_uniform_probabilistic_choice_over_set(d2, name="data2")

    d3 = [("a",), ("b",), ("c",)]
    data3 = nl.add_uniform_probabilistic_choice_over_set(d3, name="data3")

    with nl.scope as e:
        e.query1[e.y, e.PROB[e.y]] = data1[e.x] & data2[e.x, e.y]
        e.query2[e.y, e.PROB[e.y]] = e.query1[e.y] & data3[e.y]
        with pytest.raises(UnsupportedProgramError):
            nl.solve_all()


def test_mixed_queries():
    nl = ProbabilisticFrontend()
    d1 = [(1,), (2,), (3,), (4,), (5,)]
    data1 = nl.add_tuple_set(d1, name="data1")

    d2 = [(2, "a"), (3, "b"), (4, "d"), (5, "c"), (7, "z")]
    data2 = nl.add_tuple_set(d2, name="data2")

    d3 = [("a",), ("b",), ("c",), ("d",)]
    data3 = nl.add_uniform_probabilistic_choice_over_set(d3, name="data3")

    with nl.scope as e:
        e.tmp[e.x, e.y] = data1[e.x] & data2[e.x, e.y]
        e.query1[e.x, e.y, e.PROB[e.x, e.y]] = e.tmp[e.x, e.y]
        e.query2[e.y, e.PROB[e.y]] = e.tmp[e.x, e.y] & data3[e.y]
        res = nl.solve_all()

    assert "query1" in res.keys()
    assert "query2" in res.keys()
    assert len(res["query2"].columns) == 2
    q2 = res["query2"].as_pandas_dataframe().values
    assert len(q2) == 4
    for elem in q2:
        assert elem[1] == 0.25
        assert elem[0] in ["a", "b", "c", "d"]


def test_ontology_query():

    test_case = """
    <rdf:RDF
        xmlns:rdf="http://www.w3.org/1999/02/22-rdf-syntax-ns#"
        xmlns:rdfs="http://www.w3.org/2000/01/rdf-schema#"
        xmlns:owl="http://www.w3.org/2002/07/owl#"
        xmlns:first="http://www.w3.org/2002/03owlt/hasValue/premises001#"
        xml:base="http://www.w3.org/2002/03owlt/hasValue/premises001" >
        <owl:Ontology/>
        <owl:Class rdf:ID="r">
        <rdfs:subClassOf>
            <owl:Restriction>
                <owl:onProperty rdf:resource="#p2"/>
                <owl:hasValue rdf:datatype="http://www.w3.org/2001/XMLSchema#boolean">true</owl:hasValue>
            </owl:Restriction>
        </rdfs:subClassOf>
        </owl:Class>
        <owl:ObjectProperty rdf:ID="p"/>
        <owl:ObjectProperty rdf:ID="p2"/>
        <owl:Class rdf:ID="c"/>
        <first:r rdf:ID="i">
        <rdf:type rdf:resource="http://www.w3.org/2002/07/owl#Thing"/>
        <first:p>
            <owl:Thing rdf:ID="o" />
        </first:p>
        </first:r>
    </rdf:RDF>
    """

    nl = ProbabilisticFrontend()
    nl.load_ontology(io.StringIO(test_case))

    p2 = nl.new_symbol(
        name="http://www.w3.org/2002/03owlt/hasValue/premises001#p2"
    )

    with nl.scope as e:
        e.answer[e.x, e.y] = p2[e.x, e.y]
        solution_instance = nl.solve_all()

    resp = list(solution_instance["answer"].unwrapped_iter())
    assert (
        "http://www.w3.org/2002/03owlt/hasValue/premises001#i",
        "true",
    ) in resp


def test_simple_within_language_succ_query():
    nl = ProbabilisticFrontend()
    P = nl.add_uniform_probabilistic_choice_over_set(
        [("a",), ("b",), ("c",)], name="P"
    )
    Q = nl.add_uniform_probabilistic_choice_over_set(
        [("a",), ("d",), ("e",)], name="Q"
    )
    with nl.scope as e:
        e.Z[e.x, e.PROB[e.x]] = P[e.x] & Q[e.x]
        res = nl.solve_all()
    assert "Z" in res.keys()
    df = res["Z"].as_pandas_dataframe()
    assert len(df) == 1
    assert tuple(df.values[0])[0] == "a"
    assert np.isclose(tuple(df.values[0])[1], 1 / 9)


def test_within_language_succ_query():
    nl = ProbabilisticFrontend()
    P = nl.add_uniform_probabilistic_choice_over_set(
        [("a", "b",), ("b", "c",), ("b", "d",),], name="P",
    )
    Q = nl.add_uniform_probabilistic_choice_over_set(
        [("a",), ("b",)], name="Q"
    )
    with nl.scope as e:
        e.Z[e.x, e.PROB[e.x]] = P[e.x, e.y] & Q[e.x]
        res = nl.solve_all()
    assert "Z" in res.keys()
    df = res["Z"].as_pandas_dataframe()
    assert np.isclose(df.loc[df[0] == "b"].iloc[0][1], 2 / 3 / 2)
    assert np.isclose(df.loc[df[0] == "a"].iloc[0][1], 1 / 3 / 2)


def test_solve_query():
    nl = ProbabilisticFrontend()
    P = nl.add_uniform_probabilistic_choice_over_set(
        [("a",), ("b",), ("c",)], name="P"
    )
    Q = nl.add_uniform_probabilistic_choice_over_set(
        [("a",), ("d",), ("c",)], name="Q"
    )
    with nl.scope as e:
        e.Z[e.x, e.PROB[e.x]] = P[e.x] & Q[e.x]
        res = nl.query((e.x, e.p), e.Z[e.x, e.p])
    df = res.as_pandas_dataframe()
    assert len(df) == 2
    assert all(c1 == c2 for c1, c2 in zip(df.columns, ["x", "p"]))
    assert len(df.loc[df["x"] == "a"]) == 1
    assert len(df.loc[df["x"] == "c"]) == 1
    assert np.isclose(df.loc[df["x"] == "a"].iloc[0]["p"], 1 / 9)
    assert np.isclose(df.loc[df["x"] == "c"].iloc[0]["p"], 1 / 9)


def test_solve_query_prob_col_not_last():
    nl = ProbabilisticFrontend()
    P = nl.add_uniform_probabilistic_choice_over_set(
        [("a",), ("b",), ("c",)], name="P"
    )
    Q = nl.add_uniform_probabilistic_choice_over_set(
        [("a",), ("d",), ("c",)], name="Q"
    )
    with nl.scope as e:
        e.Z[e.PROB[e.x], e.x] = P[e.x] & Q[e.x]
        res = nl.query((e.p, e.x), e.Z[e.p, e.x])
    df = res.as_pandas_dataframe()
    assert len(df) == 2
    assert all(c1 == c2 for c1, c2 in zip(df.columns, ["p", "x"]))
    assert len(df.loc[df["x"] == "a"]) == 1
    assert len(df.loc[df["x"] == "c"]) == 1
    assert np.isclose(df.loc[df["x"] == "a"].iloc[0]["p"], 1 / 9)
    assert np.isclose(df.loc[df["x"] == "c"].iloc[0]["p"], 1 / 9)


def test_solve_boolean_query():
    nl = ProbabilisticFrontend()
    P = nl.add_uniform_probabilistic_choice_over_set(
        [("a",), ("b",), ("c",)], name="P"
    )
    Q = nl.add_uniform_probabilistic_choice_over_set(
        [("a",), ("d",), ("c",)], name="Q"
    )
    with pytest.raises(UnsupportedProbabilisticQueryError):
        with nl.scope as e:
            e.ans[e.PROB()] = P[e.x] & Q[e.x]
            nl.query((e.p), e.ans[e.p])


def test_solve_complex_stratified_query():
    """
    R(1, 2) : 0.3
    R(1, 4) : 0.7
    R(2, 2) : 0.2
    R(2, 4) : 0.6
    R(2, 6) : 0.8
    Q(4) : 0.2 v Q(6) : 0.8
    A(x, PROB[x])       :- Q(x), R(1, x), R(2, x)
    B(x, y, PROB[x, y]) :- Q(y), R(1, x), R(2, x)
    C(x, y, p1, p2)     :- A(x, p1), B(x, y, p2)

    """
    nl = ProbabilisticFrontend()
    R = nl.add_probabilistic_facts_from_tuples(
        [(0.3, 1, 2), (0.7, 1, 4), (0.2, 2, 2), (0.6, 2, 4), (0.8, 2, 6)],
        name="R",
    )
    Q = nl.add_probabilistic_choice_from_tuples([(0.2, 4), (0.8, 6)], name="Q")
    with nl.scope as e:
        e.A[e.x, e.PROB[e.x]] = Q[e.x] & R[1, e.x] & R[2, e.x]
        e.B[e.x, e.y, e.PROB[e.x, e.y]] = Q[e.y] & R[1, e.x] & R[2, e.x]
        e.C[e.x, e.y, e.p1, e.p2] = e.A[e.x, e.p1] & e.B[e.x, e.y, e.p2]
        res = nl.query((e.x, e.y, e.h, e.z), e.C[e.x, e.y, e.h, e.z])
    df = res.as_pandas_dataframe()
    assert set(df.columns) == {"x", "y", "h", "z"}
    assert len(df.loc[(df["x"] == 4) & (df["y"] == 4)]) == 1
    assert np.isclose(
        df.loc[(df["x"] == 4) & (df["y"] == 4)].iloc[0]["h"], 0.2 * 0.7 * 0.6,
    )
    assert np.isclose(
        df.loc[(df["x"] == 4) & (df["y"] == 4)].iloc[0]["z"], 0.2 * 0.7 * 0.6,
    )
    assert len(df.loc[(df["x"] == 4) & (df["y"] == 6)]) == 1
    assert np.isclose(
        df.loc[(df["x"] == 4) & (df["y"] == 6)].iloc[0]["h"], 0.2 * 0.7 * 0.6,
    )
    assert np.isclose(
        df.loc[(df["x"] == 4) & (df["y"] == 6)].iloc[0]["z"], 0.8 * 0.7 * 0.6,
    )


def test_solve_complex_stratified_query_with_deterministic_part():
    nl = ProbabilisticFrontend()
    A = nl.add_tuple_set([("a",), ("b",), ("c",)], name="A")
    B = nl.add_tuple_set([("a",), ("b",)], name="B")
    P = nl.add_probabilistic_facts_from_tuples(
        [(0.2, "a"), (0.8, "b")], name="P",
    )
    with nl.scope as e:
        e.C[e.x, e.y] = A[e.x] & A[e.y] & B[e.x]
        e.D[e.x, e.y, e.PROB[e.x, e.y]] = e.C[e.x, e.y] & P[e.y]
        res = nl.query((e.x, e.y, e.p), e.D[e.x, e.y, e.p])
    df = res.as_pandas_dataframe()
    assert df.loc[(df["x"] == "a") & (df["y"] == "b")].iloc[0]["p"] == 0.8
    assert df.loc[(df["x"] == "b") & (df["y"] == "b")].iloc[0]["p"] == 0.8
    assert df.loc[(df["x"] == "a") & (df["y"] == "a")].iloc[0]["p"] == 0.2
    assert df.loc[(df["x"] == "b") & (df["y"] == "a")].iloc[0]["p"] == 0.2


<<<<<<< HEAD
def test_neurolang_dl_aggregation():
    neurolang = ProbabilisticFrontend()
    q = neurolang.new_symbol(name="q")
    p = neurolang.new_symbol(name="p")
    r = neurolang.new_symbol(name="r")
    x = neurolang.new_symbol(name="x")
    y = neurolang.new_symbol(name="y")

    @neurolang.add_symbol
    def sum_(x):
        return sum(x)

    for i in range(10):
        q[i % 2, i] = True

    p[x, sum_(y)] = q[x, y]

    sol = neurolang.query(r(x, y), p(x, y))

    res_q = {(0, 2 + 4 + 8), (1, 1 + 5 + 9)}

    assert len(sol) == 2
    assert sol[r] == res_q
    assert sol[p] == res_q


def test_post_probabilistic_aggregation():
    nl = ProbabilisticFrontend()
    A = nl.add_probabilistic_facts_from_tuples(
        [(0.2, "a"), (0.9, "b"), (0.5, "c")], name="A",
    )
    B = nl.add_probabilistic_choice_from_tuples(
        [(0.2, "a", "c"), (0.7, "b", "c"), (0.1, "a", "d")], name="B",
    )

    @nl.add_symbol
    def mysum(x):
        return sum(x)

    with nl.scope as e:
        e.C[e.x, e.y, e.PROB[e.x, e.y]] = A[e.x] & B[e.x, e.y]
        e.D[e.x, e.mysum(e.p)] = e.C[e.x, e.y, e.p]
        res = nl.query((e.x, e.s), e.D[e.x, e.s])

    assert len(res) == 2
    assert res == {("a", 0.2 * 0.2 + 0.2 * 0.1), ("b", 0.9 * 0.7)}
=======
def test_equality():
    nl = ProbabilisticFrontend()
    r1 = nl.add_tuple_set([(i,) for i in range(5)], name='r1')

    with nl.scope as e:
        e.r2[e.x] = r1(e.y) & (e.x == e.y * 2)

        sol = nl.query((e.x,), e.r2[e.x])

    assert set(sol) == set((2 * i,) for i in range(5))

    r2 = nl.add_tuple_set([('Hola',), ('Hello',), ('Bonjour',)], name='r2')

    @nl.add_symbol
    def lower(input: str) -> str:
        return input.lower()

    with nl.scope as e:
        e.r3[e.x] = r2(e.y) & (e.x == lower(e.y))

        sol = nl.query((e.x,), e.r3[e.x])

    assert set(sol) == set((('hola',), ('hello',), ('bonjour',)))
>>>>>>> 6fb588ac
<|MERGE_RESOLUTION|>--- conflicted
+++ resolved
@@ -289,54 +289,6 @@
     assert df.loc[(df["x"] == "b") & (df["y"] == "a")].iloc[0]["p"] == 0.2
 
 
-<<<<<<< HEAD
-def test_neurolang_dl_aggregation():
-    neurolang = ProbabilisticFrontend()
-    q = neurolang.new_symbol(name="q")
-    p = neurolang.new_symbol(name="p")
-    r = neurolang.new_symbol(name="r")
-    x = neurolang.new_symbol(name="x")
-    y = neurolang.new_symbol(name="y")
-
-    @neurolang.add_symbol
-    def sum_(x):
-        return sum(x)
-
-    for i in range(10):
-        q[i % 2, i] = True
-
-    p[x, sum_(y)] = q[x, y]
-
-    sol = neurolang.query(r(x, y), p(x, y))
-
-    res_q = {(0, 2 + 4 + 8), (1, 1 + 5 + 9)}
-
-    assert len(sol) == 2
-    assert sol[r] == res_q
-    assert sol[p] == res_q
-
-
-def test_post_probabilistic_aggregation():
-    nl = ProbabilisticFrontend()
-    A = nl.add_probabilistic_facts_from_tuples(
-        [(0.2, "a"), (0.9, "b"), (0.5, "c")], name="A",
-    )
-    B = nl.add_probabilistic_choice_from_tuples(
-        [(0.2, "a", "c"), (0.7, "b", "c"), (0.1, "a", "d")], name="B",
-    )
-
-    @nl.add_symbol
-    def mysum(x):
-        return sum(x)
-
-    with nl.scope as e:
-        e.C[e.x, e.y, e.PROB[e.x, e.y]] = A[e.x] & B[e.x, e.y]
-        e.D[e.x, e.mysum(e.p)] = e.C[e.x, e.y, e.p]
-        res = nl.query((e.x, e.s), e.D[e.x, e.s])
-
-    assert len(res) == 2
-    assert res == {("a", 0.2 * 0.2 + 0.2 * 0.1), ("b", 0.9 * 0.7)}
-=======
 def test_equality():
     nl = ProbabilisticFrontend()
     r1 = nl.add_tuple_set([(i,) for i in range(5)], name='r1')
@@ -360,4 +312,22 @@
         sol = nl.query((e.x,), e.r3[e.x])
 
     assert set(sol) == set((('hola',), ('hello',), ('bonjour',)))
->>>>>>> 6fb588ac
+
+
+def test_equality2():
+    nl = ProbabilisticFrontend()
+    nl.add_tuple_set([('Hola', 'var'), ('Hello', 'var1'), ('Bonjour', 'var')], name='test_var')
+
+    @nl.add_symbol
+    def word_lower(name: str) -> str:
+        return str(name).lower()
+
+    with nl.scope as e:
+        e.low[e.lower] = (
+            e.test_var[e.name, 'var'] &
+            (e.lower == word_lower(e.name))
+        )
+        
+        query = nl.query((e.lower,), e.low[e.lower])
+
+    assert set(query) == set((('hola',), ('bonjour',)))