--- conflicted
+++ resolved
@@ -1,8 +1,5 @@
 import io
-<<<<<<< HEAD
-=======
 import itertools
->>>>>>> 1c1d0068
 from typing import AbstractSet, Callable, Tuple
 
 import numpy as np
@@ -924,8 +921,6 @@
     assert_almost_equal(res, expected)
 
 
-<<<<<<< HEAD
-=======
 def test_query_based_spatial_prior():
     nl = NeurolangPDL()
     nl.add_tuple_set(
@@ -992,7 +987,6 @@
     assert_almost_equal(result, expected)
 
 
->>>>>>> 1c1d0068
 def test_simple_sigmoid():
     nl = NeurolangPDL()
     unnormalised = nl.add_tuple_set(
@@ -1009,9 +1003,6 @@
         e.Query[e.l, e.PROB[e.l]] = e.prob[e.l]
         res = nl.query((e.l, e.p), e.Query[e.l, e.p])
     expected = {(l, (1 / (1 + np.exp(-x)))) for l, x in unnormalised.value}
-<<<<<<< HEAD
-    assert_almost_equal(res, expected)
-=======
     assert_almost_equal(res, expected)
 
 
@@ -1044,5 +1035,4 @@
         ("t1", 2, 2, 1.0),
         ("t2", 2, 1, 0.5),
     }
-    assert_almost_equal(sol, expected)
->>>>>>> 1c1d0068
+    assert_almost_equal(sol, expected)