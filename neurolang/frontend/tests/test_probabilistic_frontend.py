--- conflicted
+++ resolved
@@ -7,7 +7,7 @@
 from ...exceptions import UnsupportedProgramError, UnsupportedQueryError
 from ...probabilistic.exceptions import (
     ForbiddenConditionalQueryNonConjunctive,
-    UnsupportedProbabilisticQueryError
+    UnsupportedProbabilisticQueryError,
 )
 from ...utils.relational_algebra_set import RelationalAlgebraFrozenSet
 from ..probabilistic_frontend import ProbabilisticFrontend
@@ -668,7 +668,6 @@
     assert_almost_equal(result, expected)
 
 
-<<<<<<< HEAD
 def test_query_based_pfact():
     nl = ProbabilisticFrontend()
     nl.add_tuple_set(
@@ -691,7 +690,8 @@
         ]
     )
     assert_almost_equal(result, expected)
-=======
+
+
 def test_solve_marg_query_disjunction():
     nl = ProbabilisticFrontend()
     nl.add_tuple_set(
@@ -722,9 +722,6 @@
     with pytest.raises(ForbiddenConditionalQueryNonConjunctive):
         with nl.environment as e:
             e.query[e.p, e.PROB[e.p, e.city, e.sport], e.city, e.sport] = (
-                e.person[e.p] & (
-                    e.lives_in[e.p, e.city] |
-                    e.does_not_smoke[e.p]
-                )
-            ) // e.practice[e.p, e.sport]
->>>>>>> 47187863
+                e.person[e.p]
+                & (e.lives_in[e.p, e.city] | e.does_not_smoke[e.p])
+            ) // e.practice[e.p, e.sport]