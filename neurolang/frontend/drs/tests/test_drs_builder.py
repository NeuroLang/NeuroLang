--- conflicted
+++ resolved
@@ -153,7 +153,6 @@
     assert Symbol("intersects")(x, y) in set(con.expressions)
 
 
-<<<<<<< HEAD
 def test_conjunction_1():
     b = DRSBuilder(_eg)
     t = _cp.parse("X owns Y and Y references Z")[0]
@@ -207,7 +206,7 @@
             ),
         ),
     )
-=======
+
 def test_quoted_string_literal():
     b = DRSBuilder(_eg)
     t = _cp.parse('"Ulysses" references "Odyssey"')[0]
@@ -217,5 +216,4 @@
 
     assert len(drs.referents) == 0
     assert len(drs.expressions) == 1
-    assert Symbol("references")(u, o) in set(drs.expressions)
->>>>>>> 41a41042
+    assert Symbol("references")(u, o) in set(drs.expressions)