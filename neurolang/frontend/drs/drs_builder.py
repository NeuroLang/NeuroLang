from ...expressions import (
    Expression,
    Symbol,
    FunctionApplication as Fa,
    Constant as C,
)
from ...expression_walker import (
    add_match,
    ExpressionWalker,
    ReplaceSymbolWalker,
)
from .chart_parser import Quote, CODE_QUOTE
<<<<<<< HEAD
from .english_grammar import S, V, NP, VP, PN, DET, N, VAR, SL, LIT
=======
from .english_grammar import S, V, NP, VP, PN, DET, N, VAR, LIT
from .exceptions import ParseDatalogPredicateException
>>>>>>> efde123f
from ...logic import (
    Implication,
    Conjunction,
    ExistentialPredicate,
    UniversalPredicate,
)
import re


def indent(s, tab="    "):
    return "".join(tab + l for l in s.splitlines(keepend=True))


class DRS(Expression):
    def __init__(self, referents, expressions):
        self.referents = referents
        self.expressions = expressions

    def __repr__(self):
        return (
            "DRS <"
            + ", ".join(map(repr, self.referents))
            + "> [\n"
            + "".join("    " + repr(e) + ",\n" for e in self.expressions)
            + "]"
        )


class DRSBuilder(ExpressionWalker):
    def __init__(self, grammar):
        self.grammar = grammar

    @add_match(
        DRS, lambda drs: any(isinstance(e, DRS) for e in drs.expressions),
    )
    def join_drs(self, drs):
        refs = drs.referents
        exps = ()
        for e in drs.expressions:
            if isinstance(e, DRS):
                refs += tuple(r for r in e.referents if r not in refs)
                exps += e.expressions
            else:
                exps += (e,)
        return self.walk(DRS(refs, exps))

    @add_match(Fa, lambda fa: any(isinstance(e, DRS) for e in fa.args))
    def float_drs(self, fa):
        args = ()
        drs = None
        for e in fa.args:
            if isinstance(e, DRS) and not drs:
                drs = e
                args += (drs.expressions[0],)
            else:
                args += (e,)
        exps = (Fa(fa.functor, args),) + tuple(drs.expressions[1:])
        return self.walk(DRS(drs.referents, exps))

    @add_match(Fa(Fa(NP, ...), (Fa(Fa(PN, ...), ...),)))
    def proper_names(self, np):
        (pn,) = np.args
        (_, _, const) = pn.functor.args
        return self.walk(DRS((), (const,)))

    @add_match(
        Fa(Fa(S, ...), (..., Fa(Fa(VP, ...), (Fa(Fa(V, ...), ...), ...)),),)
    )
    def predicate(self, s):
        (subject, vp) = s.args
        (v, object_) = vp.args
        exp = Symbol(v.args[0].value)(subject, object_)
        return self.walk(DRS((), (exp,)))

    @add_match(
        Fa(Fa(NP, ...), (Fa(Fa(DET, ...), ...), Fa(Fa(N, ...), ...),)),
        lambda np: np.args[0].args[0].value in ["a", "an"],
    )
    def indefinite_noun_phrase(self, np):
        (det, n) = np.args
        x = Symbol.fresh()
        exp = Symbol(n.args[0].value)(x)
        return self.walk(DRS((x,), (x, exp)))

    @add_match(Fa(Fa(NP, ...), (Fa(Fa(VAR, ...), ...),)),)
    def var_noun_phrase(self, np):
        (var,) = np.args
        v = Symbol(var.args[0].value)
        return self.walk(DRS((v,), (v,)))

    @add_match(
        Fa(Fa(NP, ...), (Fa(Fa(NP, ...), ...), Fa(Fa(VAR, ...), ...),)),
    )
    def var_apposition(self, np):
        (np, var) = np.args
        np_drs = self.walk(np)

        y = Symbol(var.args[0].value)
        x = np_drs.expressions[0]
        rsw = ReplaceSymbolWalker({x: y})

        exps = ()
        for e in np_drs.expressions:
            exps += (rsw.walk(e),)

        refs = ()
        for r in np_drs.referents:
            refs += (rsw.walk(r),)

        return self.walk(DRS(refs, exps))

    @add_match(
        Fa(
            Fa(S, ...),
            (C("if"), Fa(Fa(S, ...), ...), C("then"), Fa(Fa(S, ...), ...),),
        ),
    )
    def conditional(self, s):
        (_, ant, _, cons) = s.args
        return self.walk(DRS((), (Implication(cons, ant),)))

    @add_match(Fa(Fa(S, ...), (Fa(Quote, (C(CODE_QUOTE), ...)),),),)
    def quoted_predicate(self, s):
        exp = _parse_predicate(s.args[0].args[1].value)
        return self.walk(DRS(exp.args, (exp,)))

    @add_match(
        Implication(DRS, DRS),
        lambda impl: (
            set(impl.antecedent.referents) & set(impl.consequent.referents)
        ),
    )
    def implication(self, impl):
        drs_ant = impl.antecedent
        drs_con = impl.consequent
        drs_con.referents = tuple(
            set(drs_con.referents) - set(drs_ant.referents)
        )
        return self.walk(Implication(drs_con, drs_ant))

    @add_match(
        Fa(Fa(S, ...), (Fa(Fa(S, ...), ...), C("and"), Fa(Fa(S, ...), ...),),),
    )
    def simple_and(self, s):
        (a, _, b) = s.args
        a = self.walk(a)
        b = self.walk(b)
        return self.walk(DRS((), (a, b,)))

    @add_match(
        Fa(
            Fa(S, ...),
            (Fa(Fa(SL, ...), ...), C(","), C("and"), Fa(Fa(S, ...), ...),),
        ),
    )
    def comma_and(self, s):
        (sl, _, _, s) = s.args
        sl = self.walk(sl)
        s = self.walk(s)
        return self.walk(DRS((), sl + (s,)))

    @add_match(
        Fa(
            Fa(SL, ...),
            (Fa(Fa(S, ...), ...),),
        ),
    )
    def single_sentence_list(self, sl):
        (s,) = sl.args
        return (self.walk(s),)

    @add_match(
        Fa(
            Fa(SL, ...),
            (Fa(Fa(SL, ...), ...), C(","), Fa(Fa(S, ...), ...)),
        ),
    )
    def sentence_list(self, sl):
        (sl, _, s) = sl.args
        sl = self.walk(sl)
        s = self.walk(s)
        return sl + (s,)

    @add_match(Fa(Fa(NP, ...), (Fa(Fa(LIT, ...), ...),)),)
    def lit_noun_phrase(self, np):
        (lit,) = np.args
        (const,) = lit.functor.args
        return self.walk(DRS((), (const,)))


r = re.compile(r"^(\w+)\((\w+(,\s\w+)*)\)$")


def _parse_predicate(string):
    # This could totally use the datalog parser
    m = r.match(string)
    if not m:
        raise ParseDatalogPredicateException(
            f"Quoted predicate is not valid datalog: {string}"
        )
    functor = Symbol(m.group(1))
    args = map(Symbol, map(str.strip, m.group(2).split(",")))
    return functor(*args)


class DRS2FOL(ExpressionWalker):
    @add_match(DRS)
    def drs(self, drs):
        exp = Conjunction(tuple(map(self.walk, drs.expressions)))
        for r in drs.referents:
            exp = ExistentialPredicate(r, exp)
        return self.walk(exp)

    @add_match(Conjunction((...,)))
    def unary_conjunction(self, conj):
        return self.walk(conj.formulas[0])

    @add_match(Implication(DRS, DRS))
    def implication(self, impl):
        drs_ant = impl.antecedent
        drs_con = impl.consequent
        ant = Conjunction(tuple(map(self.walk, drs_ant.expressions)))
        con = self.walk(drs_con)
        exp = Implication(con, ant)
        for r in drs_ant.referents:
            exp = UniversalPredicate(r, exp)
        return self.walk(exp)<|MERGE_RESOLUTION|>--- conflicted
+++ resolved
@@ -10,12 +10,8 @@
     ReplaceSymbolWalker,
 )
 from .chart_parser import Quote, CODE_QUOTE
-<<<<<<< HEAD
 from .english_grammar import S, V, NP, VP, PN, DET, N, VAR, SL, LIT
-=======
-from .english_grammar import S, V, NP, VP, PN, DET, N, VAR, LIT
 from .exceptions import ParseDatalogPredicateException
->>>>>>> efde123f
 from ...logic import (
     Implication,
     Conjunction,
