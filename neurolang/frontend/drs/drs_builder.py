--- conflicted
+++ resolved
@@ -10,11 +10,7 @@
     ReplaceSymbolWalker,
 )
 from .chart_parser import Quote
-<<<<<<< HEAD
-from .english_grammar import S, V, NP, VP, PN, DET, N, VAR, SL
-=======
-from .english_grammar import S, V, NP, VP, PN, DET, N, VAR, LIT
->>>>>>> 41a41042
+from .english_grammar import S, V, NP, VP, PN, DET, N, VAR, SL, LIT
 from ...logic import (
     Implication,
     Conjunction,
@@ -155,7 +151,6 @@
         )
         return self.walk(Implication(drs_con, drs_ant))
 
-<<<<<<< HEAD
     @add_match(
         Fa(Fa(S, ...), (Fa(Fa(S, ...), ...), C("and"), Fa(Fa(S, ...), ...),),),
     )
@@ -199,14 +194,11 @@
         s = self.walk(s)
         return sl + (s,)
 
-
-=======
     @add_match(Fa(Fa(NP, ...), (Fa(Fa(LIT, ...), ...),)),)
     def lit_noun_phrase(self, np):
         (lit,) = np.args
         (const,) = lit.functor.args
         return self.walk(DRS((), (const,)))
->>>>>>> 41a41042
 
 
 r = re.compile(r"^(\w+)\((\w+(,\s\w+)*)\)$")
