from ...expressions import (
    Expression,
    Symbol,
    FunctionApplication as Fa,
    Constant as C,
)
from ...expression_walker import (
    add_match,
    ExpressionWalker,
    ReplaceSymbolWalker,
)
<<<<<<< HEAD
from .chart_parser import Quote
from .english_grammar import (
    S,
    V,
    NP,
    VP,
    PN,
    DET,
    N,
    VAR,
    SL,
    LIT,
)
=======
from .chart_parser import Quote, CODE_QUOTE
from .english_grammar import S, V, NP, VP, PN, DET, N, VAR, SL, LIT
>>>>>>> 86bbfdf3
from ...logic import (
    Implication,
    Conjunction,
    ExistentialPredicate,
    UniversalPredicate,
)
import re


def indent(s, tab="    "):
    return "".join(tab + l for l in s.splitlines(keepend=True))


class DRS(Expression):
    def __init__(self, referents, expressions):
        self.referents = referents
        self.expressions = expressions

    def __repr__(self):
        return (
            "DRS <"
            + ", ".join(map(repr, self.referents))
            + "> [\n"
            + "".join("    " + repr(e) + ",\n" for e in self.expressions)
            + "]"
        )


class DRSBuilder(ExpressionWalker):
    def __init__(self, grammar):
        self.grammar = grammar

    @add_match(
        DRS, lambda drs: any(isinstance(e, DRS) for e in drs.expressions),
    )
    def join_drs(self, drs):
        refs = drs.referents
        exps = ()
        for e in drs.expressions:
            if isinstance(e, DRS):
                refs += tuple(r for r in e.referents if r not in refs)
                exps += e.expressions
            else:
                exps += (e,)
        return self.walk(DRS(refs, exps))

    @add_match(Fa, lambda fa: any(isinstance(e, DRS) for e in fa.args))
    def float_drs(self, fa):
        args = ()
        drs = None
        for e in fa.args:
            if isinstance(e, DRS) and not drs:
                drs = e
                args += (drs.expressions[0],)
            else:
                args += (e,)
        exps = (Fa(fa.functor, args),) + tuple(drs.expressions[1:])
        return self.walk(DRS(drs.referents, exps))

    @add_match(Fa(Fa(NP, ...), (Fa(Fa(PN, ...), ...),)))
    def proper_names(self, np):
        (pn,) = np.args
        (_, _, const) = pn.functor.args
        return self.walk(DRS((), (const,)))

    @add_match(
        Fa(Fa(S, ...), (..., Fa(Fa(VP, ...), (Fa(Fa(V, ...), ...), ...)),),)
    )
    def predicate(self, s):
        (subject, vp) = s.args
        (v, object_) = vp.args
        exp = Symbol(v.args[0].value)(subject, object_)
        return self.walk(DRS((), (exp,)))

    @add_match(
        Fa(Fa(NP, ...), (Fa(Fa(DET, ...), ...), Fa(Fa(N, ...), ...),)),
        lambda np: np.args[0].args[0].value in ["a", "an"],
    )
    def indefinite_noun_phrase(self, np):
        (det, n) = np.args
        x = Symbol.fresh()
        exp = Symbol(n.args[0].value)(x)
        return self.walk(DRS((x,), (x, exp)))

    @add_match(Fa(Fa(NP, ...), (Fa(Fa(VAR, ...), ...),)),)
    def var_noun_phrase(self, np):
        (var,) = np.args
        v = Symbol(var.args[0].value)
        return self.walk(DRS((v,), (v,)))

    @add_match(
        Fa(Fa(NP, ...), (Fa(Fa(NP, ...), ...), Fa(Fa(VAR, ...), ...),)),
    )
    def var_apposition(self, np):
        (np, var) = np.args
        np_drs = self.walk(np)

        y = Symbol(var.args[0].value)
        x = np_drs.expressions[0]
        rsw = ReplaceSymbolWalker({x: y})

        exps = ()
        for e in np_drs.expressions:
            exps += (rsw.walk(e),)

        refs = ()
        for r in np_drs.referents:
            refs += (rsw.walk(r),)

        return self.walk(DRS(refs, exps))

    @add_match(Fa(Fa(S, ...), (C("if"), ..., C("then"), ...),),)
    def conditional(self, s):
        (_, ant, _, cons) = s.args
        return self.walk(DRS((), (Implication(cons, ant),)))

<<<<<<< HEAD
    @add_match(Fa(Fa(S, ...), (Fa(Quote, (C("`"), ...)),)))
=======
    @add_match(Fa(Fa(S, ...), (Fa(Quote, (C(CODE_QUOTE), ...)),),),)
>>>>>>> 86bbfdf3
    def quoted_predicate(self, s):
        exp = _parse_predicate(s.args[0].args[1].value)
        refs = [a for a in exp.args if isinstance(a, Symbol)]
        return self.walk(DRS(refs, (exp,)))

    @add_match(
        Implication(DRS, DRS),
        lambda impl: (
            set(impl.antecedent.referents) & set(impl.consequent.referents)
        ),
    )
    def implication(self, impl):
        drs_ant = impl.antecedent
        drs_con = impl.consequent
        drs_con.referents = tuple(
            set(drs_con.referents) - set(drs_ant.referents)
        )
        return self.walk(Implication(drs_con, drs_ant))

    @add_match(Fa(Fa(S, ...), (..., C("and"), ...)),)
    def simple_and(self, s):
        (a, _, b) = s.args
        a = self.walk(a)
        b = self.walk(b)
        return self.walk(DRS((), (a, b,)))

    @add_match(Fa(Fa(S, ...), (..., C(","), C("and"), ...),),)
    def comma_and(self, s):
        (sl, _, _, s) = s.args
        sl = self.walk(sl)
        s = self.walk(s)
        return self.walk(DRS((), sl + (s,)))

    @add_match(Fa(Fa(SL, ...), (...,),),)
    def single_sentence_list(self, sl):
        (s,) = sl.args
        return (self.walk(s),)

    @add_match(Fa(Fa(SL, ...), (Fa(Fa(SL, ...), ...), C(","), ...),),)
    def sentence_list(self, sl):
        (sl, _, s) = sl.args
        sl = self.walk(sl)
        s = self.walk(s)
        return sl + (s,)

    @add_match(Fa(Fa(NP, ...), (Fa(Fa(LIT, ...), ...),)),)
    def lit_noun_phrase(self, np):
        (lit,) = np.args
        (const,) = lit.functor.args
        return self.walk(DRS((), (const,)))


r = re.compile(r'^(\w+)\(((\w+|"\w+")(,\s?(\w+|"\w+"))*)\)$')


def _parse_predicate(string):
    # This could totally use the datalog parser
    m = r.match(string)
    if not m:
        raise Exception(f"Quoted predicate is not valid datalog: {string}")
    functor = Symbol(m.group(1))
    args = map(_parse_argument, map(str.strip, m.group(2).split(",")))
    return functor(*args)


def _parse_argument(s):
    if s[0] == '"':
        return C(s.strip('"'))
    return Symbol(s)


class DRS2FOL(ExpressionWalker):
    @add_match(DRS)
    def drs(self, drs):
        exp = Conjunction(tuple(map(self.walk, drs.expressions)))
        for r in drs.referents:
            exp = ExistentialPredicate(r, exp)
        return self.walk(exp)

    @add_match(Conjunction((...,)))
    def unary_conjunction(self, conj):
        return self.walk(conj.formulas[0])

    @add_match(Implication(DRS, DRS))
    def implication(self, impl):
        drs_ant = impl.antecedent
        drs_con = impl.consequent
        ant = Conjunction(tuple(map(self.walk, drs_ant.expressions)))
        con = self.walk(drs_con)
        exp = Implication(con, ant)
        for r in drs_ant.referents:
            exp = UniversalPredicate(r, exp)
        return self.walk(exp)<|MERGE_RESOLUTION|>--- conflicted
+++ resolved
@@ -9,8 +9,7 @@
     ExpressionWalker,
     ReplaceSymbolWalker,
 )
-<<<<<<< HEAD
-from .chart_parser import Quote
+from .chart_parser import Quote, CODE_QUOTE
 from .english_grammar import (
     S,
     V,
@@ -23,10 +22,6 @@
     SL,
     LIT,
 )
-=======
-from .chart_parser import Quote, CODE_QUOTE
-from .english_grammar import S, V, NP, VP, PN, DET, N, VAR, SL, LIT
->>>>>>> 86bbfdf3
 from ...logic import (
     Implication,
     Conjunction,
@@ -143,11 +138,7 @@
         (_, ant, _, cons) = s.args
         return self.walk(DRS((), (Implication(cons, ant),)))
 
-<<<<<<< HEAD
-    @add_match(Fa(Fa(S, ...), (Fa(Quote, (C("`"), ...)),)))
-=======
     @add_match(Fa(Fa(S, ...), (Fa(Quote, (C(CODE_QUOTE), ...)),),),)
->>>>>>> 86bbfdf3
     def quoted_predicate(self, s):
         exp = _parse_predicate(s.args[0].args[1].value)
         refs = [a for a in exp.args if isinstance(a, Symbol)]
