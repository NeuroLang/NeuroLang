from ...expressions import (
    Symbol,
    Constant,
    ExpressionBlock,
    FunctionApplication,
)
from ...datalog.expressions import Fact
from ...logic import (
    Implication,
    Conjunction,
    UniversalPredicate,
)
from ...logic.horn_clauses import fol_query_to_datalog_program
from .drs_builder import DRSBuilder, DRS2FOL
from .chart_parser import ChartParser
from .english_grammar import (
    EnglishGrammar,
    UnknownWordLexicon,
    V,
    UnknownWordsInSentence,
)
from .exceptions import TranslateToDatalogException
import operator
from ...expression_walker import ExpressionWalker
from ...logic.transformations import (
    CollapseConjunctions,
    DistributeUniversalQuantifiers,
    DistributeImplicationsWithConjunctiveHeads,
)


_equals = Constant(operator.eq)


def cnl_initialized(method):
    def new_method(self, *args, **kwargs):
        if not hasattr(self, "_lexicon"):
            self._initialize_cnl()
        return method(self, *args, **kwargs)

    return new_method


class CnlFrontendMixin:
    def _initialize_cnl(self):
        self._lexicon = UnknownWordLexicon(self)
        self._grammar = EnglishGrammar
        self._parser = ChartParser(self._grammar, self._lexicon)
        self._drs_builder = DRSBuilder(self._grammar)
        self._into_fol = DRS2FOL()
        self._into_cos = TransformIntoConjunctionOfDatalogSentences()
        self._uwis = UnknownWordsInSentence()

    @cnl_initialized
    def execute_cnl_code(self, code):
        for sentence in code.split("."):
            sentence = sentence.strip()
            if not sentence:
                continue
            self.execute_cnl_sentence(sentence)

    def _parse_sentence(self, sentence):
        t = self._parser.parse(sentence)
        uw = self._uwis.walk(t)
        if uw:
            for pos, word in uw:
                if pos == V:
                    v = self.new_symbol()
                    singular_verb = self.new_symbol(name="singular_verb")
                    singular_verbs = self.query((v,), singular_verb(v))
                    new_verbs = {(word,)} | set(singular_verbs)
                    self.add_tuple_set(new_verbs, name="singular_verb")
            t = self._parser.parse(sentence)

        return t

    def execute_cnl_sentence(self, sentence):
        t = self._parse_sentence(sentence)
        drs = self._drs_builder.walk(t)
        exp = self._into_fol.walk(drs)
        exp = self._into_cos.walk(exp)
        lsentences = exp.formulas if isinstance(exp, Conjunction) else (exp,)
        for s in lsentences:
            self.execute_fol_sentence(s)

    def execute_fol_sentence(self, exp):
        program = self._translate_logical_sentence(exp)
        self.solver.walk(program)

    def _translate_logical_sentence(self, exp):
        try:
            return _as_intensional_rule(exp)
        except TranslateToDatalogException:
            pass

        try:
            return _as_fact(exp)
        except TranslateToDatalogException:
            pass

        raise TranslateToDatalogException(
            f"Unsupported expression: {repr(exp)}"
        )


class TransformIntoConjunctionOfDatalogSentences(
    DistributeImplicationsWithConjunctiveHeads,
    DistributeUniversalQuantifiers,
    CollapseConjunctions,
    ExpressionWalker,
):
    """
    A datalog-sentence in this case is a logical sentence which can be
    interpreted as datalog. The only 2 types of sentences supported are facts
    and rules. This rewrite allows to use conjunctions in a more flexible way,
    allowing to use them between facts and in implication heads, because then
    they will be properly distributed.
    """
<<<<<<< HEAD

    pass
=======
>>>>>>> af6d4e27

    pass


def _as_intensional_rule(exp):
    ucv, exp = _strip_universal_quantifiers(exp)

    if not isinstance(exp, Implication):
        raise TranslateToDatalogException(
            "A Datalog rule must be an implication"
        )

    head = exp.consequent
    body = exp.antecedent

    if not isinstance(head, FunctionApplication):
        raise TranslateToDatalogException(
            "The head of a Datalog rule must be a function application"
        )

    head, body, ucv = _constrain_using_head_constants(head, body, ucv)

    if any(a not in ucv for a in head.args):
        raise TranslateToDatalogException(
            "All rule head arguments must be universally quantified"
        )

    return fol_query_to_datalog_program(head, body)


def _strip_universal_quantifiers(exp):
    ucv = ()

    while isinstance(exp, UniversalPredicate):
        ucv += (exp.head,)
        exp = exp.body

    return ucv, exp


def _add_universal_quantifiers(exp, ucv):
    ucv = list(ucv)
    while ucv:
        v = ucv.pop()
        exp = UniversalPredicate(v, exp)
    return exp


def _constrain_using_head_constants(head, body, ucv):
    args = ()

    for a in head.args:
        if isinstance(a, Constant):
            s = Symbol.fresh()
            body = Conjunction((body, _equals(s, a)))
            ucv += (s,)
            args += (s,)
        else:
            args += (a,)

    head = head.functor(*args)
    return head, body, ucv


def _as_fact(exp):
    if not isinstance(exp, FunctionApplication):
        raise TranslateToDatalogException(
            "A fact must be a single function application"
        )

    return ExpressionBlock((Fact(exp),))<|MERGE_RESOLUTION|>--- conflicted
+++ resolved
@@ -116,11 +116,6 @@
     allowing to use them between facts and in implication heads, because then
     they will be properly distributed.
     """
-<<<<<<< HEAD
-
-    pass
-=======
->>>>>>> af6d4e27
 
     pass
 
