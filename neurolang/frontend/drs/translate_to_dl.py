--- conflicted
+++ resolved
@@ -42,7 +42,7 @@
         self._parser = ChartParser(self._grammar, self._lexicon)
         self._drs_builder = DRSBuilder(self._grammar)
         self._into_fol = DRS2FOL()
-        self._into_cos = IntoConjunctionOfSentences()
+        self._into_cos = TransformIntoConjunctionOfDatalogSentences()
 
     @cnl_initialized
     def execute_cnl_code(self, code):
@@ -50,23 +50,7 @@
             sentence = sentence.strip()
             if not sentence:
                 continue
-<<<<<<< HEAD
             self.execute_cnl_sentence(sentence)
-=======
-            program = ExpressionBlock(
-                program.expressions
-                + self.translate_sentence(sentence).expressions
-            )
-
-        return program
-
-    def translate_sentence(self, sentence):
-        t = self.parser.parse(sentence)[0]
-
-        drs = self.builder.walk(t)
-        exp = self.into_fol.walk(drs)
-        exp = TransformIntoConjunctionOfDatalogSentences().walk(exp)
->>>>>>> 54d23ecc
 
     def execute_cnl_sentence(self, sentence):
         t = self._parser.parse(sentence)[0]
@@ -74,19 +58,12 @@
         exp = self._into_fol.walk(drs)
         exp = self._into_cos.walk(exp)
         lsentences = exp.formulas if isinstance(exp, Conjunction) else (exp,)
-<<<<<<< HEAD
         for s in lsentences:
             self.execute_fol_sentence(s)
 
     def execute_fol_sentence(self, exp):
         program = self._translate_logical_sentence(exp)
         self.solver.walk(program)
-=======
-        program = ExpressionBlock(())
-        for block in map(self.translate_logical_sentence, lsentences):
-            program = ExpressionBlock(program.expressions + block.expressions)
-        return program
->>>>>>> 54d23ecc
 
     def _translate_logical_sentence(self, exp):
         try:
