from ...logic.unification import most_general_unifier, apply_substitution
from ...logic.expression_processing import extract_logic_free_variables
from ...expressions import Symbol, Constant, Expression
from ...expression_walker import ReplaceSymbolWalker
from .exceptions import (
    ParseException,
    AmbiguousSentenceException,
    CouldNotParseException,
    TokenizeException,
    GrammarException,
)
from collections import namedtuple
import re


Quote = Symbol("Quote")
CODE_QUOTE = "`"
STRING_QUOTE = '"'


class Rule(Expression):
    def __init__(self, head, constituents):
        if not isinstance(constituents, tuple):
            raise GrammarException(
                "constituents must be a tuple of expressions"
            )
        self.head = head
        self.constituents = constituents
        self.is_root = False

    def __repr__(self):
        return (
            repr(self.head)
            + " --> "
            + ", ".join(repr(c) for c in self.constituents)
        )


class RootRule(Rule):
    def __init__(self, head, constituents):
        super().__init__(head, constituents)
        self.is_root = True


class Grammar(Expression):
    def __init__(self, rules):
        if not isinstance(rules, tuple) or any(
            not isinstance(r, Rule) for r in rules
        ):
            raise GrammarException("rules must be a tuple of Rule instances")
        self.rules = rules

    def __repr__(self):
        return (
            "Grammar {\n"
            + "\n".join("  " + repr(c) for c in self.rules)
            + "\n}"
        )


class Lexicon:
    def __init__(self):
        pass

    def get_meanings(self, word):
        raise NotImplementedError("")


class DictLexicon(Lexicon):
    """Convenience implementation of lexicon over dict"""

    def __init__(self, d):
        self.dict = d

    def get_meanings(self, token):
        if isinstance(token, Constant):
            if token.value in self.dict:
                return self.dict[token.value]
        return ()


class Tokenizer:
    def __init__(self, grammar, quotes=[CODE_QUOTE, STRING_QUOTE]):
        self.grammar = grammar
        self.matches = []
        for q in quotes:
            self.matches.append(
                (re.compile(f"^{q}.+?{q}"), self.yield_quote(q))
            )

<<<<<<< HEAD
        self.matches.append((re.compile("^[\\w\\-]+?\\b"), self.yield_word,))
        self.matches.append((re.compile("^,\\s"), self.yield_comma,))
=======
        self.matches.append((re.compile("^[\\w\\-]+?\\b"), self.yield_word))
        self.matches.append((re.compile("^,\\s"), self.yield_comma))
>>>>>>> 2db4bbf5

    def yield_quote(self, q):
        def foo(span):
            return Quote(Constant(q), Constant[str](span[1:-1]))

        return foo

    def yield_word(self, span):
        return Constant[str](span)

    def yield_comma(self, span):
        return Constant[str](",")

    def tokenize(self, string):
        rem = string.strip()
        tokens = []
        while rem:
            t, rem = self.next_token(rem)
            tokens.append(t)
        return tokens

    def next_token(self, text):
        for r, on_match in self.matches:
            m = r.match(text)
            if m:
                e = m.end()
                span = text[:e].strip()
                rem = text[e:].lstrip()
                return on_match(span), rem

        raise TokenizeException(f"Couldnt match token at: {text}")


class Chart(list):
    pass


class ChartParser:
    Edge = namedtuple(
        "Edge", "head rule completed remaining used_edges unification"
    )

    def __init__(self, grammar, lexicon):
        self.grammar = grammar
        self.lexicon = lexicon
        self.tokenizer = Tokenizer(grammar)

    def recognize(self, string):
        try:
            self.parse(string)
        except ParseException:
            return False
        return True

    def parse(self, string):
        tokens = self.tokenizer.tokenize(string)
        self._fill_chart(tokens)
        compl = [
            e
            for e in self.chart[0][len(tokens)]
            if e.rule and e.rule.is_root and not e.remaining
        ]
        results = [self._build_tree(e, e.unification) for e in compl]
        if len(results) == 0:
            raise CouldNotParseException(string)
        if len(results) > 1:
            raise AmbiguousSentenceException(string, results)

        return results

    def _build_tree(self, edge, unif):
        head = _lu.substitute(edge.head, unif)
        args = ()
        for ce in edge.used_edges:
            cu = ce.unification.copy()
            cu.update(unif)
            args += (self._build_tree(ce, cu),)

        if args:
            return head(*args)
        return head

    def _fill_chart(self, tokens):
        self._initialize(tokens)
        while self.agenda:
            self.agenda.sort(key=lambda e: (-e[1], -e[2]))
            edge, i, j = self.agenda.pop()
            self._predict(edge, i, j)
            self._complete(edge, i, j)

    # For every word wi add the edge
    #   [wi →  • , (i, i+1)]
    #
    def _initialize(self, tokens):
        self.agenda = []
        self.chart = Chart(
            [
                [[] for _ in range(len(tokens) + 1)]
                for _ in range(len(tokens) + 1)
            ]
        )
        for i, t in enumerate(tokens):
            word_edge = self.Edge(t, None, [], [], [], dict())
            self.chart[i][i + 1].append(word_edge)
            self.agenda.append((word_edge, i, i + 1))
            for m in self.lexicon.get_meanings(t):
                edge = self.Edge(
                    m, None, [word_edge.head], [], [word_edge], dict()
                )
                self.chart[i][i + 1].append(edge)
                self.agenda.append((edge, i, i + 1))

    # If the chart contains the complete edge
    #   [A → α • , (i, j)]
    # and the grammar contains the production
    #   B → A β
    # then add the self-loop edge
    #   [B →  • A β , (i, i)]
    #
    def _predict(self, edge, i, j):
        for rule in self.grammar.rules:
            if _lu.unify(rule.constituents[0], edge.head) and not any(
                rule == e.rule for e in self.chart[i][i]
            ):
                self.chart[i][i].append(self._create_edge_for_rule(rule))

    def _create_edge_for_rule(self, rule):
        fv = extract_logic_free_variables(rule.head)
        for c in rule.constituents:
            fv |= extract_logic_free_variables(c)
        rsw = ReplaceSymbolWalker({v: Symbol.fresh() for v in fv})
        nr = rsw.walk(rule)
        return self.Edge(nr.head, rule, [], nr.constituents, [], dict())

    # If the chart contains the edges
    #   [A → α • B β , (i, j)]
    #   [B → γ • , (j, k)]
    # then add the new edge
    #   [A → α B • β , (i, k)]
    # where α, β, and γ are (possibly empty) sequences
    # of terminals or non-terminals
    #
    def _complete(self, completed_edge, j, k):
        for i, e in self._uncompleted_edges_ending_at(j):
            u = _lu.unify(e.remaining[0], completed_edge.head)
            if not u:
                continue
            new_edge = self._complete_edge(e, completed_edge, u)
            self._add_completed_edge_to_chart(new_edge, i, k)

    def _uncompleted_edges_ending_at(self, j):
        for i in range(j + 1):
            for e in self.chart[i][j]:
                if e.remaining:
                    yield i, e

    def _complete_edge(self, edge_a, edge_b, u):
        # here completed could have the references
        #   to the involved edges
        n_completed = edge_a.completed + [u[1]]
        n_used_edges = edge_a.used_edges + [edge_b]
        n_remaining = edge_a.remaining[1:]
        unif = edge_a.unification.copy()
        unif.update(u[0])
        if n_remaining:
            n_remaining = [_lu.substitute(r, unif) for r in n_remaining]
            return self.Edge(
                edge_a.head,
                edge_a.rule,
                n_completed,
                n_remaining,
                n_used_edges,
                unif,
            )
        else:
            new_head = _lu.substitute(edge_a.head, unif)
            return self.Edge(
                new_head, edge_a.rule, n_completed, [], n_used_edges, unif
            )

    def _add_completed_edge_to_chart(self, new_edge, i, k):
        if not new_edge:
            return
        if not new_edge.remaining:
            self.agenda.append((new_edge, i, k))
        self.chart[i][k].append(new_edge)


class _lu:
    """
    Quick solution to get unification working without function applications.
    """

    @staticmethod
    def unify(a, b):
        w = Symbol("wrapper")
        u = most_general_unifier(w(a), w(b))
        if u is None:
            return
        return u[0], u[1].args[0]

    @staticmethod
    def substitute(exp, sub):
        w = Symbol("wrapper")
        n = apply_substitution(w(exp), sub)
        return n.args[0]<|MERGE_RESOLUTION|>--- conflicted
+++ resolved
@@ -88,13 +88,8 @@
                 (re.compile(f"^{q}.+?{q}"), self.yield_quote(q))
             )
 
-<<<<<<< HEAD
-        self.matches.append((re.compile("^[\\w\\-]+?\\b"), self.yield_word,))
-        self.matches.append((re.compile("^,\\s"), self.yield_comma,))
-=======
         self.matches.append((re.compile("^[\\w\\-]+?\\b"), self.yield_word))
         self.matches.append((re.compile("^,\\s"), self.yield_comma))
->>>>>>> 2db4bbf5
 
     def yield_quote(self, q):
         def foo(span):
