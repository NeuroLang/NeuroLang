from __future__ import absolute_import, division, print_function
import typing
import inspect
from collections import namedtuple, Iterable, Mapping
import logging

import tatsu

from .ast import ASTWalker
from .ast_tatsu import TatsuASTConverter
from ..exceptions import NeuroLangException
from ..symbols_and_types import (
    Symbol, Constant, Expression, FunctionApplication, Statement, Query,
<<<<<<< HEAD
    Projection, ExistentialPredicate, ExpressionBlock,
=======
    Projection, ExistentialPredicate, ExpressionBlock, Lambda,
>>>>>>> 37844371
    unify_types, ToBeInferred,
    NeuroLangTypeException, is_subtype,
    get_type_and_value
)


from ..expression_walker import (
    add_match,
    ExpressionBasicEvaluator,
    PatternMatcher
)


__all__ = [
    'NeuroLangIntermediateRepresentation',
    'NeuroLangException',
    'NeuroLangIntermediateRepresentationCompiler',
    'PatternMatcher',
    'grammar_EBNF', 'parser', 'add_match',
    'Constant', 'Symbol', 'FunctionApplication', 'Lambda',
    'Statement', 'Query', 'ExistentialPredicate'
]


# import numpy as np
# from .due import due, Doi

# __all__ = []


# due.cite(Doi("10.1167/13.9.30"),
#         description="Template project for small scientific Python projects",
#         tags=["reference-implementation"],
#         path='neurolang')


grammar_EBNF = r'''
    @@whitespace :: /[\s\t\n\r\\ ]/

    start =  { @+:simple_statement [';'] ~ } $;
    simple_statement = import_statement
                     | query
                     | assignment
                     | value;

    import_statement = "import" ~ module:dotted_identifier;
    query = identifier:dotted_identifier link:("is" ("a" | "an") | "are")
        category:identifier statement:statement;
    assignment = identifier:dotted_identifier "=" argument:sum;

    statement = argument+:and_test { OR ~ argument:and_test };
    and_test = argument+:not_test { AND ~ argument:not_test };
    not_test = negated_argument
             | argument;
    negated_argument = NOT argument:argument;

    argument = '('~ @:statement ')'
             | WHERE @:comparison
             | @:predicate;

    comparison = operand+:sum operator:comparison_operator ~ operand:sum;
    predicate = identifier:dotted_identifier argument:sum;

    sum = term+:product { op+:('+' | '-') ~ term:product };
    product = factor+:power { op+:('*' | '//' | '/') ~ factor:power};
    power = base:value ['**' exponent:value];

    value = value:function_application
          | value:projection
          | value:dotted_identifier
          | value:literal
          | "(" value:sum ")";

    function_application = identifier:dotted_identifier
        "("~ [argument+:function_argument
        {"," ~ argument:function_argument}] ")";
    function_argument = value | statement;

    projection = identifier:dotted_identifier"["item:integer"]";

    literal = string | number | tuple;

    tuple = '(' element+:sum ({',' element:sum}+ | ',') ')';

    dotted_identifier = root:identifier { '.' ~ children:identifier };
    identifier = /[a-zA-Z_][a-zA-Z0-9_]*/;

    OR = "or";
    AND = "and";
    NOT = "not";
    WHERE = "where";

    preposition = "to" | "in";

    comparison_operator = "<" | ">" | "<=" | ">=" | "!=" | "==";

    number = point_float
           | integer;

    integer = value:/-{0,1}[0-9]+/;
    point_float = value:(/-{0,1}[0-9]*/ '.' /[0-9]+/)
                | value:(/-{0,1}[0-9]+/ '.');

    string = '"'value:/(\\(\w+|\S+)|[^\r\n\f"])*/'"'
           | "'"value:/(\\(\w+|\S+)|[^\r\n\f"])*/"'";
    newline = {['\u000C'] ['\r'] '\n'}+;
    SPACE = /[\s\t\n]+/;
'''


Category = namedtuple('Category', 'type_name type_name_plural type')


class NeuroLangIntermediateRepresentation(ASTWalker):
    def __init__(self, type_name_map=None):
        if isinstance(type_name_map, Mapping):
            self.type_name_map = type_name_map
        elif isinstance(type_name_map, Iterable):
            self.type_name_map = dict()
            for c in type_name_map:
                self.type_name_map[c.type_name] = c.type
                self.type_name_map[c.type_name_plural] = \
                    typing.AbstractSet(c.type)
        elif type_name_map is not None:
            raise ValueError(
                'type_name_map should be a map or iterable'
            )

    def query(self, ast):
        identifier = ast['identifier']
        category = ast['category']
        link = ast['link']

        if category in self.type_name_map:
            category = self.type_name_map[category]

            if (
                hasattr(category, '__origin__') and
                category.__origin__ is typing.AbstractSet
            ):
                if 'are' not in link:
                    raise NeuroLangException(
                        'Plural type queries need to be linked with "are"'
                    )
            else:
                if 'is' not in link:
                    raise NeuroLangException(
                        'Singular type queries need to be linked with "are"'
                    )
        identifier = identifier.cast(category)
        value = ast['statement'].cast(category)

        logging.debug('Evaluating query {} {} {}'.format(
            identifier, link, value
        ))

        result = Query[category](
            identifier, value
        )
        return result

    def assignment(self, ast):
        identifier = ast['identifier']
        type_, value = get_type_and_value(ast['argument'])
        identifier = Symbol[type_](identifier.name)
        result = Statement[type_](
            identifier, ast['argument']
        )
        return result

    def tuple(self, ast):
        types_ = []
        values = []
        for element in ast['element']:
            type_, value = get_type_and_value(
                element
            )
            types_.append(type_)
            values.append(element)

        return Constant[typing.Tuple[tuple(types_)]](
            tuple(values)
        )

    def predicate(self, ast):
        return FunctionApplication(ast['identifier'], args=(ast['argument'],))

    def value(self, ast):
        return ast['value']

    def statement(self, ast):
        arguments = ast['argument']
        result = arguments[0]
        for argument in arguments[1:]:
            result = result | argument
        return result

    def and_test(self, ast):
        arguments = ast['argument']
        result = arguments[0]
        for argument in arguments[1:]:
            result = result & argument
        return result

    def negated_argument(self, ast):
        argument = ast['argument']
        return ~argument

    def sum(self, ast):
        arguments = ast['term']
        result_type, _ = get_type_and_value(arguments[0])
        result = arguments[0]
        if 'op' in ast:
            for op, argument in zip(ast['op'], arguments[1:]):
                argument_type, _ = get_type_and_value(argument)
                result_type = unify_types(result_type, argument_type)
                if op == '+':
                    result = result + argument
                else:
                    result = result - argument
                result.type = result_type
        return result

    def product(self, ast):
        arguments = ast['factor']
        result_type, _ = get_type_and_value(arguments[0])
        result = arguments[0]
        if 'op' in ast:
            for op, argument in zip(ast['op'], arguments[1:]):
                argument_type, _ = get_type_and_value(argument)
                result_type = unify_types(result_type, argument_type)
                if op == '*':
                    result = result * argument
                elif op == '/':
                    result = result / argument
                elif op == '//':
                    result = result // argument
                    result_type = int
                result.type = result_type
        return result

    def power(self, ast):
        result = ast['base']

        if 'exponent' in ast:
            exponent = ast['exponent']
            result_type, _ = get_type_and_value(result)
            exponent_type, _ = get_type_and_value(exponent)
            result = (
                result ** exponent
            )
            result.type = unify_types(result_type, exponent_type)
        return result

    def comparison(self, ast):
        if len(ast['operand']) == 1:
            return ast['operand']
        else:
            return FunctionApplication(
                Symbol(ast['operator']), tuple(ast['operand'],)
            )

    def dotted_identifier(self, ast):
        identifier = ast['root']
        if 'children' in ast and ast['children'] is not None:
            identifier += '.' + '.'.join(ast['children'])
        return Symbol(identifier)

    def function_application(self, ast):
        function = ast['identifier']

        arguments = []
        argument_types = []
        for i, a in enumerate(ast['argument']):
            argument_type, value = get_type_and_value(a)
            if isinstance(value, Statement):
                value = value.lhs
            elif isinstance(value, Query):
                value = value.head

            arguments.append(a)
            argument_types.append(argument_type)

        function = FunctionApplication[
            typing.Any
        ](
            function,
            args=tuple(arguments)
        )

        return function

    def projection(self, ast):
        symbol = ast['identifier']
        item = ast['item']
        if symbol.type is ToBeInferred:
            return Projection(symbol, item)
        elif is_subtype(symbol.type, typing.Tuple):
            item_type, item = get_type_and_value(item)
            if not is_subtype(item_type, typing.SupportsInt):
                raise NeuroLangTypeException(
                    "Tuple projection argument should be an int"
                )
            item = Constant[int](int(item))
            if len(symbol.type.__args__) > item:
                return Projection[symbol.type.__args__[item]](
                    symbol, item
                )
            else:
                raise NeuroLangTypeException(
                    "Tuple doesn't have %d items" % item
                )
        elif is_subtype(symbol.type, typing.Mapping):
            key_type = symbol.type.__args__[0]
            if not is_subtype(item_type, key_type):
                raise NeuroLangTypeException(
                    "key type does not agree with Mapping key %s" % key_type
                )

            return Expression[symbol.type.__args__[1]](
                symbol.name[item]
            )
        else:
            raise NeuroLangTypeException(
                "%s is not a tuple" % ast['identifier']
            )

    def string(self, ast):
        return Constant[str](str(ast['value']))

    def point_float(self, ast):
        return Constant[float](float(''.join(ast['value'])))

    def integer(self, ast):
        return Constant[int](int(ast['value']))


class NeuroLangIntermediateRepresentationCompiler(ExpressionBasicEvaluator):
    def __init__(
        self, functions=None, type_name_map=None,
        types=None, symbols=None
    ):
        super().__init__()

        if functions is None:
            functions = []
        if type_name_map is None:
            self.type_name_map = dict()
        else:
            self.type_name_map = type_name_map

        self.type_name_map.update({'int': int, 'str': str, 'float': float})

        for mixin_class in self.__class__.mro():
            if (
                hasattr(mixin_class, 'type') and
                hasattr(mixin_class, 'type_name')
            ):
                self.type_name_map[mixin_class.type_name] = mixin_class.type

                if hasattr(mixin_class, 'type_name_plural'):
                    type_name_plural = mixin_class.type_name_plural
                else:
                    type_name_plural = mixin_class.type_name + 's'

                self.type_name_map[type_name_plural] = \
                    typing.AbstractSet[mixin_class.type]

        for type_name, type_ in self.type_name_map.items():
            for name, member in inspect.getmembers(type_):
                if not inspect.isfunction(member) or name.startswith('_'):
                    continue
                signature = inspect.signature(member)
                parameters_items = iter(signature.parameters.items())

                next(parameters_items)
                if (
                    signature.return_annotation == inspect._empty or
                    any(
                        v == inspect._empty for k, v in parameters_items
                    )
                ):
                    continue

                argument_types = iter(signature.parameters.values())
                next(argument_types)

                member.__annotations__['self'] = type_
                for k, v in typing.get_type_hints(member).items():
                    member.__annotations__[k] = v
                functions = functions + [
                    (member, type_name + '_' + name)
                ]

        if symbols is not None:
            for k, v in symbols.items():
                if not isinstance(v, Constant):
                    t, v = get_type_and_value(v)
                    v = Constant[t](v)
                self.symbol_table[Symbol[v.type](k)] = v

        if functions is not None:
            for f in functions:
                if isinstance(f, tuple):
                    func = f[0]
                    name = f[1]
                else:
                    func = f
                    name = f.__name__

                signature = inspect.signature(func)
                parameters_items = iter(signature.parameters.items())

                argument_types = iter(signature.parameters.values())
                next(argument_types)

                for k, v in typing.get_type_hints(func).items():
                    func.__annotations__[k] = v

                t, func = get_type_and_value(func)
                self.symbol_table[Symbol[t](name)] = Constant[t](
                    func
                )

        self.nli = NeuroLangIntermediateRepresentation(
            type_name_map=self.type_name_map
        )

    def get_intermediate_representation(self, ast, **kwargs):
        if isinstance(ast, str):
            ast = parser(ast, **kwargs)
        return self.nli.evaluate(ast)

    def compile(self, ast, **kwargs):
        return self.walk(
            ExpressionBlock(
                self.get_intermediate_representation(ast, **kwargs)
            )
        )


def parser(code, **kwargs):
    kwargs['semantics'] = kwargs.get('semantics', TatsuASTConverter())
    kwargs['parseinfo'] = True
    kwargs['trace'] = kwargs.get('trace', False)
    kwargs['colorize'] = True

    parser_tatsu = tatsu.compile(grammar_EBNF)
    ast = parser_tatsu.parse(code, **kwargs)

    return ast<|MERGE_RESOLUTION|>--- conflicted
+++ resolved
@@ -11,11 +11,7 @@
 from ..exceptions import NeuroLangException
 from ..symbols_and_types import (
     Symbol, Constant, Expression, FunctionApplication, Statement, Query,
-<<<<<<< HEAD
-    Projection, ExistentialPredicate, ExpressionBlock,
-=======
     Projection, ExistentialPredicate, ExpressionBlock, Lambda,
->>>>>>> 37844371
     unify_types, ToBeInferred,
     NeuroLangTypeException, is_subtype,
     get_type_and_value
