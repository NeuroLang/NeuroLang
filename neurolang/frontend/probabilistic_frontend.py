--- conflicted
+++ resolved
@@ -9,6 +9,10 @@
 from ..expression_walker import ExpressionBasicEvaluator
 from ..expressions import Symbol, Unknown
 from ..logic import Union
+from ..probabilistic import (
+    dichotomy_theorem_based_solver,
+    weighted_model_counting
+)
 from ..probabilistic.cplogic.problog_solver import \
     solve_succ_all as problog_solve_succ_all
 from ..probabilistic.cplogic.program import (
@@ -17,14 +21,10 @@
     TranslateProbabilisticQueryMixin
 )
 from ..probabilistic.dichotomy_theorem_based_solver import solve_succ_query
+from ..probabilistic.exceptions import NotHierarchicalQueryException
 from ..probabilistic.expression_processing import (
     separate_deterministic_probabilistic_code
 )
-from ..probabilistic import (
-    dichotomy_theorem_based_solver,
-    weighted_model_counting
-)
-from ..probabilistic.exceptions import NotHierarchicalQueryException
 from ..region_solver import RegionSolver
 from ..relational_algebra import (
     NamedRelationalAlgebraFrozenSet,
@@ -114,9 +114,6 @@
             cpl = self._make_probabilistic_program_from_deterministic_solution(
                 deterministic_solution, probabilistic_idb
             )
-<<<<<<< HEAD
-            return solve_succ_query(query_pred.expression, cpl)
-=======
             try:
                 res = dichotomy_theorem_based_solver.solve_succ_query(
                     query_pred.expression, cpl
@@ -126,7 +123,6 @@
                     query_pred.expression, cpl
                 )
             return res
->>>>>>> 2855f805
         return deterministic_solution
 
     def _rewrite_program_with_ontology(self, deterministic_program):
