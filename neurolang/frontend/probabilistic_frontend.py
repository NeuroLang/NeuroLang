--- conflicted
+++ resolved
@@ -9,18 +9,17 @@
 from ..expression_walker import ExpressionBasicEvaluator
 from ..expressions import Symbol, Unknown
 from ..logic import Union
-from ..probabilistic.cplogic.problog_solver import (
-    solve_succ_all as problog_solve_succ_all,
-)
+from ..probabilistic.cplogic.problog_solver import \
+    solve_succ_all as problog_solve_succ_all
 from ..probabilistic.cplogic.program import CPLogicMixin, CPLogicProgram
 from ..probabilistic.expression_processing import (
-    separate_deterministic_probabilistic_code,
+    separate_deterministic_probabilistic_code
 )
 from ..probabilistic.weighted_model_counting import solve_succ_query
 from ..region_solver import RegionSolver
 from ..relational_algebra import (
     NamedRelationalAlgebraFrozenSet,
-    RelationalAlgebraStringExpression,
+    RelationalAlgebraStringExpression
 )
 from ..relational_algebra_provenance import ProvenanceAlgebraSet
 from . import QueryBuilderDatalog
@@ -91,7 +90,6 @@
             solution_sets[pred_symb.name] = ra_set
         return solution_sets
 
-<<<<<<< HEAD
     def solve_query(self, query_pred):
         (
             deterministic_idb,
@@ -113,9 +111,6 @@
         return deterministic_solution
 
     def _rewrite_database_with_ontology(self, deterministic_program):
-=======
-    def _rewrite_program_with_ontology(self, deterministic_program):
->>>>>>> d4ce5589
         orw = OntologyRewriter(
             deterministic_program, self.solver.constraints()
         )
