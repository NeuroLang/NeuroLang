--- conflicted
+++ resolved
@@ -1,13 +1,8 @@
-from pytest import raises, mark
+from pytest import raises
 
 from .. import neurolang as nl
 from .. import solver
-<<<<<<< HEAD
-from typing import Set, Tuple, AbstractSet
-import operator as op
-=======
 from typing import Tuple, AbstractSet
->>>>>>> a28b7a50
 
 
 def test_assignment_values():
@@ -87,35 +82,12 @@
     type_name = 'four_int'
     type = FourInts
 
-<<<<<<< HEAD
-    @nl.add_match(nl.Query[AbstractSet[FourInts]])
-    @nl.add_match(nl.Query[FourInts])
-    def query(self, expression):
-        value = self.walk(expression.value)
-        expression.symbol.change_type(expression.type)
-        value.change_type(expression.type)
-        res = nl.Query[expression.type](expression.symbol, value)
-        self.symbol_table[res.symbol] = res
-        return res
-
-    #@nl.add_match(nl.FunctionApplication(op
-
-    def predicate_equal_to(self, value: int)->FourInts:
-        return FourInts(value)
-
-    def predicate_singleton_set(self, value: int)->Set[FourInts]:
-        return solver.FiniteDomainSet(
-            [FourInts(value)],
-            type_=FourInts,
-            typed_symbol_table=self.symbol_table
-=======
     def predicate_equal_to(self, value: int)->FourInts:
         return nl.Constant(FourInts(value))
 
     def predicate_singleton_set(self, value: int)->AbstractSet[FourInts]:
         return solver.FiniteDomainSet(
             [nl.Constant(FourInts(value))],
->>>>>>> a28b7a50
         )
 
 
@@ -142,17 +114,6 @@
     ast = nl.parser(script)
     nli.compile(ast)
 
-<<<<<<< HEAD
-    assert nli.symbol_table['one'].value.value == 1
-    assert nli.symbol_table['one'].value.type == FourInts
-    assert nli.symbol_table['two'].value.value == 2
-    assert nli.symbol_table['three'].value.value == 3
-    assert nli.symbol_table['oneset'].value.value == {1}
-    assert nli.symbol_table['oneset_'].value.value == {1}
-    assert nli.symbol_table['onetwo'].value.value == {1, 2}
-    assert nli.symbol_table['twoset'].value.value == {2}
-    assert nli.symbol_table['twothree'].value.value == {2, 3}
-=======
     assert nli.symbol_table['one'].value == 1
     assert nli.symbol_table['one'].type == FourInts
     assert nli.symbol_table['two'].value == 2
@@ -166,7 +127,6 @@
         == frozenset((nli.symbol_table['two'],))
     assert nli.symbol_table['twothree'].value \
         == frozenset((nli.symbol_table['two'], nli.symbol_table['three']))
->>>>>>> a28b7a50
 
 
 def test_error_messages():
@@ -179,20 +139,10 @@
     nli = NLC()
 
     with raises(nl.NeuroLangException):
-<<<<<<< HEAD
-        nli.compile(nl.parser("fail is a four_int singleton_set 1"))
-
-    with raises(nl.NeuroLangException):
-        nli.compile(nl.parser("fail are four_int singleton_set 1"))
-
-    with raises(nl.NeuroLangException):
-        nli.compile(nl.parser("fail is a four_ints singleton_set 1"))
-=======
         nli.compile("fail is a four_int singleton_set 1")
 
     with raises(nl.NeuroLangException):
         nli.compile("fail are four_int singleton_set 1")
 
     with raises(nl.NeuroLangException):
-        nli.compile("fail is a four_ints singleton_set 1")
->>>>>>> a28b7a50
+        nli.compile("fail is a four_ints singleton_set 1")