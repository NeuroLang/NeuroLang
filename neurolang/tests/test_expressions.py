--- conflicted
+++ resolved
@@ -2,15 +2,11 @@
 
 from .. import expressions
 from ..expressions import (
-<<<<<<< HEAD
     Expression,
     Symbol, Constant,
     FunctionApplication,
     ToBeInferred,
     expressions_behave_as_objects
-=======
-    Expression, ToBeInferred, expressions_behave_as_objects
->>>>>>> 4878f5aa
 )
 
 from ..expression_walker import ExpressionBasicEvaluator
@@ -34,11 +30,7 @@
 
 
 def test_expression_behaves_as_object():
-<<<<<<< HEAD
-    a = Symbol('a')
-=======
     a = S_('a')
->>>>>>> 4878f5aa
 
     with pytest.raises(AttributeError):
         c = a.b
@@ -48,11 +40,7 @@
 
     assert c.functor.value is getattr
     assert c.args[0] is a
-<<<<<<< HEAD
-    assert c.args[1] == C('b')
-=======
     assert c.args[1] == C_('b')
->>>>>>> 4878f5aa
 
 
 def test_symbol_application():
@@ -98,24 +86,7 @@
 
 def test_symbol_method_and_operator():
     with expressions_behave_as_objects():
-<<<<<<< HEAD
-        a = Symbol('a')
-        fva = a.__len__()
-        fvb = a - C[int](4)
-        fvc = C[int](4) - a
-        fve = a[C(2)]
 
-    assert evaluate(a, a=C(1)) == 1
-    assert evaluate(fva, a=C[Set[int]]({1})) == 1
-    assert evaluate(fvb, a=C(1)) == -3
-    assert evaluate(fvc, a=C(1)) == 3
-    assert evaluate(fvc * C(2), a=C(1)) == 6
-    assert evaluate(a | C(False), a=True)
-    assert evaluate(
-        fve,
-        a=C([C(x) for x in (0, 1, 2)])
-    ) == 2
-=======
         a = S_('a')
         fva = a.__len__()
         fvb = a - C_[int](4)
@@ -129,24 +100,15 @@
     assert evaluate(fvc * C_(2), a=C_(1)) == 6
     assert evaluate(a | C_(False), a=True)
     assert evaluate(fve, a=C_([C_(x) for x in (0, 1, 2)])) == 2
->>>>>>> 4878f5aa
 
 
 def test_constant_method_and_operator():
     with expressions_behave_as_objects():
-<<<<<<< HEAD
-        a = C[int](1)
-        fva = a + C(1)
-        b = C[Set[int]]({1})
-        fvb = b.__len__()
-        fbc = b.union(C({C(1), C(2)}))
-=======
         a = C_[int](1)
         fva = a + C_(1)
-        b = C_[Set[int]]({1})
+        b = C_[Set[int]]({C_(1)})
         fvb = b.__len__()
         fbc = b.union(C_({C_(1), C_(2)}))
->>>>>>> 4878f5aa
 
     assert a == 1
     assert evaluate(a) == 1
