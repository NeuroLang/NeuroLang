import pytest

from .. import expressions
from ..expressions import (
    Expression, ToBeInferred, expressions_behave_as_objects
)

from ..expression_walker import ExpressionBasicEvaluator

import operator as op
import inspect
from typing import Set, Callable

C_ = expressions.Constant
S_ = expressions.Symbol
F_ = expressions.FunctionApplication


def evaluate(expression, **kwargs):
    ebe = ExpressionBasicEvaluator()
    for k, v in kwargs.items():
        if not isinstance(v, Expression):
            v = C_(v)
        ebe.symbol_table[k] = v
    return ebe.walk(expression)


def test_expression_behaves_as_object():
    a = S_('a')

    with pytest.raises(AttributeError):
        c = a.b

    with expressions_behave_as_objects():
        c = a.b

    assert c.functor.value is getattr
    assert c.args[0] is a
    assert c.args[1] == C_('b')


def test_symbol_application():
    a = S_('a')
    b = S_('b')

    oadd = C_[Callable[[int, int], int]](op.add)
    osub = C_[Callable[[int, int], int]](op.sub)
    omul = C_[Callable[[int, int], int]](op.mul)
    c = oadd(C_[int](2), C_[int](3))
    assert c.functor == oadd
    assert all((e1.value == e2 for e1, e2 in zip(c.args, (2, 3))))
    assert evaluate(c) == 5

    fva = oadd(a, C_[int](3))
    fvb = osub(fva, C_[int](10))
    fvc = omul(fvb, b)
    fvd = F_(a, None, kwargs={'c': b})
    fve = F_(a, None, kwargs={'c': op.add(b, C_(2))})

    assert a in fva._symbols and (len(fva._symbols) == 1)
    assert evaluate(fva, a=C_(2)) == 5
    assert a in fvb._symbols and (len(fvb._symbols) == 1)
    assert evaluate(fvb, a=C_(2)) == -5
    assert b in fvc._symbols and (len(fvc._symbols) == 2)
    assert isinstance(evaluate(fvc, b=C_(2)), expressions.FunctionApplication)
    assert evaluate(
        evaluate(fvc, b=C_(3)), a=C_(2)
    ) == evaluate(
        fvc, a=C_(2), b=C_(3)
    ) == -15
    return
    assert evaluate(
        evaluate(fvd, a=C_(lambda *args, **kwargs: kwargs['c'])), b=C_(2)
    ) == 2
    assert evaluate(
        evaluate(fvd, b=C_(2)), a=lambda *args, **kwargs: kwargs['c']
    ) == 2
    assert evaluate(
        evaluate(fve, b=C_(2)), a=lambda *args, **kwargs: kwargs['c']
    ) == 4


def test_symbol_method_and_operator():
<<<<<<< HEAD
    a = Symbol('a')
    fva = a.__len__()
    fvb = a - C[int](4)
    fvc = C[int](4) - a
    fve = a[C(2)]

    assert evaluate(a, a=C(1)) == 1
    assert evaluate(fva, a=C[Set[int]]({C(1)})) == 1
    assert evaluate(fvb, a=C(1)) == -3
    assert evaluate(fvc, a=C(1)) == 3
    assert evaluate(fvc * C(2), a=C(1)) == 6
    assert evaluate(a | C(False), a=True)
    assert evaluate(
        fve,
        a=C([C(x) for x in (0, 1, 2)])
    ) == 2


def test_constant_method_and_operator():
    a = C[int](1)
    fva = a + C(1)
    b = C[Set[int]]({C(1)})
    fvb = b.__len__()
    fbc = b.union(C({C(1), C(2)}))
=======
    with expressions_behave_as_objects():

        a = S_('a')
        fva = a.__len__()
        fvb = a - C_[int](4)
        fvc = C_[int](4) - a
        fve = a[C_(2)]

    assert evaluate(a, a=C_(1)) == 1
    assert evaluate(fva, a=C_[Set[int]]({1})) == 1
    assert evaluate(fvb, a=C_(1)) == -3
    assert evaluate(fvc, a=C_(1)) == 3
    assert evaluate(fvc * C_(2), a=C_(1)) == 6
    assert evaluate(a | C_(False), a=True)
    assert evaluate(fve, a=C_([C_(x) for x in (0, 1, 2)])) == 2


def test_constant_method_and_operator():
    with expressions_behave_as_objects():
        a = C_[int](1)
        fva = a + C_(1)
        b = C_[Set[int]]({C_(1)})
        fvb = b.__len__()
        fbc = b.union(C_({C_(1), C_(2)}))
>>>>>>> e662d6d3

    assert a == 1
    assert evaluate(a) == 1
    assert evaluate(fva) == 2
    assert evaluate(fvb) == 1
    assert evaluate(fbc).value == {C(1), C(2)}


def test_symbol_wrapping():
    def f(a: int) -> float:
        '''
        test help
        '''
        return 2. * int(a)

    fva = C_(f)
    x = S_[int]('x')
    fvb = fva(x)
    assert fva.__annotations__ == f.__annotations__
    assert fva.__doc__ == f.__doc__
    assert fva.__name__ == f.__name__
    assert fva.__qualname__ == f.__qualname__
    assert fva.__module__ == f.__module__
    assert inspect.signature(fva) == inspect.signature(f)
    assert fvb.type == float
    assert x.type == int


def test_compatibility_for_pattern_matching():
    for symbol_name in dir(expressions):
        symbol = getattr(expressions, symbol_name)
        if not (
            type(symbol) == type and
            issubclass(symbol, expressions.Expression) and
            symbol != expressions.Expression and
            symbol != expressions.Definition
        ):
            continue
        signature = inspect.signature(symbol)
        argnames = [
            name for name, param in signature.parameters.items()
            if param.default == signature.empty
        ]
        args = (..., ) * len(argnames)
        instance = symbol(*args)

        for argname in argnames:
            assert getattr(instance, argname) == ...


def test_instance_check():
    c = C_[int](2)
    assert isinstance(c, expressions.Constant)
    assert isinstance(c, expressions.Constant[int])
    assert issubclass(c.__class__, C_)
    assert c.type is int


def test_typecast_check():
    s = S_('a')
    s_float = s.cast(float)

    assert isinstance(s, expressions.Symbol)
    assert s.type is ToBeInferred
    assert isinstance(s_float, expressions.Symbol)
    assert isinstance(s_float, expressions.Symbol[float])
    assert issubclass(s.__class__, S_)
    assert s_float.type is float
    assert s_float.name == 'a'


def test_fa_composition_symbols_correctly_propagated():
    fa1 = S_('fa1')
    fa2 = S_('fa2')
    fa3 = S_('fa3')
    a = S_('a')
    b = S_('b')
    c = S_('c')
    d = S_('d')
    e = S_('e')

    expression = fa1(a, fa2(b, fa3(c, d), e))

    for symbol in [a, b, c, d, e]:
        assert symbol in expression._symbols<|MERGE_RESOLUTION|>--- conflicted
+++ resolved
@@ -81,32 +81,6 @@
 
 
 def test_symbol_method_and_operator():
-<<<<<<< HEAD
-    a = Symbol('a')
-    fva = a.__len__()
-    fvb = a - C[int](4)
-    fvc = C[int](4) - a
-    fve = a[C(2)]
-
-    assert evaluate(a, a=C(1)) == 1
-    assert evaluate(fva, a=C[Set[int]]({C(1)})) == 1
-    assert evaluate(fvb, a=C(1)) == -3
-    assert evaluate(fvc, a=C(1)) == 3
-    assert evaluate(fvc * C(2), a=C(1)) == 6
-    assert evaluate(a | C(False), a=True)
-    assert evaluate(
-        fve,
-        a=C([C(x) for x in (0, 1, 2)])
-    ) == 2
-
-
-def test_constant_method_and_operator():
-    a = C[int](1)
-    fva = a + C(1)
-    b = C[Set[int]]({C(1)})
-    fvb = b.__len__()
-    fbc = b.union(C({C(1), C(2)}))
-=======
     with expressions_behave_as_objects():
 
         a = S_('a')
@@ -131,7 +105,6 @@
         b = C_[Set[int]]({C_(1)})
         fvb = b.__len__()
         fbc = b.union(C_({C_(1), C_(2)}))
->>>>>>> e662d6d3
 
     assert a == 1
     assert evaluate(a) == 1
