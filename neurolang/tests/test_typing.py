--- conflicted
+++ resolved
@@ -64,19 +64,7 @@
         expressions.Constant[int], expressions.Constant[typing.AbstractSet]
     )
 
-
-<<<<<<< HEAD
-def test_isinstance():
-    a = expressions.Constant(3)
-    b = expressions.Constant[typing.AbstractSet]
-    print(a, b)
-    print(type(a).mro())
-    print(b.mro())
-    assert not isinstance(a, b)
-
-
-=======
->>>>>>> 9dba9c4d
+    
 def test_replace_subtype():
     assert (
         typing.Set is symbols_and_types.replace_type_variable(
