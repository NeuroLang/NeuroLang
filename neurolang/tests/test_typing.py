import pytest

import typing

from .. import symbols_and_types
from .. import expressions

C_ = expressions.Constant
S_ = expressions.Symbol


def test_typing_callable_from_annotated_function():
    def fun(a: int, b: str) -> float:
        pass

    t = symbols_and_types.typing_callable_from_annotated_function(fun)

    assert t.__origin__ is typing.Callable
    assert t.__args__[0] is int and t.__args__[1] is str
    assert t.__args__[2] is float


def test_get_type_args():
    args = symbols_and_types.get_type_args(typing.Set)
    assert args == tuple()

    args = symbols_and_types.get_type_args(typing.Set[int])
    assert args == (int, )


def test_is_subtype_base_types():
    assert symbols_and_types.is_subtype(int, int)
    assert symbols_and_types.is_subtype(int, float)
    assert symbols_and_types.is_subtype(str, str)
    assert not symbols_and_types.is_subtype(str, int)
    assert symbols_and_types.is_subtype(int, typing.Any)
    assert symbols_and_types.is_subtype(int, typing.Union[int, str])
    assert symbols_and_types.is_subtype(str, typing.Union[int, str])
    assert not symbols_and_types.is_subtype(typing.Set, typing.Union[int, str])

    assert symbols_and_types.is_subtype(
        typing.Callable[[int], int], typing.Callable[[int], int]
    )
    assert symbols_and_types.is_subtype(
        typing.Callable[[int], int], typing.Callable[[int], float]
    )
    assert not symbols_and_types.is_subtype(typing.Set, typing.Callable)

    assert symbols_and_types.is_subtype(
        typing.AbstractSet[int], typing.AbstractSet[int]
    )
    assert symbols_and_types.is_subtype(
        typing.AbstractSet[int], typing.AbstractSet[float]
    )

    with pytest.raises(ValueError, message="typing Generic not supported"):
        assert symbols_and_types.is_subtype(
            typing.Set[int], typing.Generic[typing.T]
        )


def test_subclass():
    assert not issubclass(
        expressions.Constant[int], expressions.Constant[typing.AbstractSet]
    )


def test_replace_subtype():
    assert (
        typing.Set is symbols_and_types.replace_type_variable(
            int, typing.Set, typing.T
        )
    )
    assert (str is symbols_and_types.replace_type_variable(int, str, typing.T))

    assert (
        typing.Set[float] == symbols_and_types.replace_type_variable(
            int, typing.Set[float], typing.T
        )
    )

    assert (
        typing.Set[float] == symbols_and_types.replace_type_variable(
            float, typing.Set[typing.T], typing.T
        )
    )

    assert (
        typing.Tuple[float, int] is symbols_and_types.replace_type_variable(
            float, typing.Tuple[typing.T, int], typing.T
        )
    )

    assert (
        typing.Set[str] != symbols_and_types.
        replace_type_variable(float, typing.Set[typing.T], typing.T)
    )


def test_get_type_and_value():
    type_, value = symbols_and_types.get_type_and_value(3)
    assert type_ is int
    assert value == 3

    type_, value = symbols_and_types.get_type_and_value(C_[int](3))
    assert type_ is int
    assert value == 3

    type_, value = symbols_and_types.get_type_and_value(
        S_('a'), {S_('a'): C_[int](3)}
    )
    assert type_ is int
    assert value == 3

    def f(a: int) -> int:
        return 0

    type_, value = symbols_and_types.get_type_and_value(f)

    assert type_ is typing.Callable[[int], int]
    assert value == f


def test_type_validation_value():
    def f(a: int) -> int:
        return 0

    symbol_table = {S_('r'): C_[typing.AbstractSet[str]]({'a'})}

    values = (
        3, {3, 8}, 'try', f, (3, 'a'), C_[typing.Tuple[str, float]](('a', 3.)),
        S_('r'), {'a': 3}
    )  # yapf: disable
    types_ = (
        int, typing.AbstractSet[int], typing.Text, typing.Callable[[int], int],
        typing.Tuple[int, str], typing.Tuple[str, float],
        symbol_table[S_('r')].type, typing.Mapping[str, int]
    )

    for i, v in enumerate(values):
        assert symbols_and_types.type_validation_value(
            v, typing.Any, symbol_table=symbol_table
        )

        for j, t in enumerate(types_):
            if i is j:
                assert symbols_and_types.type_validation_value(
                    v, t, symbol_table=symbol_table
                )
                assert symbols_and_types.type_validation_value(
                    v,
                    typing.Union[t, types_[(i + 1) % len(types_)]],
                    symbol_table=symbol_table
                )
            else:
                assert not symbols_and_types.type_validation_value(
                    v, t, symbol_table=symbol_table
                )
                assert not symbols_and_types.type_validation_value(
                    v,
                    typing.Union[t, types_[(i + 1) % len(types_)]],
                    symbol_table=symbol_table
                )

    with pytest.raises(ValueError, message="typing Generic not supported"):
        assert symbols_and_types.type_validation_value(
            None, typing.Generic[typing.T]
        )


def test_TypedSymbol():
    v = 3
    t = int
    s = C_[t](v)
    assert s.value == v
    assert s.type is t

    with pytest.raises(symbols_and_types.NeuroLangTypeException):
        s = C_[t]('a')


def test_TypedSymbolTable():
    st = symbols_and_types.TypedSymbolTable()
    s1 = C_[int](3)
    s2 = C_[int](4)
    s3 = C_[float](5.)
    s4 = C_[int](5)
    s6 = C_[str]('a')

    assert len(st) == 0

    st[S_('s1')] = s1
    assert len(st) == 1
    assert 's1' in st
    assert st['s1'] == s1
    assert st.symbols_by_type(s1.type) == {'s1': s1}

    st[S_('s2')] = s2
    assert len(st) == 2
    assert 's2' in st
    assert st['s2'] == s2
    assert st.symbols_by_type(s1.type) == {'s1': s1, 's2': s2}

    st[S_('s3')] = s3
    assert len(st) == 3
    assert 's3' in st
    assert st['s3'] == s3
    assert st.symbols_by_type(s1.type) == {'s1': s1, 's2': s2}
<<<<<<< HEAD
    assert st.symbols_by_type(s3.type) == {'s1': s1, 's2': s2, 's3': s3}
=======
    assert st.symbols_by_type(s3.type, False) == {'s3': s3}
    assert st.symbols_by_type(s3.type, True) == {'s1': s1, 's2': s2, 's3': s3}
>>>>>>> 03cfc89e

    del st['s1']
    assert len(st) == 2
    assert 's1' not in st
    assert 's1' not in st.symbols_by_type(s1.type)

    assert {int, float} == st.types()

    stb = st.create_scope()
    assert 's2' in stb
    assert 's3' in stb
    stb[S_('s4')] = s4
    assert 's4' in stb
    assert 's4' not in st

    stb[S_('s5')] = None
    assert 's5' in stb
    assert stb[S_('s5')] is None

    stc = stb.create_scope()
    stc[S_('s6')] = s6
    assert {int, float, str} == stc.types()
    assert stc.symbols_by_type(int) == {'s2': s2, 's4': s4}

    assert set(iter(stc)) == {'s2', 's3', 's4', 's5', 's6'}

    with pytest.raises(ValueError):
        stb[S_('s6')] = 5


def test_get_callable_arguments_and_return():
    c = typing.Callable[[int, str], float]
    args, ret = symbols_and_types.get_Callable_arguments_and_return(c)
    assert args == (int, str)
    assert ret is float


def test_free_variable_wrapping():
    def f(a: int) -> float:
        return 2. * int(a)

    fva = C_(f)
    x = S_[int]('x')
    fvb = fva(x)
    fva_type, fva_value = symbols_and_types.get_type_and_value(fva)
    assert fva_type is typing.Callable[[int], float]
    assert fva_value == f

    assert symbols_and_types.get_type_and_value(fvb) == (float, fvb)
    assert symbols_and_types.get_type_and_value(x) == (int, x)<|MERGE_RESOLUTION|>--- conflicted
+++ resolved
@@ -206,12 +206,8 @@
     assert 's3' in st
     assert st['s3'] == s3
     assert st.symbols_by_type(s1.type) == {'s1': s1, 's2': s2}
-<<<<<<< HEAD
-    assert st.symbols_by_type(s3.type) == {'s1': s1, 's2': s2, 's3': s3}
-=======
     assert st.symbols_by_type(s3.type, False) == {'s3': s3}
     assert st.symbols_by_type(s3.type, True) == {'s1': s1, 's2': s2, 's3': s3}
->>>>>>> 03cfc89e
 
     del st['s1']
     assert len(st) == 2
