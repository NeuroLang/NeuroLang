--- conflicted
+++ resolved
@@ -66,15 +66,9 @@
     Q = S_('Q')
     solver.walk(Implication(EP_(y, P(x, y)), Q(x)))
     assert 'P' in solver.symbol_table
-<<<<<<< HEAD
-    assert len(solver.symbol_table['P'].literals) == 1
-    assert isinstance(
-        solver.symbol_table['P'].literals[0].consequent,
-=======
     assert len(solver.symbol_table['P'].formulas) == 1
     assert isinstance(
         solver.symbol_table['P'].formulas[0].consequent,
->>>>>>> 2c621332
         expressions.ExistentialPredicate
     )
     solver = SolverWithoutExistentialResolution()
