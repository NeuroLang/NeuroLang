import pytest
from pytest import raises

import typing

from .. import solver
from .. import expressions
from ..neurolang import TypedSymbolTable

C_ = expressions.Constant
S_ = expressions.Symbol


def test_simple_symbol_query():
    ds = solver.DatalogSolver(TypedSymbolTable())

    for s in range(5):
        sym = S_[int](str(s))
        ds.symbol_table[sym] = C_[int](s)

    def gt(a: int, b: int) -> bool:
        return a > b

    ds.symbol_table[S_('gt')] = C_(gt)

    x = S_[int]('x')
    query = expressions.Query[typing.AbstractSet[int]](
        x, ds.symbol_table['gt'](ds.symbol_table['3'], x)
    )

    res = ds.walk(query)
<<<<<<< HEAD
    print(res)
    assert isinstance(res, C_[query.type])
=======
    assert isinstance(res, expressions.Constant[query.type])
>>>>>>> 4878f5aa
    assert expressions.type_validation_value(
        res.value, typing.AbstractSet[int]
    )
    assert set(['0', '1', '2']) == res.value


def test_multiple_symbol_query():
    ds = solver.DatalogSolver(TypedSymbolTable())

    for s in range(5):
        sym = S_[int](str(s))
        ds.symbol_table[sym] = C_[int](s)

    def gt(a: int, b: int) -> bool:
        return a > b

    ds.symbol_table[S_('gt')] = C_(gt)

    x = S_[int]('x')
    y = S_[int]('y')

    query = expressions.Query[typing.AbstractSet[typing.Tuple[int, int]]](
<<<<<<< HEAD
        C_((x, y)),
        ds.symbol_table['gt'](ds.symbol_table['3'], x) &
        ds.symbol_table['gt'](x, y)
=======
        C_((x, y)), (
            ds.symbol_table['gt'](ds.symbol_table['3'], x) &
            ds.symbol_table['gt'](x, y)
        )
>>>>>>> 4878f5aa
    )

    res = ds.walk(query)
    assert isinstance(res, C_[query.type])
    assert expressions.type_validation_value(
        res.value, typing.AbstractSet[typing.Tuple[int, int]]
    )
    assert set((str(x), str(y))
               for x in range(5)
               for y in range(5)
               if 3 > x and x > y) == res.value


def test_tuple_symbol_query():
    ds = solver.DatalogSolver(TypedSymbolTable())

    for s in range(5):
        sym = S_[typing.Tuple[int, str]](str(s))
        ds.symbol_table[sym] = C_[typing.Tuple[int, str]]((
            C_[int](s),
            C_[str]('a' * s)
        ))

    def gt(a: int, b: int) -> bool:
        return a > b

    ds.symbol_table[S_('gt')] = C_(gt)

    x = S_[typing.Tuple[int, str]]('x')

    query = expressions.Query[typing.AbstractSet[typing.Tuple[int, str]]](
        x,
        ds.symbol_table['gt'](
            x[C_(0)],
            C_(2)
        )
    )

    res = ds.walk(query)
    assert isinstance(res, C_[query.type])
    assert expressions.type_validation_value(
        res.value, typing.AbstractSet[typing.Tuple[int, str]]
    )
    assert set(
        str(x)
        for x in range(5)
        if x > 2
    ) == res.value


@pytest.mark.skip
def test_too_many_symbols_in_query_body():
    ds = solver.DatalogSolver(TypedSymbolTable())

    for s in range(5):
        sym = S_[int](str(s))
        ds.symbol_table[sym] = C_[int](s)

    def gt(a: int, b: int) -> bool:
        return a > b

    ds.symbol_table[S_('gt')] = C_(gt)

    x = S_[int]('x')
    y = S_[int]('y')
    z = S_[int]('z')

    query = expressions.Query[typing.AbstractSet[typing.Tuple[int, int]]](
<<<<<<< HEAD
        C_((x, y)),
        ds.symbol_table['gt'](ds.symbol_table['3'], x) &
        ds.symbol_table['gt'](x, y) & ds.symbol_table['gt'](y, z)
=======
        C_((x, y)), (
            ds.symbol_table['gt'](ds.symbol_table['3'], x) &
            ds.symbol_table['gt'](x, y) & ds.symbol_table['gt'](y, z)
        )
>>>>>>> 4878f5aa
    )

    with raises(NotImplementedError):
        ds.walk(query)


def test_existential_predicate():
    ds = solver.DatalogSolver(TypedSymbolTable())

    for s in range(5):
        sym = S_[int](str(s))
        ds.symbol_table[sym] = C_[int](s)

    def gt(a: int, b: int) -> bool:
        return a > b

    ds.symbol_table[S_('gt')] = C_(gt)

    x = S_[int]('x')

    expression = expressions.ExistentialPredicate(
        x, ds.symbol_table['gt'](x, C_(2))
    )
    res = ds.walk(expression)
    assert isinstance(res, C_)
    assert res.type is bool
    assert res.value

    expression = expressions.ExistentialPredicate(
        x, ds.symbol_table['gt'](x, C_(10))
    )
    res = ds.walk(expression)
    assert isinstance(res, C_)
    assert res.type is bool
    assert not res.value


def test_existential_predicate_trivial():
    ds = solver.DatalogSolver(TypedSymbolTable())

    for s in range(5):
        sym = S_[int](str(s))
        ds.symbol_table[sym] = C_[int](s)

    def gt(a: int, b: int) -> bool:
        return a > b

    ds.symbol_table[S_('gt')] = C_(gt)

    x = S_[int]('x')

    expression = expressions.ExistentialPredicate(
        x,
<<<<<<< HEAD
        C_(True) |
        ds.symbol_table['gt'](x, C_(2))
=======
        C_(True) | ds.symbol_table['gt'](x, C_(2))
>>>>>>> 4878f5aa
    )
    res = ds.walk(expression)
    assert isinstance(res, C_)
    assert res.type is bool
    assert res.value

    expression = expressions.ExistentialPredicate(
        x,
<<<<<<< HEAD
        C_(False) &
        ds.symbol_table['gt'](x, C_(2))
=======
        C_(False) & ds.symbol_table['gt'](x, C_(2))
>>>>>>> 4878f5aa
    )
    res = ds.walk(expression)
    assert isinstance(res, C_)
    assert res.type is bool
    assert not res.value


def test_existential_predicate_not_solved():
    ds = solver.DatalogSolver(TypedSymbolTable())

    for s in range(5):
        sym = S_[int](str(s))
        ds.symbol_table[sym] = C_[int](s)

    def gt(a: int, b: int) -> bool:
        return a > b

    ds.symbol_table[S_('gt')] = C_(gt)

    x = S_[int]('x')
    y = S_[int]('y')

    expression = expressions.ExistentialPredicate(
<<<<<<< HEAD
        x,
        ds.symbol_table['gt'](x, C_(2)) &
        ds.symbol_table['gt'](y, C_(2))
=======
        x, ds.symbol_table['gt'](x, C_(2)) & ds.symbol_table['gt'](y, C_(2))
>>>>>>> 4878f5aa
    )
    res = ds.walk(expression)
    assert isinstance(res, expressions.ExistentialPredicate)
    assert res.head == expression.head
    assert res.body == res.body


def test_universal_predicate():
    ds = solver.DatalogSolver(TypedSymbolTable())

    for s in range(5):
        sym = S_[int](str(s))
        ds.symbol_table[sym] = C_[int](s)

    def le(a: int, b: int) -> bool:
        return a <= b

    ds.symbol_table[S_('le')] = C_(le)

    x = S_[int]('x')

    expression = expressions.UniversalPredicate(
        x, ds.symbol_table['le'](x, C_(2))
    )
    res = ds.walk(expression)
    assert isinstance(res, C_)
    assert res.type is bool
    assert not res.value

    expression = expressions.UniversalPredicate(
        x, ds.symbol_table['le'](x, C_(10))
    )
    res = ds.walk(expression)
    assert isinstance(res, C_)
    assert res.type is bool
    assert res.value


def test_universal_predicate_trivial():
    ds = solver.DatalogSolver(TypedSymbolTable())

    for s in range(5):
        sym = S_[int](str(s))
        ds.symbol_table[sym] = C_[int](s)

    def le(a: int, b: int) -> bool:
        return a <= b

    ds.symbol_table[S_('le')] = C_(le)

    x = S_[int]('x')

    expression = expressions.UniversalPredicate(
        x,
<<<<<<< HEAD
        C_(False) &
        ds.symbol_table['le'](x, C_(2))
=======
        C_(False) & ds.symbol_table['le'](x, C_(2))
>>>>>>> 4878f5aa
    )
    res = ds.walk(expression)
    assert isinstance(res, C_)
    assert res.type is bool
    assert not res.value

    expression = expressions.UniversalPredicate(
        x,
<<<<<<< HEAD
        C_(True) |
        ds.symbol_table['le'](x, C_(2))
=======
        C_(True) | ds.symbol_table['le'](x, C_(2))
>>>>>>> 4878f5aa
    )
    res = ds.walk(expression)
    assert isinstance(res, C_)
    assert res.type is bool
    assert res.value


def test_universal_predicate_not_solved():
    ds = solver.DatalogSolver(TypedSymbolTable())

    for s in range(5):
        sym = S_[int](str(s))
        ds.symbol_table[sym] = C_[int](s)

    def le(a: int, b: int) -> bool:
        return a <= b

    ds.symbol_table[S_('le')] = C_(le)

    x = S_[int]('x')
    y = S_[int]('y')

    expression = expressions.UniversalPredicate(
<<<<<<< HEAD
        x,
        ds.symbol_table['le'](x, C_(2)) &
        ds.symbol_table['le'](y, C_(2))
=======
        x, ds.symbol_table['le'](x, C_(2)) & ds.symbol_table['le'](y, C_(2))
>>>>>>> 4878f5aa
    )
    res = ds.walk(expression)
    assert isinstance(res, expressions.UniversalPredicate)
    assert res.head == expression.head
    assert res.body == res.body<|MERGE_RESOLUTION|>--- conflicted
+++ resolved
@@ -29,12 +29,7 @@
     )
 
     res = ds.walk(query)
-<<<<<<< HEAD
-    print(res)
     assert isinstance(res, C_[query.type])
-=======
-    assert isinstance(res, expressions.Constant[query.type])
->>>>>>> 4878f5aa
     assert expressions.type_validation_value(
         res.value, typing.AbstractSet[int]
     )
@@ -57,16 +52,10 @@
     y = S_[int]('y')
 
     query = expressions.Query[typing.AbstractSet[typing.Tuple[int, int]]](
-<<<<<<< HEAD
-        C_((x, y)),
-        ds.symbol_table['gt'](ds.symbol_table['3'], x) &
-        ds.symbol_table['gt'](x, y)
-=======
         C_((x, y)), (
             ds.symbol_table['gt'](ds.symbol_table['3'], x) &
             ds.symbol_table['gt'](x, y)
         )
->>>>>>> 4878f5aa
     )
 
     res = ds.walk(query)
@@ -135,16 +124,9 @@
     z = S_[int]('z')
 
     query = expressions.Query[typing.AbstractSet[typing.Tuple[int, int]]](
-<<<<<<< HEAD
         C_((x, y)),
         ds.symbol_table['gt'](ds.symbol_table['3'], x) &
         ds.symbol_table['gt'](x, y) & ds.symbol_table['gt'](y, z)
-=======
-        C_((x, y)), (
-            ds.symbol_table['gt'](ds.symbol_table['3'], x) &
-            ds.symbol_table['gt'](x, y) & ds.symbol_table['gt'](y, z)
-        )
->>>>>>> 4878f5aa
     )
 
     with raises(NotImplementedError):
@@ -198,12 +180,7 @@
 
     expression = expressions.ExistentialPredicate(
         x,
-<<<<<<< HEAD
-        C_(True) |
-        ds.symbol_table['gt'](x, C_(2))
-=======
         C_(True) | ds.symbol_table['gt'](x, C_(2))
->>>>>>> 4878f5aa
     )
     res = ds.walk(expression)
     assert isinstance(res, C_)
@@ -212,12 +189,7 @@
 
     expression = expressions.ExistentialPredicate(
         x,
-<<<<<<< HEAD
-        C_(False) &
-        ds.symbol_table['gt'](x, C_(2))
-=======
         C_(False) & ds.symbol_table['gt'](x, C_(2))
->>>>>>> 4878f5aa
     )
     res = ds.walk(expression)
     assert isinstance(res, C_)
@@ -241,13 +213,7 @@
     y = S_[int]('y')
 
     expression = expressions.ExistentialPredicate(
-<<<<<<< HEAD
-        x,
-        ds.symbol_table['gt'](x, C_(2)) &
-        ds.symbol_table['gt'](y, C_(2))
-=======
         x, ds.symbol_table['gt'](x, C_(2)) & ds.symbol_table['gt'](y, C_(2))
->>>>>>> 4878f5aa
     )
     res = ds.walk(expression)
     assert isinstance(res, expressions.ExistentialPredicate)
@@ -302,12 +268,7 @@
 
     expression = expressions.UniversalPredicate(
         x,
-<<<<<<< HEAD
-        C_(False) &
-        ds.symbol_table['le'](x, C_(2))
-=======
         C_(False) & ds.symbol_table['le'](x, C_(2))
->>>>>>> 4878f5aa
     )
     res = ds.walk(expression)
     assert isinstance(res, C_)
@@ -316,12 +277,7 @@
 
     expression = expressions.UniversalPredicate(
         x,
-<<<<<<< HEAD
-        C_(True) |
-        ds.symbol_table['le'](x, C_(2))
-=======
         C_(True) | ds.symbol_table['le'](x, C_(2))
->>>>>>> 4878f5aa
     )
     res = ds.walk(expression)
     assert isinstance(res, C_)
@@ -345,13 +301,7 @@
     y = S_[int]('y')
 
     expression = expressions.UniversalPredicate(
-<<<<<<< HEAD
-        x,
-        ds.symbol_table['le'](x, C_(2)) &
-        ds.symbol_table['le'](y, C_(2))
-=======
         x, ds.symbol_table['le'](x, C_(2)) & ds.symbol_table['le'](y, C_(2))
->>>>>>> 4878f5aa
     )
     res = ds.walk(expression)
     assert isinstance(res, expressions.UniversalPredicate)
