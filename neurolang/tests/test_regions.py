import numpy as np
import nibabel as nib
from numpy import random
import pytest
<<<<<<< HEAD
from ..regions import *
=======
from ..regions import (
    Region,
    ExplicitVBR, SphericalVolume, PlanarVolume,
    region_union, region_intersection, region_difference)
>>>>>>> f654a129
from ..CD_relations import direction_matrix, cardinal_relation, is_in_direction
from ..exceptions import NeuroLangException
from ..brain_tree import AABB, Tree


def _generate_random_box(size_bounds, *args):
    N = len(args)
    lower_bound = np.array([np.random.uniform(*b) for b in tuple(args)])
    upper_bound = lower_bound + np.random.uniform(*size_bounds, size=N)
    return Region(lower_bound, upper_bound)


def test_region_eq():
    r1 = Region((0, 0, 0), (1, 1, 1))
    r2 = Region((0, 0, 0), (1, 1, 1))
    assert r1 == r2
    r3 = _generate_random_box((0, 10), (0, 0), (0, 0), (0, 0))
    r4 = _generate_random_box((50, 100), (50, 50), (100, 100), (200, 200))
    assert not r3 == r4


def test_invalid_regions_raise_exception():

    with pytest.raises(NeuroLangException):
        Region((0, 0, 0), (1, -1, 1))

    with pytest.raises(NeuroLangException):
        Region((0, 0, 0), (0, 10, 20))


def test_coordinates():
    r1 = Region((0, 0, 0), (1, 1, 1))
    assert np.array_equal(
        r1.bounding_box.limits,
        np.array([tuple([0, 1]), tuple([0, 1]), tuple([0, 1])])
    )
    r2 = Region((2, 0, 7), (4, 6, 8))
    assert np.array_equal(
        r2.bounding_box.limits,
        np.array([tuple([2, 4]), tuple([0, 6]), tuple([7, 8])])
    )


def _dir_matrix(region, other_region):
    return direction_matrix([region.bounding_box], [other_region.bounding_box])


def test_regions_dir_matrix():

    # 2d regions (R-L, P-A)
    r1 = Region((0, 0), (1, 1))
    r2 = Region((0, 5), (1, 6))
    assert is_in_direction(_dir_matrix(r1, r2), 'P')

    # r1 A:B:P:RA:R:RP r2
    r1 = Region((3, 3, 0), (8, 8, 1))
    r2 = Region((2, 4, 0), (5, 6, 1))
    dir_matrix = np.array([[0, 1, 1], [0, 1, 1], [0, 1, 1]])
    assert np.array_equal(_dir_matrix(r1, r2)[1], dir_matrix)

    # r1 L:LA:A:B r2
    r1 = Region((1, 1, 0), (5, 5, 1))
    r2 = Region((3, 3, 0), (5, 7, 1))
    dir_matrix = np.array([[1, 1, 0], [1, 1, 0], [0, 0, 0]])
    dm = _dir_matrix(r1, r2)[1]
    assert np.array_equal(dm, dir_matrix)

    # r1 LP r2
    r1 = Region((6, 6, 0), (8, 8, 1))
    r2 = Region((8, 4, 0), (10, 6, 1))
    dir_matrix = np.array([[0, 0, 0], [0, 0, 0], [1, 0, 0]])
    dm = _dir_matrix(r1, r2)
    assert np.array_equal(dm[1], dir_matrix)

    # r1 B r2
    r1 = Region((5, 6, 0), (8, 8, 1))
    r2 = Region((5, 5, 0), (10, 10, 1))
    dir_matrix = np.array([[0, 0, 0], [0, 1, 0], [0, 0, 0]])
    assert np.array_equal(_dir_matrix(r1, r2)[1], dir_matrix)

    # r1 LA:A:RA:L:B:R:LP:P:RP r2
    r1 = Region((0, 0, 0), (10, 10, 1))
    r2 = Region((5, 5, 0), (6, 6, 1))
    dir_matrix = np.array([[1, 1, 1], [1, 1, 1], [1, 1, 1]])
    assert np.array_equal(_dir_matrix(r1, r2)[1], dir_matrix)

    r1 = Region((0, 0, 2), (10, 1, 9))
    r2 = Region((0, 0, 0), (10, 1, 1))
    # r1 S r2 - r2 I r1
    dir_tensor = np.array(np.zeros(shape=(3, 3, 3)))
    dir_tensor[2, 1, 1] = 1
    assert np.array_equal(_dir_matrix(r1, r2), dir_tensor)

    dir_tensor = np.array(np.zeros(shape=(3, 3, 3)))
    dir_tensor[0, 1, 1] = 1
    assert np.array_equal(_dir_matrix(r2, r1), dir_tensor)

    # r1 SL r2
    r1 = Region((0, 0, 8), (10, 1, 9))
    r2 = Region((15, 0, 0), (17, 1, 1))
    dir_tensor = np.array(np.zeros(shape=(3, 3, 3)))
    dir_tensor[2, 1, 0] = 1
    assert np.array_equal(_dir_matrix(r1, r2), dir_tensor)

    # r1 RA r2
    r1 = Region((25, 0, 0), (30, 1, 1))
    r2 = Region((15, 5, 0), (20, 6, 1))
    dir_tensor = np.array(np.zeros(shape=(3, 3, 3)))
    dir_tensor[1, 0, 2] = 1
    assert np.array_equal(_dir_matrix(r1, r2), dir_tensor)

    # 4d regions overlapping at time intervals: r1 Before r2 - r2 After r1
    r1 = Region((0, 0, 0, 1), (1, 1, 1, 2))
    r2 = Region((0, 0, 0, 5), (1, 1, 1, 6))
    assert np.array_equal(
        _dir_matrix(r1, r2)[0, 1, :, :],
        np.array([[0, 0, 0], [0, 1, 0], [0, 0, 0]])
    )
    assert np.array_equal(
        _dir_matrix(r1, r2)[1:],
        np.zeros(shape=(2, 3, 3, 3))
    )

    assert np.array_equal(
        _dir_matrix(r2, r1)[-1, 1, :, :],
        np.array([[0, 0, 0], [0, 1, 0], [0, 0, 0]])
    )
    assert np.array_equal(
        _dir_matrix(r2, r1)[:-1],
        np.zeros(shape=(2, 3, 3, 3))
    )
    assert is_in_direction(_dir_matrix(r2, r1), 'F')


def test_basic_directionality():
    r1 = Region((0, 0), (1, 1))
    r2 = Region((0, -5), (1, -2))
    assert is_in_direction(_dir_matrix(r1, r2), 'A')
    assert is_in_direction(_dir_matrix(r2, r1), 'P')

    r1 = Region((0, 0), (1, 1))
    r2 = Region((4, 0), (6, 2))
    assert is_in_direction(_dir_matrix(r1, r2), 'L')
    assert is_in_direction(_dir_matrix(r2, r1), 'R')
    assert is_in_direction(_dir_matrix(r2, r1), 'A')
    assert is_in_direction(_dir_matrix(r2, r1), 'RA')

    r1 = Region((0, 0, 0), (1, 1, 1))
    r2 = Region((0, 0, 3), (1, 1, 4))
    assert is_in_direction(_dir_matrix(r1, r2), 'I')
    assert is_in_direction(_dir_matrix(r2, r1), 'S')

    r1 = Region((0, 0), (2, 2))
    r2 = Region((1, 0), (3, 2))
    assert is_in_direction(_dir_matrix(r1, r2), 'AO')
    assert is_in_direction(_dir_matrix(r2, r1), 'PO')

    r1 = Region((0, 0), (6, 6))
    r2 = Region((2, 3), (7, 4))
    assert is_in_direction(_dir_matrix(r1, r2), 'LAPO')
    assert is_in_direction(_dir_matrix(r2, r1), 'OR')

    r1 = Region((0, 0, 0), (1, 1, 1))
    r2 = Region((0, -5, -5), (1, 5, 5))
    assert is_in_direction(_dir_matrix(r1, r2), 'O')
    for rel in ['P', 'A', 'I', 'S', 'L', 'R']:
        assert not is_in_direction(_dir_matrix(r1, r2), rel)

    r1 = Region((0, 0, 0), (1, 3, 5))
    r2 = Region((0, 2, 1), (1, 7, 4))
    assert is_in_direction(_dir_matrix(r1, r2), 'O')

    r1 = Region((0, 0), (1, 1))
    r2 = Region((1, 0), (2, 1))
    assert is_in_direction(_dir_matrix(r1, r2), 'L')
    assert not is_in_direction(_dir_matrix(r1, r2), 'O')


def test_explicit_region():

    def randint(): return random.randint(0, 1000)

    voxels = [(randint(), randint(), randint()) for _ in range(50)]
    affine = np.eye(4)
    vbr = ExplicitVBR(voxels, affine)
    assert np.array_equal(vbr.to_ijk(affine), vbr.voxels)
    assert vbr.aabb_tree is not None
    assert np.all(vbr.bounding_box.lb >= 0)
    assert np.all(vbr.bounding_box.lb <= 1000)

    affine = np.eye(4)
    brain_stem = ExplicitVBR(voxels, affine)
    assert np.array_equal(brain_stem.voxels, brain_stem.to_ijk(affine))

    affine = np.eye(4) * 2
    affine[-1] = 1
    brain_stem = ExplicitVBR(voxels, affine)
    assert np.array_equal(brain_stem.voxels, brain_stem.to_ijk(affine))

    affine = np.eye(4)
    affine[:, -1] = np.array([1, 1, 1, 1])
    brain_stem = ExplicitVBR(voxels, affine)
    assert np.array_equal(brain_stem.voxels, brain_stem.to_ijk(affine))

    affine = np.array([
        [-0.69999999, 0., 0., 90.],
        [0., 0.69999999, 0., -126.],
        [0., 0., 0.69999999, -72.],
        [0., 0., 0., 1.]
    ]).round(2)
    brain_stem = ExplicitVBR(voxels, affine)
    assert np.array_equal(brain_stem.voxels, brain_stem.to_ijk(affine))


def test_build_tree_one_voxel_regions():

    region = ExplicitVBR(np.array([[2, 2, 2]]), np.eye(4))
    assert region.bounding_box == AABB((2, 2, 2), (3, 3, 3))
    assert region.aabb_tree.height == 0

    other_region = ExplicitVBR(np.array([[2, 2, 2]]), np.diag((10, 10, 10, 1)))
    assert other_region.bounding_box == AABB((20, 20, 20), (30, 30, 30))
    assert other_region.aabb_tree.height == 0
    assert is_in_direction(_dir_matrix(other_region, region), 'SA')


def test_tree_of_convex_regions():
    cube = ExplicitVBR(np.array([[0, 0, 0], [5, 5, 5]]), np.eye(4))
    assert cube.aabb_tree.height == 1
    triangle = ExplicitVBR(
        np.array([[0, 0, 0], [2, 0, 1], [5, 5, 5]]), np.eye(4)
    )
    assert triangle.aabb_tree.height == 2

    region = ExplicitVBR(
        np.array([[0, 0, 0], [2, 2, 1], [5, 5, 0], [8, 8, 0]]), np.eye(4)
    )
    assert region.aabb_tree.height == 2

    region = ExplicitVBR(
        np.array([[0, 0, 0], [2, 2, 1], [5, 5, 0], [10, 10, 0]]), np.eye(4)
    )
    assert region.aabb_tree.height == 3


def test_spherical_volumetric_region():

    unit_sphere = SphericalVolume((0, 0, 0), 1)
    assert (0, 0, 0) in unit_sphere
    assert (1, 0, 0) in unit_sphere
    assert not (1, 1, 1) in unit_sphere
    unit_sphere.to_ijk(np.eye(4))

    def randint(): return random.randint(0, 1000)

    samples = 500
    voxels = sorted(
        [(randint(), randint(), randint()) for _ in range(samples)]
    )
    affine = np.eye(4)
    center = voxels[samples//2]
    radius = 15
    sr = SphericalVolume(center, radius)
    vbr_voxels = sr.to_ijk(affine)
    rand_voxel = vbr_voxels[np.random.choice(len(vbr_voxels), 1)]
    coordinate = nib.affines.apply_affine(affine, np.array(rand_voxel))
    assert np.linalg.norm(np.array(coordinate) - np.array(center)) <= radius

    explicit_sr = sr.to_explicit_vbr(affine, None)
    assert np.all(
        np.array([
            np.linalg.norm(np.array(tuple([x, y, z])) - np.array(center))
            for [x, y, z] in explicit_sr.to_xyz()
        ]) <= 15
    )

@pytest.mark.skip(reason="test to be modifiy")
def test_planar_region():
    center = (1, 5, 6)
    vector = (1, 0, 0)
    pr = PlanarVolume(center, vector, limit=10)
    assert center in pr
    assert not (2, 8, 7) in pr
    p = tuple(random.randint(1, 250, size=3))
    p_proj = pr.project_point_to_plane(p)
    assert p_proj in pr
    assert np.array_equal(np.asanyarray([-1, -10, -10], dtype=float),
                          pr.bounding_box.lb)
    assert np.array_equal(np.asanyarray([10, 10, 10], dtype=float),
                          pr.bounding_box.ub)


def test_points_contained_in_implicit_regions():

    def randpoint(i, j): return tuple(random.randint(i, j, size=3))

    sphere = SphericalVolume((0, 0, 0), 10)
    points = [[i, i, i] for i in range(5)] in sphere
    assert [[j, 0, 0] for j in range(5, 10)] in sphere

    center = (0, 0, 0)
    vector = (1, 0, 0)
    pr = PlanarVolume(center, vector, limit=10)
    points = [pr.project_point_to_plane(randpoint(1, 250)) for _ in range(30)]
    assert points in pr
    assert not (1, 1, 1) in pr


def test_regions_with_multiple_bb_directionality():
    r1 = Region((0, 0, 0), (6, 6, 1))
    r2 = Region((6, 0, 0), (12, 6, 1))
    assert is_in_direction(_dir_matrix(r1, r2), 'L')
    r2 = Region((2, -3, 0), (5, 3, 1))
    assert is_in_direction(_dir_matrix(r1, r2), 'LR')

    region = ExplicitVBR(np.array([[0, 0, 0], [5, 5, 0]]), np.eye(4))
    other_region = ExplicitVBR(np.array([[3, 0, 0]]), np.eye(4))
    assert is_in_direction(_dir_matrix(other_region, region), 'O')
    for r in ['L', 'R', 'P', 'A', 'I', 'S']:
        assert not is_in_direction(_dir_matrix(other_region, region), r)

    tree = Tree()
    tree.add(region.bounding_box)
    tree.add(AABB((0, 0, 0), (2.5, 5, 1)))
    tree.add(AABB((2.5, 0, 0), (5, 5, 1)))
    region_bbs = [tree.root.left.box, tree.root.right.box]
    assert is_in_direction(
        direction_matrix([other_region.bounding_box], region_bbs), 'O'
    )

    region_bbs = [
      AABB((0, 0, 0), (2.5, 2.5, 1)),
      AABB((0, 2.5, 0), (2.5, 5, 1)),
      AABB((2.5, 2.5, 0), (5, 5, 1)),
    ]

    for region in region_bbs:
        tree.add(region)

    assert is_in_direction(
        direction_matrix([other_region.bounding_box], region_bbs), 'P'
    )
    assert is_in_direction(
        direction_matrix([other_region.bounding_box], region_bbs), 'R'
    )

    for r in ['L', 'A', 'I', 'S', 'O']:
        assert not is_in_direction(
            direction_matrix([other_region.bounding_box], region_bbs), r
        )


def test_refinement_of_not_overlapping():

    triangle = ExplicitVBR(
        np.array([[0, 0, 0], [6, 0, 0], [6, 6, 1]]), np.eye(4)
    )
    other_region = ExplicitVBR(np.array([[0, 6, 0]]), np.eye(4))
    assert cardinal_relation(
        other_region, triangle, 'O', refine_overlapping=False
    )
    with pytest.raises(ValueError):
        cardinal_relation(
            other_region, triangle, 'O', refine_overlapping=True, stop_at=0
        )
    assert not cardinal_relation(
        other_region, triangle, 'O', refine_overlapping=True
    )
    for r in ['L', 'A']:
        assert cardinal_relation(
            other_region, triangle, r, refine_overlapping=True
        )
    for r in ['R', 'P', 'I', 'S', 'O']:
        assert not cardinal_relation(
            other_region, triangle, r, refine_overlapping=True
        )

    outer = ExplicitVBR(np.array([[0, 0, 0], [10, 10, 0]]), np.eye(4))
    inner = ExplicitVBR(np.array([[8, 0, 0]]), np.eye(4))
    assert cardinal_relation(inner, outer, 'O', refine_overlapping=False)
    assert not cardinal_relation(inner, outer, 'O', refine_overlapping=True)

    for r in ['L', 'R', 'A', 'P', 'I', 'S']:
        assert not cardinal_relation(inner, outer, r, refine_overlapping=False)

    for r in ['L', 'R', 'P']:
        assert cardinal_relation(inner, outer, r, refine_overlapping=True)
    for r in ['A', 'I', 'S', 'O']:
        assert not cardinal_relation(inner, outer, r, refine_overlapping=True)

    region = ExplicitVBR(
        np.array([[0, 0, 0], [0, 1, 0], [0, 2, 0]]), np.eye(4)
    )
    other_region = ExplicitVBR(
        np.array([[0, 0, 0], [1, 0, 0], [2, 0, 0]]), np.eye(4)
    )
    assert cardinal_relation(
        region, other_region, 'O', refine_overlapping=False
    )
    assert cardinal_relation(
        region, other_region, 'O', refine_overlapping=True
    )


def test_union_implicit_regions():

    def all_points_in_spheres(points, spheres):
        for p in points:
            if not any([p in s for s in spheres]):
                return False
        return True

    def randint(): return random.randint(0, 100)

    radius = 5
    sphere = SphericalVolume((randint(), randint(), randint()), radius)
    other_sphere = SphericalVolume((randint(), randint(), randint()), radius)
    affine = np.eye(4)
    union = region_union([sphere, other_sphere], affine)
    assert union.image_dim == (0,) * 3
    assert all_points_in_spheres(union.voxels, {sphere, other_sphere})


def test_regions_union_intersection():

    def randint(): return random.randint(70, 100)

    voxels = [(randint(), randint(), randint()) for _ in range(50)]
    affine = np.array([
        [-0.69999999, 0., 0., 90.],
        [0., 0.69999999, 0., -126.],
        [0., 0., 0.69999999, -72.],
        [0., 0., 0., 1.]
    ]).round(2)
    region = ExplicitVBR(voxels, affine, tuple([2, 2, 2]))
    union = region_union([region], affine)
    assert union.bounding_box == region.bounding_box
    #
    center = region.bounding_box.ub
    radius = 30
    sphere = SphericalVolume(center, radius)
    assert sphere.bounding_box.overlaps(region.bounding_box)
    intersect = region_intersection([region, sphere], affine)
    assert intersect is not None


def test_intersection_difference():

    def randint(): return random.randint(1, 5)
    affine = np.eye(4)
    center = (randint(), randint(), randint())
    radius = randint()
    sphere = SphericalVolume(center, radius)
    other_sphere = SphericalVolume((center[0] + radius,) + center[1:], radius)

    intersect = region_intersection([sphere, other_sphere], affine)
    d1 = region_difference([sphere, other_sphere], affine)
    d2 = region_difference([other_sphere, sphere], affine)
    union = region_union([sphere, other_sphere], affine)
    intersect2 = region_difference([union, d1, d2], affine)
    assert intersect.bounding_box == intersect2.bounding_box<|MERGE_RESOLUTION|>--- conflicted
+++ resolved
@@ -2,14 +2,10 @@
 import nibabel as nib
 from numpy import random
 import pytest
-<<<<<<< HEAD
-from ..regions import *
-=======
 from ..regions import (
     Region,
     ExplicitVBR, SphericalVolume, PlanarVolume,
     region_union, region_intersection, region_difference)
->>>>>>> f654a129
 from ..CD_relations import direction_matrix, cardinal_relation, is_in_direction
 from ..exceptions import NeuroLangException
 from ..brain_tree import AABB, Tree
@@ -286,7 +282,7 @@
         ]) <= 15
     )
 
-@pytest.mark.skip(reason="test to be modifiy")
+
 def test_planar_region():
     center = (1, 5, 6)
     vector = (1, 0, 0)
