import numpy as np
import nibabel as nib
from numpy import random
import pytest
from ..regions import (
    Region,
    ExplicitVBR, SphericalVolume, PlanarVolume,
    region_union, region_intersection, region_difference)
from ..CD_relations import direction_matrix, cardinal_relation, is_in_direction
from ..exceptions import NeuroLangException
from ..brain_tree import AABB, Tree


def _generate_random_box(size_bounds, *args):
    N = len(args)
    lower_bound = np.array([np.random.uniform(*b) for b in tuple(args)])
    upper_bound = lower_bound + np.random.uniform(*size_bounds, size=N)
    return Region(lower_bound, upper_bound)


def test_region_eq():
    r1 = Region((0, 0, 0), (1, 1, 1))
    r2 = Region((0, 0, 0), (1, 1, 1))
    assert r1 == r2
    r3 = _generate_random_box((0, 10), (0, 0), (0, 0), (0, 0))
    r4 = _generate_random_box((50, 100), (50, 50), (100, 100), (200, 200))
    assert not r3 == r4


def test_invalid_regions_raise_exception():

    with pytest.raises(NeuroLangException):
        Region((0, 0, 0), (1, -1, 1))

    with pytest.raises(NeuroLangException):
        Region((0, 0, 0), (0, 10, 20))


def test_coordinates():
    r1 = Region((0, 0, 0), (1, 1, 1))
    assert np.array_equal(
        r1.bounding_box.limits,
        np.array([tuple([0, 1]), tuple([0, 1]), tuple([0, 1])])
    )
    r2 = Region((2, 0, 7), (4, 6, 8))
    assert np.array_equal(
        r2.bounding_box.limits,
        np.array([tuple([2, 4]), tuple([0, 6]), tuple([7, 8])])
    )


def _dir_matrix(region, other_region):
    return direction_matrix([region.bounding_box], [other_region.bounding_box])


def test_regions_dir_matrix():

    # 2d regions (R-L, P-A)
    r1 = Region((0, 0), (1, 1))
    r2 = Region((0, 5), (1, 6))
    assert is_in_direction(_dir_matrix(r1, r2), 'P')

    # r1 A:B:P:RA:R:RP r2
    r1 = Region((3, 3, 0), (8, 8, 1))
    r2 = Region((2, 4, 0), (5, 6, 1))
    dir_matrix = np.array([[0, 1, 1], [0, 1, 1], [0, 1, 1]])
    assert np.array_equal(_dir_matrix(r1, r2)[1], dir_matrix)

    # r1 L:LA:A:B r2
    r1 = Region((1, 1, 0), (5, 5, 1))
    r2 = Region((3, 3, 0), (5, 7, 1))
    dir_matrix = np.array([[1, 1, 0], [1, 1, 0], [0, 0, 0]])
    dm = _dir_matrix(r1, r2)[1]
    assert np.array_equal(dm, dir_matrix)

    # r1 LP r2
    r1 = Region((6, 6, 0), (8, 8, 1))
    r2 = Region((8, 4, 0), (10, 6, 1))
    dir_matrix = np.array([[0, 0, 0], [0, 0, 0], [1, 0, 0]])
    dm = _dir_matrix(r1, r2)
    assert np.array_equal(dm[1], dir_matrix)

    # r1 B r2
    r1 = Region((5, 6, 0), (8, 8, 1))
    r2 = Region((5, 5, 0), (10, 10, 1))
    dir_matrix = np.array([[0, 0, 0], [0, 1, 0], [0, 0, 0]])
    assert np.array_equal(_dir_matrix(r1, r2)[1], dir_matrix)

    # r1 LA:A:RA:L:B:R:LP:P:RP r2
    r1 = Region((0, 0, 0), (10, 10, 1))
    r2 = Region((5, 5, 0), (6, 6, 1))
    dir_matrix = np.array([[1, 1, 1], [1, 1, 1], [1, 1, 1]])
    assert np.array_equal(_dir_matrix(r1, r2)[1], dir_matrix)

    r1 = Region((0, 0, 2), (10, 1, 9))
    r2 = Region((0, 0, 0), (10, 1, 1))
    # r1 S r2 - r2 I r1
    dir_tensor = np.array(np.zeros(shape=(3, 3, 3)))
    dir_tensor[2, 1, 1] = 1
    assert np.array_equal(_dir_matrix(r1, r2), dir_tensor)

    dir_tensor = np.array(np.zeros(shape=(3, 3, 3)))
    dir_tensor[0, 1, 1] = 1
    assert np.array_equal(_dir_matrix(r2, r1), dir_tensor)

    # r1 SL r2
    r1 = Region((0, 0, 8), (10, 1, 9))
    r2 = Region((15, 0, 0), (17, 1, 1))
    dir_tensor = np.array(np.zeros(shape=(3, 3, 3)))
    dir_tensor[2, 1, 0] = 1
    assert np.array_equal(_dir_matrix(r1, r2), dir_tensor)

    # r1 RA r2
    r1 = Region((25, 0, 0), (30, 1, 1))
    r2 = Region((15, 5, 0), (20, 6, 1))
    dir_tensor = np.array(np.zeros(shape=(3, 3, 3)))
    dir_tensor[1, 0, 2] = 1
    assert np.array_equal(_dir_matrix(r1, r2), dir_tensor)

    # 4d regions overlapping at time intervals: r1 Before r2 - r2 After r1
    r1 = Region((0, 0, 0, 1), (1, 1, 1, 2))
    r2 = Region((0, 0, 0, 5), (1, 1, 1, 6))
    assert np.array_equal(
        _dir_matrix(r1, r2)[0, 1, :, :],
        np.array([[0, 0, 0], [0, 1, 0], [0, 0, 0]])
    )
    assert np.array_equal(
        _dir_matrix(r1, r2)[1:],
        np.zeros(shape=(2, 3, 3, 3))
    )

    assert np.array_equal(
        _dir_matrix(r2, r1)[-1, 1, :, :],
        np.array([[0, 0, 0], [0, 1, 0], [0, 0, 0]])
    )
    assert np.array_equal(
        _dir_matrix(r2, r1)[:-1],
        np.zeros(shape=(2, 3, 3, 3))
    )
    assert is_in_direction(_dir_matrix(r2, r1), 'F')


def test_basic_directionality():
    r1 = Region((0, 0), (1, 1))
    r2 = Region((0, -5), (1, -2))
    assert is_in_direction(_dir_matrix(r1, r2), 'A')
    assert is_in_direction(_dir_matrix(r2, r1), 'P')

    r1 = Region((0, 0), (1, 1))
    r2 = Region((4, 0), (6, 2))
    assert is_in_direction(_dir_matrix(r1, r2), 'L')
    assert is_in_direction(_dir_matrix(r2, r1), 'R')
    assert is_in_direction(_dir_matrix(r2, r1), 'A')
    assert is_in_direction(_dir_matrix(r2, r1), 'RA')

    r1 = Region((0, 0, 0), (1, 1, 1))
    r2 = Region((0, 0, 3), (1, 1, 4))
    assert is_in_direction(_dir_matrix(r1, r2), 'I')
    assert is_in_direction(_dir_matrix(r2, r1), 'S')

    r1 = Region((0, 0), (2, 2))
    r2 = Region((1, 0), (3, 2))
    assert is_in_direction(_dir_matrix(r1, r2), 'AO')
    assert is_in_direction(_dir_matrix(r2, r1), 'PO')

    r1 = Region((0, 0), (6, 6))
    r2 = Region((2, 3), (7, 4))
    assert is_in_direction(_dir_matrix(r1, r2), 'LAPO')
    assert is_in_direction(_dir_matrix(r2, r1), 'OR')

    r1 = Region((0, 0, 0), (1, 1, 1))
    r2 = Region((0, -5, -5), (1, 5, 5))
    assert is_in_direction(_dir_matrix(r1, r2), 'O')
    for rel in ['P', 'A', 'I', 'S', 'L', 'R']:
        assert not is_in_direction(_dir_matrix(r1, r2), rel)

    r1 = Region((0, 0, 0), (1, 3, 5))
    r2 = Region((0, 2, 1), (1, 7, 4))
    assert is_in_direction(_dir_matrix(r1, r2), 'O')

    r1 = Region((0, 0), (1, 1))
    r2 = Region((1, 0), (2, 1))
    assert is_in_direction(_dir_matrix(r1, r2), 'L')
    assert not is_in_direction(_dir_matrix(r1, r2), 'O')


def test_explicit_region():

    def randint(): return random.randint(0, 1000)

    voxels = [(randint(), randint(), randint()) for _ in range(50)]
    affine = np.eye(4)
    vbr = ExplicitVBR(voxels, affine)
    assert np.array_equal(vbr.to_ijk(affine), vbr.voxels)
    assert vbr.aabb_tree is not None
    assert np.all(vbr.bounding_box.lb >= 0)
    assert np.all(vbr.bounding_box.lb <= 1000)

    affine = np.eye(4)
    brain_stem = ExplicitVBR(voxels, affine)
    assert np.array_equal(brain_stem.voxels, brain_stem.to_ijk(affine))

    affine = np.eye(4) * 2
    affine[-1] = 1
    brain_stem = ExplicitVBR(voxels, affine)
    assert np.array_equal(brain_stem.voxels, brain_stem.to_ijk(affine))

    affine = np.eye(4)
    affine[:, -1] = np.array([1, 1, 1, 1])
    brain_stem = ExplicitVBR(voxels, affine)
    assert np.array_equal(brain_stem.voxels, brain_stem.to_ijk(affine))

    affine = np.array([
        [-0.69999999, 0., 0., 90.],
        [0., 0.69999999, 0., -126.],
        [0., 0., 0.69999999, -72.],
        [0., 0., 0., 1.]
    ]).round(2)
    brain_stem = ExplicitVBR(voxels, affine)
    assert np.array_equal(brain_stem.voxels, brain_stem.to_ijk(affine))


def test_build_tree_one_voxel_regions():

    region = ExplicitVBR(np.array([[2, 2, 2]]), np.eye(4))
    assert region.bounding_box == AABB((2, 2, 2), (3, 3, 3))
    assert region.aabb_tree.height == 0

    other_region = ExplicitVBR(np.array([[2, 2, 2]]), np.diag((10, 10, 10, 1)))
    assert other_region.bounding_box == AABB((20, 20, 20), (30, 30, 30))
    assert other_region.aabb_tree.height == 0
    assert is_in_direction(_dir_matrix(other_region, region), 'SA')


def test_tree_of_convex_regions():
    cube = ExplicitVBR(np.array([[0, 0, 0], [5, 5, 5]]), np.eye(4))
    assert cube.aabb_tree.height == 1
    triangle = ExplicitVBR(
        np.array([[0, 0, 0], [2, 0, 1], [5, 5, 5]]), np.eye(4)
    )
    assert triangle.aabb_tree.height == 2

    region = ExplicitVBR(
        np.array([[0, 0, 0], [2, 2, 1], [5, 5, 0], [8, 8, 0]]), np.eye(4)
    )
    assert region.aabb_tree.height == 2

    region = ExplicitVBR(
        np.array([[0, 0, 0], [2, 2, 1], [5, 5, 0], [10, 10, 0]]), np.eye(4)
    )
    assert region.aabb_tree.height == 3


def test_spherical_volumetric_region():

    unit_sphere = SphericalVolume((0, 0, 0), 1)
    assert (0, 0, 0) in unit_sphere
    assert (1, 0, 0) in unit_sphere
    assert not (1, 1, 1) in unit_sphere
    unit_sphere.to_ijk(np.eye(4))

    def randint(): return random.randint(0, 1000)

    samples = 500
    voxels = sorted(
        [(randint(), randint(), randint()) for _ in range(samples)]
    )
    affine = np.eye(4)
    center = voxels[samples//2]
    radius = 15
    sr = SphericalVolume(center, radius)
    vbr_voxels = sr.to_ijk(affine)
    rand_voxel = vbr_voxels[np.random.choice(len(vbr_voxels), 1)]
    coordinate = nib.affines.apply_affine(affine, np.array(rand_voxel))
    assert np.linalg.norm(np.array(coordinate) - np.array(center)) <= radius

    explicit_sr = sr.to_explicit_vbr(affine, None)
    assert np.all(
        np.array([
            np.linalg.norm(np.array(tuple([x, y, z])) - np.array(center))
            for [x, y, z] in explicit_sr.to_xyz()
        ]) <= 15
    )


def test_planar_region():
    center = (1, 5, 6)
    vector = (1, 0, 0)
    pr = PlanarVolume(center, vector, limit=10)
    assert center in pr
    assert not (2, 8, 7) in pr
    p = tuple(random.randint(1, 250, size=3))
    p_proj = pr.project_point_to_plane(p)
    assert p_proj in pr
    assert np.array_equal(np.asanyarray([-1, -10, -10], dtype=float),
                          pr.bounding_box.lb)
    assert np.array_equal(np.asanyarray([10, 10, 10], dtype=float),
                          pr.bounding_box.ub)


def test_iterables_contained_in_implicit_regions():

    def randpoint(i, j): return tuple(random.randint(i, j, size=3))

    sphere = SphericalVolume((0, 0, 0), 10)
    points = set([(i, i, i) for i in range(5)])
    assert points in sphere
    assert [(j, 0, 0) for j in range(5, 10)] in sphere

    center = (0, 0, 0)
    vector = (1, 0, 0)
    pr = PlanarVolume(center, vector, limit=10)
    points = [pr.project_point_to_plane(randpoint(1, 250)) for _ in range(30)]
    assert points in pr
    assert not {(1, 1, 1)} in pr


def test_regions_with_multiple_bb_directionality():
    r1 = Region((0, 0, 0), (6, 6, 1))
    r2 = Region((6, 0, 0), (12, 6, 1))
    assert is_in_direction(_dir_matrix(r1, r2), 'L')
    r2 = Region((2, -3, 0), (5, 3, 1))
    assert is_in_direction(_dir_matrix(r1, r2), 'LR')

    region = ExplicitVBR(np.array([[0, 0, 0], [5, 5, 0]]), np.eye(4))
    other_region = ExplicitVBR(np.array([[3, 0, 0]]), np.eye(4))
    assert is_in_direction(_dir_matrix(other_region, region), 'O')
    for r in ['L', 'R', 'P', 'A', 'I', 'S']:
        assert not is_in_direction(_dir_matrix(other_region, region), r)

    tree = Tree()
    tree.add(region.bounding_box)
    tree.add(AABB((0, 0, 0), (2.5, 5, 1)))
    tree.add(AABB((2.5, 0, 0), (5, 5, 1)))
    region_bbs = [tree.root.left.box, tree.root.right.box]
    assert is_in_direction(
        direction_matrix([other_region.bounding_box], region_bbs), 'O'
    )

    region_bbs = [
      AABB((0, 0, 0), (2.5, 2.5, 1)),
      AABB((0, 2.5, 0), (2.5, 5, 1)),
      AABB((2.5, 2.5, 0), (5, 5, 1)),
    ]

    for region in region_bbs:
        tree.add(region)

    assert is_in_direction(
        direction_matrix([other_region.bounding_box], region_bbs), 'P'
    )
    assert is_in_direction(
        direction_matrix([other_region.bounding_box], region_bbs), 'R'
    )

    for r in ['L', 'A', 'I', 'S', 'O']:
        assert not is_in_direction(
            direction_matrix([other_region.bounding_box], region_bbs), r
        )


def test_refinement_of_not_overlapping():

    triangle = ExplicitVBR(
        np.array([[0, 0, 0], [6, 0, 0], [6, 6, 1]]), np.eye(4)
    )
    other_region = ExplicitVBR(np.array([[0, 6, 0]]), np.eye(4))
    assert cardinal_relation(
        other_region, triangle, 'O', refine_overlapping=False
    )
    with pytest.raises(ValueError):
        cardinal_relation(
            other_region, triangle, 'O', refine_overlapping=True, stop_at=0
        )
    assert not cardinal_relation(
        other_region, triangle, 'O', refine_overlapping=True
    )
    for r in ['L', 'A']:
        assert cardinal_relation(
            other_region, triangle, r, refine_overlapping=True
        )
    for r in ['R', 'P', 'I', 'S', 'O']:
        assert not cardinal_relation(
            other_region, triangle, r, refine_overlapping=True
        )

    outer = ExplicitVBR(np.array([[0, 0, 0], [10, 10, 0]]), np.eye(4))
    inner = ExplicitVBR(np.array([[8, 0, 0]]), np.eye(4))
    assert cardinal_relation(inner, outer, 'O', refine_overlapping=False)
    assert not cardinal_relation(inner, outer, 'O', refine_overlapping=True)

    for r in ['L', 'R', 'A', 'P', 'I', 'S']:
        assert not cardinal_relation(inner, outer, r, refine_overlapping=False)

    for r in ['L', 'R', 'P']:
        assert cardinal_relation(inner, outer, r, refine_overlapping=True)
    for r in ['A', 'I', 'S', 'O']:
        assert not cardinal_relation(inner, outer, r, refine_overlapping=True)

    region = ExplicitVBR(
        np.array([[0, 0, 0], [0, 1, 0], [0, 2, 0]]), np.eye(4)
    )
    other_region = ExplicitVBR(
        np.array([[0, 0, 0], [1, 0, 0], [2, 0, 0]]), np.eye(4)
    )
    assert cardinal_relation(
        region, other_region, 'O', refine_overlapping=False
    )
    assert cardinal_relation(
        region, other_region, 'O', refine_overlapping=True
    )


def test_union_implicit_regions():

    def all_points_in_spheres(points, spheres):
        for p in points:
            if not any([p in s for s in spheres]):
                return False
        return True

    def randint(): return random.randint(0, 100)

    radius = 5
    sphere = SphericalVolume((randint(), randint(), randint()), radius)
    other_sphere = SphericalVolume((randint(), randint(), randint()), radius)
    affine = np.eye(4)
    union = region_union([sphere, other_sphere], affine)
    assert union.image_dim == (0,) * 3
    assert all_points_in_spheres(union.voxels, {sphere, other_sphere})


def test_regions_union_intersection():

    def randint(): return random.randint(70, 100)

    voxels = [(randint(), randint(), randint()) for _ in range(50)]
    affine = np.array([
        [-0.69999999, 0., 0., 90.],
        [0., 0.69999999, 0., -126.],
        [0., 0., 0.69999999, -72.],
        [0., 0., 0., 1.]
    ]).round(2)
    region = ExplicitVBR(voxels, affine, tuple([2, 2, 2]))
    union = region_union([region], affine)
    assert union.bounding_box == region.bounding_box
    #
    center = region.bounding_box.ub
    radius = 30
    sphere = SphericalVolume(center, radius)
    assert sphere.bounding_box.overlaps(region.bounding_box)
    intersect = region_intersection([region, sphere], affine)
    assert intersect is not None


@pytest.mark.skip(reason="to fix")
def test_intersection_difference():

    def randint(): return random.randint(1, 5)
<<<<<<< HEAD
    affine = np.array([
        [-0.69999999, 0., 0., 90.],
        [0., 0.69999999, 0., -126.],
        [0., 0., 0.69999999, -72.],
        [0., 0., 0., 1.]
    ]).round(2)

    radius = 10
    sphere = SphericalVolume((randint(), randint(), randint()), radius)
    other_sphere = SphericalVolume((randint(), randint(), randint()), radius)
=======
    affine = np.eye(4)
    center = (randint(), randint(), randint())
    radius = randint()
    sphere = SphericalVolume(center, radius)
    other_sphere = SphericalVolume((center[0] + radius,) + center[1:], radius)
>>>>>>> 2d749b00

    intersect = region_intersection([sphere, other_sphere], affine)
    d1 = region_difference([sphere, other_sphere], affine)
    d2 = region_difference([other_sphere, sphere], affine)
    union = region_union([sphere, other_sphere], affine)
    intersect2 = region_difference([union, d1, d2], affine)
    assert intersect.bounding_box == intersect2.bounding_box<|MERGE_RESOLUTION|>--- conflicted
+++ resolved
@@ -457,24 +457,11 @@
 def test_intersection_difference():
 
     def randint(): return random.randint(1, 5)
-<<<<<<< HEAD
-    affine = np.array([
-        [-0.69999999, 0., 0., 90.],
-        [0., 0.69999999, 0., -126.],
-        [0., 0., 0.69999999, -72.],
-        [0., 0., 0., 1.]
-    ]).round(2)
-
-    radius = 10
-    sphere = SphericalVolume((randint(), randint(), randint()), radius)
-    other_sphere = SphericalVolume((randint(), randint(), randint()), radius)
-=======
     affine = np.eye(4)
     center = (randint(), randint(), randint())
     radius = randint()
     sphere = SphericalVolume(center, radius)
     other_sphere = SphericalVolume((center[0] + radius,) + center[1:], radius)
->>>>>>> 2d749b00
 
     intersect = region_intersection([sphere, other_sphere], affine)
     d1 = region_difference([sphere, other_sphere], affine)
