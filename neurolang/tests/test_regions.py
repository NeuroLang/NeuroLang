--- conflicted
+++ resolved
@@ -207,16 +207,12 @@
     brain_stem = ExplicitVBR(voxels, affine)
     assert np.array_equal(brain_stem.voxels, brain_stem.to_ijk(affine))
 
-<<<<<<< HEAD
-    affine = np.array([[-0.69999999, 0., 0., 90.], [0., 0.69999999, 0., -126.], [0., 0., 0.69999999, -72.], [0., 0., 0., 1.]]).round(2)
-=======
     affine = np.array([
         [-0.69999999, 0., 0., 90.],
         [0., 0.69999999, 0., -126.],
         [0., 0., 0.69999999, -72.],
         [0., 0., 0., 1.]
     ]).round(2)
->>>>>>> 477bcbce
     brain_stem = ExplicitVBR(voxels, affine)
     assert np.array_equal(brain_stem.voxels, brain_stem.to_ijk(affine))
 
@@ -269,16 +265,12 @@
     assert np.linalg.norm(np.array(coordinate) - np.array(center)) <= radius
 
     explicit_sr = sr.to_explicit_vbr(affine, None)
-<<<<<<< HEAD
-    assert np.all(np.array([np.linalg.norm(np.array(tuple([x, y, z])) - np.array(center)) for [x, y, z] in explicit_sr.to_xyz()]) <= 15)
-=======
     assert np.all(
         np.array([
             np.linalg.norm(np.array(tuple([x, y, z])) - np.array(center))
             for [x, y, z] in explicit_sr.to_xyz()
         ]) <= 15
     )
->>>>>>> 477bcbce
 
 
 def test_planar_region():
@@ -340,13 +332,9 @@
 
 def test_refinement_of_not_overlapping():
 
-<<<<<<< HEAD
-    triangle = ExplicitVBR(np.array([[0, 0, 0], [6, 0, 0], [6, 6, 1]]), np.eye(4))
-=======
     triangle = ExplicitVBR(
         np.array([[0, 0, 0], [6, 0, 0], [6, 6, 1]]), np.eye(4)
     )
->>>>>>> 477bcbce
     other_region = ExplicitVBR(np.array([[0, 6, 0]]), np.eye(4))
     assert cardinal_relation(
         other_region, triangle, 'O', refine_overlapping=False
@@ -399,16 +387,12 @@
     def randint(): return random.randint(70, 100)
 
     voxels = [(randint(), randint(), randint()) for _ in range(50)]
-<<<<<<< HEAD
-    affine = np.array([[-0.69999999, 0., 0., 90.], [0., 0.69999999, 0., -126.], [0., 0., 0.69999999, -72.], [0., 0., 0., 1.]]).round(2)
-=======
     affine = np.array([
         [-0.69999999, 0., 0., 90.],
         [0., 0.69999999, 0., -126.],
         [0., 0., 0.69999999, -72.],
         [0., 0., 0., 1.]
     ]).round(2)
->>>>>>> 477bcbce
     region = ExplicitVBR(voxels, affine)
     union = region_union([region], affine)
     assert union.bounding_box == region.bounding_box
@@ -424,16 +408,12 @@
 def test_intersection_difference():
 
     def randint(): return random.randint(1, 5)
-<<<<<<< HEAD
-    affine = np.array([[-0.69999999, 0., 0., 90.], [0., 0.69999999, 0., -126.], [0., 0., 0.69999999, -72.], [0., 0., 0., 1.]]).round(2)
-=======
     affine = np.array([
         [-0.69999999, 0., 0., 90.],
         [0., 0.69999999, 0., -126.],
         [0., 0., 0.69999999, -72.],
         [0., 0., 0., 1.]
     ]).round(2)
->>>>>>> 477bcbce
 
     center = (randint(), randint(), randint())
     center2 = (randint(), randint(), randint())
