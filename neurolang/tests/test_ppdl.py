--- conflicted
+++ resolved
@@ -92,11 +92,7 @@
     gdatalog.walk(program)
     edb = gdatalog.extensional_database()
     idb = gdatalog.intensional_database()
-<<<<<<< HEAD
-    assert tau_1 in idb['P'].literals
-=======
     assert tau_1 in idb['P'].formulas
->>>>>>> 2c621332
 
     with pytest.raises(NeuroLangException):
         tau_2 = Implication(
@@ -109,11 +105,7 @@
         gdatalog.walk(ExpressionBlock((tau_2, Fact(Q(C_(2))))))
         edb = gdatalog.extensional_database()
         idb = gdatalog.intensional_database()
-<<<<<<< HEAD
-        assert tau_2 in idb['P'].literals
-=======
         assert tau_2 in idb['P'].formulas
->>>>>>> 2c621332
         assert Fact(Q(C_(2))) in edb['Q']
 
 
