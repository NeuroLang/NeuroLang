--- conflicted
+++ resolved
@@ -386,15 +386,12 @@
         int
             Always -1
         """
-<<<<<<< HEAD
-=======
         warnings.warn(
             "You are comparing together Expressions. "
             "Comparison of Expressions is not implemented properly and you"
             " should not expect it to work.",
             SyntaxWarning,
         )
->>>>>>> 4182b8d4
         return -1
 
 
@@ -445,11 +442,7 @@
         return 'S{{{}: {}}}'.format(self.name, self.__type_repr__)
 
     def __getstate__(self):
-<<<<<<< HEAD
         # Pickle a tuple instead of a set for _symbols to avoid calling hash 
-=======
-        # Pickle a tuple instead of a set for _symbols to avoid calling hash
->>>>>>> 4182b8d4
         # upon deserialization
         state = self.__dict__.copy()
         state["_symbols"] = tuple(self._symbols)
