from itertools import chain
import operator as op
import typing
import inspect
from functools import wraps, WRAPPER_ASSIGNMENTS, lru_cache
import types
from warnings import warn
import logging
from .exceptions import NeuroLangException


__all__ = [
    'Symbol', 'FunctionApplication', 'Statement',
    'Projection', 'Predicate', 'ExistentialPredicate',
    'ToBeInferred',
    'typing_callable_from_annotated_function'
]


ToBeInferred = typing.TypeVar('ToBeInferred', covariant=True)


class NeuroLangTypeException(NeuroLangException):
    pass


def typing_callable_from_annotated_function(function):
    signature = inspect.signature(function)
    parameter_types = [
<<<<<<< HEAD
        v.annotation if v.annotation != inspect._empty
=======
        v.annotation if v.annotation is not inspect.Parameter.empty
>>>>>>> 51c224e4
        else ToBeInferred
        for v in signature.parameters.values()
    ]

<<<<<<< HEAD
    if signature.return_annotation == inspect._empty:
=======
    if signature.return_annotation is inspect.Parameter.empty:
>>>>>>> 51c224e4
        return_annotation = ToBeInferred
    else:
        return_annotation = signature.return_annotation
    return typing.Callable[
        parameter_types,
        return_annotation
    ]


def get_type_args(type_):
    if hasattr(type_, '__args__') and type_.__args__ is not None:
        if is_subtype(type_, typing.Callable):
            return list((list(type_.__args__[:-1]), type_.__args__[-1]))
        else:
            return type_.__args__
    else:
        return tuple()


def get_type_and_value(value, symbol_table=None):
    if symbol_table is not None and isinstance(value, Symbol):
        value = symbol_table.get(value, value)

    if isinstance(value, Expression):
        type_ = value.type
        if isinstance(value, (Constant, Statement)):
            value = value.value
        return type_, value
    elif isinstance(value, (types.FunctionType, types.MethodType)):
        return (
            typing_callable_from_annotated_function(value),
            value
        )
    else:
        return type(value), value


def is_subtype(left, right):
    if left == right:
        return True
    if right is typing.Any:
        return True
    elif left is typing.Any:
        return right is typing.Any or right is ToBeInferred
    elif left is ToBeInferred:
        return True
    elif hasattr(right, '__origin__') and right.__origin__ is not None:
        if right.__origin__ == typing.Union:
            return any(
                is_subtype(left, r)
                for r in right.__args__
            )
        elif issubclass(right, typing.Callable):
            if issubclass(left, typing.Callable):
                left_args, left_return = get_type_args(left)
                right_args, right_return = get_type_args(right)

                if len(left_args) != len(right_args):
                    return False

                return len(left_args) == 0 or (
                    is_subtype(left_return, right_return) and all((
                        is_subtype(left_arg, right_arg)
                        for left_arg, right_arg in zip(left_args, right_args)
                    ))
                )
            else:
                return False
        elif (any(
            issubclass(right, T) and
            issubclass(left, T)
            for T in (
                typing.AbstractSet, typing.List, typing.Tuple,
                typing.Mapping, typing.Iterable
            )
        )):
            return all(
                is_subtype(l, r) for l, r in zip(
                    get_type_args(left), get_type_args(right)
                )
            )
        elif right.__origin__ == typing.Generic:
            raise ValueError("typing Generic not supported")
        else:
            return False
    else:
        if left is int:
            return right in (float, complex, typing.SupportsInt)
        elif left is float:
            return right in (complex, typing.SupportsFloat)
        elif right is int:
            right = typing.SupportsInt
        elif right is float:
            right = typing.SupportsFloat
        elif right is str:
            right = typing.Text

        return issubclass(left, right)


def unify_types(t1, t2):
    if is_subtype(t1, t2):
        return t2
    elif is_subtype(t2, t1):
        return t1
    else:
        raise NeuroLangTypeException(
            "The types {} and {} can't be unified".format(
                t1, t2
            )
        )


def type_validation_value(value, type_, symbol_table=None):
    if type_ is typing.Any or type_ is ToBeInferred:
        return True

    if isinstance(value, Symbol):
        if (symbol_table is not None):
            value = symbol_table[value].value
        else:
            return is_subtype(value.type, type_)

    if isinstance(value, Expression):
        value_type, value = get_type_and_value(value)

        if value is ...:
            return is_subtype(value_type, type_)

    if hasattr(type_, '__origin__') and type_.__origin__ is not None:
        if type_.__origin__ == typing.Union:
            return any(
                type_validation_value(value, t, symbol_table=symbol_table)
                for t in type_.__args__
            )
        elif issubclass(type_, typing.Callable):
            value_type, _ = get_type_and_value(value)
            return is_subtype(value_type, type_)
        elif issubclass(type_, typing.Mapping):
            return (
                issubclass(type(value), type_.__origin__) and
                ((type_.__args__ is None) or all((
                    type_validation_value(
                        k, type_.__args__[0], symbol_table=symbol_table
                    ) and
                    type_validation_value(
                        v, type_.__args__[1], symbol_table=symbol_table
                    )
                    for k, v in value.items()
                )))
            )
        elif issubclass(type_, typing.Tuple):
            return (
                issubclass(type(value), type_.__origin__) and
                all((
                    type_validation_value(
                        v, t, symbol_table=symbol_table
                    )
                    for v, t in zip(value, type_.__args__)
                ))
            )
        elif any(
            issubclass(type_, t)
            for t in (typing.AbstractSet, typing.Sequence, typing.Iterable)
        ):
            return (
                issubclass(type(value), type_.__origin__) and
                ((type_.__args__ is None) or all((
                    type_validation_value(
                        i, type_.__args__[0], symbol_table=symbol_table
                    )
                    for i in value
                )))
            )
        else:
            raise ValueError("Type %s not implemented in the checker" % type_)
    elif isinstance(value, FunctionApplication):
        return is_subtype(value.type, type_.type)
    else:
        return isinstance(
            value, type_
        )


class ParametricTypeClassMeta(type):
    @lru_cache(maxsize=None)
    def __getitem__(cls, type_):
        d = dict(cls.__dict__)
        d['type'] = type_
        d['__generic_class__'] = cls
        d['__no_explicit_type__'] = False
        return cls.__class__(
            cls.__name__, cls.__bases__,
            d
        )

    def __repr__(cls):
        r = cls.__name__
        if hasattr(cls, 'type'):
            if isinstance(cls.type, type):
                c = cls.type.__name__
            else:
                c = repr(cls.type)
            r += '[{}]'.format(c)
        return r

    def __subclasscheck__(cls, other):
        return (
            super().__subclasscheck__(other) or
            (
                hasattr(other, '__generic_class__') and
                issubclass(other.__generic_class__, cls)
            ) or
            (
                hasattr(other, '__generic_class__') and
                hasattr(cls, '__generic_class__') and
                issubclass(
                    other.__generic_class__,
                    cls.__generic_class__
                ) and
                is_subtype(other.type, cls.type)
            )
        )

    def __instancecheck__(cls, other):
        return (
            super().__instancecheck__(other) or
            issubclass(other.__class__, cls)
        )


class ExpressionMeta(ParametricTypeClassMeta):
    '''
    Metaclass for expressions. It guarantees a set of properties for every
    class and instance:
    * Classes have an attribute `type` which is set through the syntax
      ClassName[TypeName]. If type is not specified then the `type`
      attribute defaults to `typing.Any` for the class and
      `ToBeInferred` for the instance. In this case the `__no_explicit_type__`
      attribute is set to `True`
    * Instances have an attribute for every argument in the `__init__`
      constructor method and it's set by default to the value passed
      during construction.
    * Instances have a `_symbols` attribute which defaults to the empty set.
      In other cases it must contain the set of free variables in the
      expression.
    * Constructor arguments can be given a value of `...` this is a
      wildcard pattern for pattern-matching expressing that any value can go in
      this parameter. In this case, the class constructor is not executed
      and the `__is_pattern__` attribute is set to `True`.
    '''

    def __new__(cls, *args, **kwargs):
        __no_explicit_type__ = 'type' not in args[2]
        obj = super().__new__(cls, *args, **kwargs)
        obj.__no_explicit_type__ = __no_explicit_type__
        if obj.__no_explicit_type__:
            obj.type = typing.Any
        orig_init = obj.__init__

        @wraps(orig_init)
        def new_init(self, *args, **kwargs):
            generic_pattern_match = any(
                a is ... or (isinstance(a, tuple) and ... in a) or
                (inspect.isclass(a) and issubclass(a, Expression))
                for a in args
            )
            self.__is_pattern__ = generic_pattern_match
            self._symbols = set()

            if self.__no_explicit_type__:
                self.type = ToBeInferred

            parameters = inspect.signature(self.__class__).parameters
            for parameter, value in zip(parameters.items(), args):
                argname, arg = parameter
                if arg.default is not inspect.Parameter.empty:
                    continue
                setattr(self, argname, value)

            if not self.__is_pattern__:
                return orig_init(self, *args, **kwargs)

        obj.__init__ = new_init
        return obj


class Expression(metaclass=ExpressionMeta):
    __super_attributes__ = WRAPPER_ASSIGNMENTS + (
        '__signature__', 'mro', 'type', '_symbols',
        '__code__', '__defaults__', '__kwdefaults__', '__no_type_check__'
    )

    def __init__(self, *args, **kwargs):
        raise TypeError("Expression can not be instantiated")

    def __getitem__(self, index):
        return Projection(self, index)

    def __call__(self, *args, **kwargs):
        if hasattr(self, '__annotations__'):
            variable_type = self.__annotations__.get('return', None)
        else:
            variable_type = ToBeInferred

        return FunctionApplication[variable_type](
            self, args, kwargs,
         )

    def __getattr__(self, attr):
        if (
            attr in dir(self) or
            attr in self.__super_attributes__ or
            self.__is_pattern__
        ):
            return object.__getattribute__(self, attr)
        else:
            logging.debug("Getting wrapped attribute {}".format(
                attr
            ))
            return self.get_wrapped_attribute(attr)

    def get_wrapped_attribute(self, attr):
        return FunctionApplication(
            Constant[typing.Callable[[self.type, str], ToBeInferred]](
                getattr,
            ),
            args=(self, Constant[str](attr))
        )

    def change_type(self, type_):
        self.__class__ = self.__class__[type_]

    def cast(self, type_):
        if type_ == self.type:
            return self
        parameters = inspect.signature(self.__class__).parameters
        args = (
            getattr(self, argname)
            for argname, arg in parameters.items()
            if arg.default is inspect.Parameter.empty
        )
        if hasattr(self.__class__, '__generic_class__'):
            ret = self.__class__.__generic_class__[type_](*args)
        else:
            ret = self.__class__[type_](*args)

        assert ret.type is type_
        return ret


class NonConstant(Expression):
    '''
    Any expression which is not a constant
    '''


class Definition(NonConstant):
    '''
    Parent class for all composite operations
    such as A + B or F(A)
    '''


class Symbol(NonConstant):
    def __init__(self, name):
        self.name = name
        self._symbols = {self}

    def __eq__(self, other):
        return (
            (isinstance(other, Symbol) or isinstance(other, str)) and
            hash(self) == hash(other)
        )

    def __hash__(self):
        return hash(self.name)

    def __repr__(self):
        return 'S{{{}: {}}}'.format(self.name, self.type)


class Constant(Expression):
    def __init__(
        self, value,
        auto_infer_type=True,
        verify_type=True
    ):
        self.value = value
        self.__wrapped__ = None
        self.auto_infer_type = auto_infer_type
        self.verify_type = verify_type

        if callable(self.value):
            self.__wrapped__ = value
            for attr in WRAPPER_ASSIGNMENTS:
                if hasattr(value, attr):
                    setattr(self, attr, getattr(value, attr))

            if auto_infer_type and self.type is ToBeInferred:
                if hasattr(value, '__annotations__'):
                    self.type = typing_callable_from_annotated_function(value)
        elif auto_infer_type and self.type is ToBeInferred:
            if isinstance(self.value, tuple):
                self.type = typing.Tuple[tuple(
                    a.type
                    for a in self.value
                )]
<<<<<<< HEAD
            elif isinstance(self.value, frozenset):
                current_type = None
                for a in self.value:
=======
                self._symbols = set()
                for a in self.value:
                    try:
                        self._symbols |= a._symbols
                    except AttributeError:
                        pass
            elif isinstance(self.value, frozenset):
                current_type = None
                self._symbols = set()
                for a in self.value:
                    try:
                        self._symbols |= a._symbols
                    except AttributeError:
                        pass
>>>>>>> 51c224e4
                    if isinstance(a, Expression):
                        new_type = a.type
                    else:
                        new_type = type(a)
                    if current_type is None:
                        current_type = new_type
                    else:
                        current_type = unify_types(current_type, new_type)
                self.type = typing.AbstractSet[current_type]
            else:
                self.type = type(value)

        if not self.__verify_type__(self.value, self.type):
            raise NeuroLangTypeException(
                "The value %s does not correspond to the type %s" %
                (self.value, self.type)
            )

        if auto_infer_type and self.type is not ToBeInferred:
            self.change_type(self.type)

    def __verify_type__(self, value, type_):
        return (
            isinstance(
                value,
                (types.BuiltinFunctionType, types.BuiltinMethodType)
            ) or (
                self.verify_type and
                type_validation_value(value, type_)
            )
        )

    def __eq__(self, other):
        if self.type is ToBeInferred:
            warn('Making a comparison with types needed to be inferred')

        if isinstance(other, Expression):
            types_equal = (
                is_subtype(self.type, other.type) or
                is_subtype(other.type, self.type)
            )
            if types_equal:
                if isinstance(other, Constant):
                    return other.value == self.value
                else:
                    return hash(other) == hash(self)
            else:
                return False
        else:
            return (
                type_validation_value(other, self.type) and
                hash(other) == hash(self)
            )

    def __hash__(self):
        return hash(self.value)

    def __repr__(self):
        if self.value is ...:
            value_str = '...'
        else:
            value_str = repr(self.value)
        return 'C{{{}: {}}}'.format(value_str, self.type)

    def change_type(self, type_):
        self.__class__ = self.__class__[type_]
        if not self.__verify_type__(self.value, self.type):
            raise NeuroLangTypeException(
                "The value %s does not correspond to the type %s" %
                (self.value, self.type)
            )


class FunctionApplication(Definition):
    def __init__(
        self, functor, args, kwargs=None,
    ):
        self.functor = functor
        self.args = args
        self.kwargs = kwargs

        if self.type in (ToBeInferred, typing.Any):
            if self.functor.type in (ToBeInferred, typing.Any):
                pass
            elif isinstance(self.functor.type, typing.Callable):
                self.type = self.functor.type.__args__[-1]
            else:
                raise NeuroLangTypeException("Functor is not an expression")
        else:
            if not (
                self.functor.type in (ToBeInferred, typing.Any)
                or is_subtype(self.functor.type.__args__[-1], self.type)
            ):
                raise NeuroLangTypeException(
                    "Functor return type not unifiable with application type"
                )

        if isinstance(functor, Symbol):
            self._symbols = {functor}
        elif isinstance(functor, FunctionApplication):
            self._symbols = functor._symbols.copy()
        else:
            self._symbols = set()

        if self.kwargs is None:
            self.kwargs = dict()

        if self.args is None:
            self.args = tuple()
        elif not isinstance(self.args, (tuple, list)):
            raise ValueError('args parameter must be a tuple or a list')

        for arg in chain(self.args, self.kwargs.values()):
            if isinstance(arg, Symbol):
                self._symbols.add(arg)
            elif isinstance(arg, FunctionApplication):
                self._symbols |= arg._symbols

    @property
    def function(self):
        return self.functor

    def __repr__(self):
        r = u'\u03BB{{{}: {}}}'.format(self.functor, self.type)
        if self.args is ...:
            r += '(...)'
        elif self.args is not None:
            r += (
                '(' +
                ', '.join(repr(arg) for arg in self.args)
                + ')'
                )

        return r


class Projection(Definition):
    def __init__(
        self, collection, item,
        auto_infer_projection_type=True
    ):
        if self.type is ToBeInferred and auto_infer_projection_type:
            if collection.type is not ToBeInferred:
                if is_subtype(collection.type, typing.Tuple):
                    if (
                        isinstance(item, Constant) and
                        is_subtype(item.type, typing.SupportsInt) and
                        len(collection.type.__args__) > int(item.value)
                    ):
                        self.type = collection.type.__args__[
                            int(item.value)
                        ]
                    else:
                        raise NeuroLangTypeException(
                            "Not {} elements in tuple".format(
                                int(item.value)
                            )
                        )
                if is_subtype(collection.type, typing.Mapping):
                    self.type = collection.type.__args__[1]

        self._symbol = collection._symbols
        self._symbol |= item._symbols

        self.collection = collection
        self.item = item

    def __repr__(self):
        return u"\u03C3{{{}[{}]: {}}}".format(
            self.collection, self.item, self.type
        )


class Predicate(FunctionApplication):
    def __repr__(self):
        r = 'P{{{}: {}}}'.format(self.functor, self.type)
        if self.args is ...:
            r += '(...)'
        elif self.args is not None:
            r += (
                '(' +
                ', '.join(repr(arg) for arg in self.args)
            )
        if hasattr(self, 'kwargs') and self.kwargs is not None:
            r += ', '.join(
                repr(k) + '=' + repr(v)
                for k, v in self.kwargs.items()
            )
        r += ')'
        return r


class ExistentialPredicate(Predicate):
<<<<<<< HEAD
    def __init__(self, symbol, predicate):

        if not isinstance(symbol, Symbol):
            raise NeuroLangException('A symbol should be provided for the existential quantifier expression')
        if not isinstance(predicate, (Predicate, FunctionApplication)):
            raise NeuroLangException('A predicate or a function application over predicates should be associated to the quantifier')

        if symbol not in predicate._symbols:
            raise NeuroLangException('Symbol should be a free variable on the predicate')
        self.symbol = symbol
        self.predicate = predicate
        self._symbol = predicate._symbols - {symbol}

    def __repr__(self):

        r = u'\u2203{{{}: {} st {}}}'.format(self.symbol, self.type, self.predicate)
        return r


class Statement(Expression):
=======
    def __init__(self, head, body):

        if not isinstance(head, Symbol):
            raise NeuroLangException(
                'A symbol should be provided for the '
                'existential quantifier expression'
            )
        if not isinstance(body, (Predicate, FunctionApplication)):
            raise NeuroLangException(
                'A predicate or a function application over '
                'predicates should be associated to the quantifier'
            )

        if head not in body._symbols:
            raise NeuroLangException(
                'Symbol should be a free '
                'variable on the predicate'
            )
        self.head = head
        self.body = body
        self._symbol = body._symbols - {head}

    def __repr__(self):
        r = u'\u2203{{{}: {} st {}}}'.format(self.head, self.type, self.body)
        return r


class Statement(Definition):
>>>>>>> 51c224e4
    def __init__(
        self, symbol, value,
    ):
        self.symbol = symbol
        self.value = value

    def reflect(self):
        return self.value

    def __repr__(self):
        if self.symbol is ...:
            name = '...'
        else:
            name = self.symbol.name
        return 'Statement{{{}: {} <- {}}}'.format(
            name, self.type, self.value
        )


<<<<<<< HEAD
class Query(Expression):
=======
class Query(Definition):
>>>>>>> 51c224e4
    def __init__(
        self, head, body,
    ):
        self.head = head
        self.body = body

<<<<<<< HEAD
    @property
    def symbol(self):
        '''
        backward compat
        '''
        return self.head

    @property
    def value(self):
        '''
        backward compat
        '''
        return self.body

=======
>>>>>>> 51c224e4
    def reflect(self):
        return self.body

    def __repr__(self):
        if self.head is ...:
            name = '...'
        else:
            name = self.head.name

        return 'Query{{{}: {} <- {}}}'.format(
            name, self.type, self.body
        )


binary_opeations = (
    op.add, op.sub, op.mul
)


def op_bind(op):
    @wraps(op)
    def f(*args):
        arg_types = [get_type_and_value(a)[0] for a in args]
        return FunctionApplication(
            Constant[typing.Callable[arg_types, ToBeInferred]](
                op, auto_infer_type=False
            ),
            args,
        )

    return f


def rop_bind(op):
    @wraps(op)
    def f(self, value):
        arg_types = [get_type_and_value(a)[0] for a in (value, self)]
        return FunctionApplication(
            Constant[typing.Callable[arg_types, ToBeInferred]](
                op, auto_infer_type=False
            ),
            args=(value, self),
        )

    return f


for operator_name in dir(op):
    operator = getattr(op, operator_name)
    if operator_name.startswith('_'):
        continue

    name = '__{}__'.format(operator_name)
    if name.endswith('___'):
        name = name[:-1]

    for c in (Constant, Symbol, FunctionApplication, Statement, Query):
        if not hasattr(c, name):
            setattr(c, name, op_bind(operator))


for operator in [
    op.add, op.sub, op.mul, op.matmul, op.truediv, op.floordiv,
    op.mod,  # op.divmod,
    op.pow, op.lshift, op.rshift, op.and_, op.xor,
    op.or_
]:
    name = '__r{}__'.format(operator.__name__)
    if name.endswith('___'):
        name = name[:-1]

    for c in (Constant, Symbol, FunctionApplication, Statement, Query):
        setattr(c, name, rop_bind(operator))<|MERGE_RESOLUTION|>--- conflicted
+++ resolved
@@ -27,20 +27,12 @@
 def typing_callable_from_annotated_function(function):
     signature = inspect.signature(function)
     parameter_types = [
-<<<<<<< HEAD
-        v.annotation if v.annotation != inspect._empty
-=======
         v.annotation if v.annotation is not inspect.Parameter.empty
->>>>>>> 51c224e4
         else ToBeInferred
         for v in signature.parameters.values()
     ]
 
-<<<<<<< HEAD
-    if signature.return_annotation == inspect._empty:
-=======
     if signature.return_annotation is inspect.Parameter.empty:
->>>>>>> 51c224e4
         return_annotation = ToBeInferred
     else:
         return_annotation = signature.return_annotation
@@ -449,11 +441,6 @@
                     a.type
                     for a in self.value
                 )]
-<<<<<<< HEAD
-            elif isinstance(self.value, frozenset):
-                current_type = None
-                for a in self.value:
-=======
                 self._symbols = set()
                 for a in self.value:
                     try:
@@ -468,7 +455,6 @@
                         self._symbols |= a._symbols
                     except AttributeError:
                         pass
->>>>>>> 51c224e4
                     if isinstance(a, Expression):
                         new_type = a.type
                     else:
@@ -662,28 +648,6 @@
 
 
 class ExistentialPredicate(Predicate):
-<<<<<<< HEAD
-    def __init__(self, symbol, predicate):
-
-        if not isinstance(symbol, Symbol):
-            raise NeuroLangException('A symbol should be provided for the existential quantifier expression')
-        if not isinstance(predicate, (Predicate, FunctionApplication)):
-            raise NeuroLangException('A predicate or a function application over predicates should be associated to the quantifier')
-
-        if symbol not in predicate._symbols:
-            raise NeuroLangException('Symbol should be a free variable on the predicate')
-        self.symbol = symbol
-        self.predicate = predicate
-        self._symbol = predicate._symbols - {symbol}
-
-    def __repr__(self):
-
-        r = u'\u2203{{{}: {} st {}}}'.format(self.symbol, self.type, self.predicate)
-        return r
-
-
-class Statement(Expression):
-=======
     def __init__(self, head, body):
 
         if not isinstance(head, Symbol):
@@ -712,7 +676,6 @@
 
 
 class Statement(Definition):
->>>>>>> 51c224e4
     def __init__(
         self, symbol, value,
     ):
@@ -732,34 +695,13 @@
         )
 
 
-<<<<<<< HEAD
-class Query(Expression):
-=======
 class Query(Definition):
->>>>>>> 51c224e4
     def __init__(
         self, head, body,
     ):
         self.head = head
         self.body = body
 
-<<<<<<< HEAD
-    @property
-    def symbol(self):
-        '''
-        backward compat
-        '''
-        return self.head
-
-    @property
-    def value(self):
-        '''
-        backward compat
-        '''
-        return self.body
-
-=======
->>>>>>> 51c224e4
     def reflect(self):
         return self.body
 
