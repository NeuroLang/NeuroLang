--- conflicted
+++ resolved
@@ -436,20 +436,12 @@
     def __eq__(self, other):
         if hash(self) != hash(other):
             return False
-<<<<<<< HEAD
-=======
-
->>>>>>> e3c4fcfc
         if isinstance(other, str):
             other_str = other
         elif isinstance(other, Symbol):
             other_str = other.name
         else:
             return False
-<<<<<<< HEAD
-=======
-
->>>>>>> e3c4fcfc
         return self.name == other_str
 
     def __hash__(self):
