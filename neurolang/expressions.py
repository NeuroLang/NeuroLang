"""Expressions for the intermediate representation and auxiliary functions."""
import inspect
import logging
import operator as op
import threading
import types
import typing
from contextlib import contextmanager
from functools import WRAPPER_ASSIGNMENTS, lru_cache, wraps
from itertools import chain
from warnings import warn

<<<<<<< HEAD
import numpy as np

=======
>>>>>>> 31bb8fd8
from .exceptions import NeuroLangException
from .type_system import NeuroLangTypeException, Unknown
from .type_system import get_args as get_type_args
from .type_system import infer_type as _infer_type
from .type_system import infer_type_builtins, is_leq_informative, unify_types
from .typed_symbol_table import TypedSymbolTable

__all__ = [
    'Symbol', 'FunctionApplication', 'Statement',
    'Projection', 'Unknown', 'get_type_args',
    'TypedSymbolTable', 'TypedSymbolTableMixin'
]


_lock = threading.RLock()

_expressions_behave_as_python_objects = dict()


@contextmanager
def expressions_behave_as_objects():
    global _lock
    global _expressions_behave_as_python_objects
    thread_id = threading.get_ident()

    with _lock:
        _expressions_behave_as_python_objects[thread_id] = True
    yield
    with _lock:
        del _expressions_behave_as_python_objects[thread_id]


def type_validation_value(value, type_):
    if type_ is typing.Any or type_ is Unknown:
        return True

    value_type = infer_type(value)
    return is_leq_informative(value_type, type_)


class ParametricTypeClassMeta(type):
    @lru_cache(maxsize=None)
    def __getitem__(self, type_):
        d = dict(self.__dict__)
        d['type'] = type_
        d['__generic_class__'] = self
        d['__no_explicit_type__'] = False
        d['__parameterized__'] = True
        return self.__class__(
            self.__name__, self.__bases__,
            d
        )

    def __new__(cls, name, bases, attributes, **kwargs):
        attributes['__parameterized__'] = attributes.get(
            '__parameterized__', False
        )
        obj = super().__new__(cls, name, bases, attributes, **kwargs)
        return obj

    def __repr__(self):
        r = self.__name__
        if hasattr(self, 'type'):
            if isinstance(self.type, type):
                c = self.type.__name__
            else:
                c = repr(self.type)
            r += '[{}]'.format(c)
        return r

    @lru_cache(maxsize=128)
    def __subclasscheck__(self, other):
        if other is self:
            return True
        elif (
            isinstance(other, ParametricTypeClassMeta) and
            other.__parameterized__
        ):
            return self.__subclasscheck__parameterized(other)
        else:
            return super().__subclasscheck__(other)

    def __subclasscheck__parameterized(self, other):
        if self.__parameterized__:
            return issubclass(
                other.__generic_class__,
                self.__generic_class__
            ) and is_leq_informative(other.type, self.type)
        else:
            return issubclass(
                other.__generic_class__, self
            )

    def __instancecheck__(self, other):
        return (
            super().__instancecheck__(other) or
            issubclass(other.__class__, self)
        )


def _check_expression_is_pattern(expression):
    '''
    Checks whether the Expression is a pattern for
    pattern matching instead of an instance representing
    an intermediate representation object
    '''
    return (
        expression is ... or
        (isinstance(expression, Expression) and expression.__is_pattern__) or
        (inspect.isclass(expression) and issubclass(expression, Expression))
    )


class ExpressionMeta(ParametricTypeClassMeta):
    """
    Metaclass for expressions. It guarantees a set of properties for every.

    class and instance:
    * Classes have an attribute `type` which is set through the syntax
      ClassName[TypeName]. If type is not specified then the `type`
      attribute defaults to `typing.Any` for the class and
      `Unknown` for the instance. In this case the `__no_explicit_type__`
      attribute is set to `True`
    * Instances have an attribute for every argument in the `__init__`
      constructor method and it's set by default to the value passed
      during construction.
    * Instances have a `_symbols` attribute which defaults to the empty set.
      In other cases it must contain the set of free variables in the
      expression.
    * Constructor arguments can be given a value of `...` this is a
      wildcard pattern for pattern-matching expressing that any value can go in
      this parameter. In this case, the class constructor is not executed
      and the `__is_pattern__` attribute is set to `True`.
    """

    def __new__(cls, *args, **kwargs):
        __no_explicit_type__ = 'type' not in args[2]
        obj = super().__new__(cls, *args, **kwargs)
        obj.__no_explicit_type__ = __no_explicit_type__
        if obj.__no_explicit_type__:
            obj.type = typing.Any
        orig_init = obj.__init__
        obj.__children__ = [
            name for name, parameter
            in inspect.signature(orig_init).parameters.items()
            if parameter.default is inspect.Parameter.empty
        ][1:]

        def init_process_pattern(self, args):
            parameters = inspect.signature(self.__class__).parameters
            cls_argnames = [
                argname for argname, arg in parameters.items()
                if arg.default is inspect.Parameter.empty
            ]
            if len(cls_argnames) != len(args):
                raise TypeError(
                    f'Pattern {self.__class__} with '
                    'wrong number of parameters. '
                    f'Parameters are {cls_argnames}'
                )

            for argname, value in zip(cls_argnames, args):
                setattr(self, argname, value)

        @wraps(orig_init)
        def new_init(self, *args, **kwargs):
            generic_pattern_match = True
            for arg in args:
                if (
                    _check_expression_is_pattern(arg) or
                    (
                        isinstance(arg, (tuple, list)) and
                        any(
                            _check_expression_is_pattern(a)
                            for a in arg
                        )
                    )
                ):
                    break
            else:
                generic_pattern_match = False

            self.__is_pattern__ = generic_pattern_match
            self._symbols = set()

            if self.__no_explicit_type__:
                self.type = Unknown

            if self.__is_pattern__:
                init_process_pattern(self, args)
            else:
                return orig_init(self, *args, **kwargs)

        obj.__init__ = new_init
        return obj


class Expression(metaclass=ExpressionMeta):
    __super_attributes__ = WRAPPER_ASSIGNMENTS + (
        '__signature__', 'mro', 'type', '_symbols',
        '__code__', '__defaults__', '__kwdefaults__', '__no_type_check__'
    )

    def __init__(self, *args, **kwargs):
        raise TypeError("Expression can not be instantiated")

    def __getitem__(self, index):
        global _expressions_behave_as_python_objects
        thread_id = threading.get_ident()

        if (
            thread_id in _expressions_behave_as_python_objects or
            self.__is_pattern__
        ):
            return Projection(self, index)
        else:
            super().__getitem__(index)

    def __call__(self, *args, **kwargs):
        if hasattr(self, '__annotations__') and len(self.__annotations__) > 0:
            variable_type = self.__annotations__.get('return', None)
        else:
            variable_type = Unknown

        return FunctionApplication[variable_type](
            self, args, kwargs,
         )

    def __getattr__(self, attr):
        global _expressions_behave_as_python_objects
        thread_id = threading.get_ident()

        if (
            thread_id not in _expressions_behave_as_python_objects or
            attr in dir(self) or
            attr in self.__super_attributes__ or
            self.__is_pattern__
        ):
            return object.__getattribute__(self, attr)
        else:
            logging.debug("Getting wrapped attribute {}".format(
                attr
            ))
            return self.get_wrapped_attribute(attr)

    def get_wrapped_attribute(self, attr):
        return FunctionApplication(
            Constant[typing.Callable[[self.type, str], Unknown]](
                getattr,
            ),
            args=(self, Constant[str](attr))
        )

    def change_type(self, type_):
        self.__class__ = self.__class__[type_]

    def cast(self, type_):
        if type_ == self.type:
            return self
        parameters = inspect.signature(self.__class__).parameters
        args = (
            getattr(self, argname)
            for argname, arg in parameters.items()
            if arg.default is inspect.Parameter.empty
        )
        if hasattr(self.__class__, '__generic_class__'):
            ret = self.__class__.__generic_class__[type_](*args)
        else:
            ret = self.__class__[type_](*args)

        # TODO: this should be ret.type is not type_
        #       but there is an issue with the type caching of Python
        #       that makes them different ( id(res.type) != id(type_) )
        if ret.type != type_:
            raise NeuroLangTypeException('Cast impossible')
        return ret

    def unapply(self):
        '''Returns a tuple of parameters used to build the expression.'''
        return tuple(
            getattr(self, child)
            for child in self.__children__
        )

    @classmethod
    def apply(cls, *args):
        '''Builds a new expression using a tuple of its parameters'''
        return cls(*args)

    @property
    def __type_repr__(self):
        if (
            hasattr(self.type, '__qualname__') and
            not hasattr(self.type, '__args__')
        ):
            return self.type.__qualname__
        else:
            return repr(self.type)

    def __eq__(self, other):
        if self.__is_pattern__ or not isinstance(other, Expression):
            return super().__eq__(other)

        if not isinstance(other, type(self)):
            return False

        for child in self.__children__:
            val = getattr(self, child)
            val_other = getattr(other, child)

            if isinstance(val, (list, tuple)):
                if (
                    len(val) != len(val_other) or
                    not all(v == o for v, o in zip(val, val_other))
                ):
                    break
            elif not val == val_other:
                break
        else:
            return True
        return False

    def __hash__(self):
        return hash(tuple(getattr(self, c) for c in self.__children__))


class ExpressionBlock(Expression):
    def __init__(self, expressions):
        self.expressions = tuple(expressions)
        self._symbols = set()
        for exp in expressions:
            self._symbols |= exp._symbols

    def __repr__(self):
        return 'BLOCK START\n' + '\n    '.join(
            repr(e) for e in self.expressions
        ) + '\nBLOCK END'


class NonConstant(Expression):
    """Any expression which is not a constant."""


class Definition(NonConstant):
    """
    Parent class for all composite operations.

    such as A + B or F(A)
    """


class Symbol(NonConstant):
    """Symbol of a certain type."""

    def __init__(self, name):
        """Initialize symbol with it's name."""
        self.name = name
        self._symbols = {self}

    def __eq__(self, other):
        return (
            hash(self) == hash(other) and
            (isinstance(other, Symbol) or isinstance(other, str))
         )

    def __hash__(self):
        return hash(self.name)

    def __repr__(self):
        return 'S{{{}: {}}}'.format(self.name, self.__type_repr__)

    @staticmethod
    def _fresh_generator():
        lock = threading.RLock()
        i = 0
        while True:
            with lock:
                fresh = f'fresh_{i:08}'
                i += 1
            yield fresh

    @classmethod
    def fresh(cls):
        if not hasattr(Symbol, '_fresh_generator_'):
            Symbol._fresh_generator_ = Symbol._fresh_generator()
<<<<<<< HEAD
        new_symbol = next(Symbol._fresh_generator_)
=======
        new_symbol = cls(next(Symbol._fresh_generator_))
>>>>>>> 31bb8fd8
        if cls.type is not typing.Any:
            new_symbol = new_symbol.cast(cls.type)
        return new_symbol


class Constant(Expression):
    def __init__(
        self, value,
        auto_infer_type=True,
        verify_type=True
    ):
        self.value = value
        self.__wrapped__ = None
        self.auto_infer_type = auto_infer_type
        self.verify_type = verify_type

        if callable(self.value):
            self.__init_callable_formula__(value, auto_infer_type)
        elif auto_infer_type and self.type is Unknown:
            self.__auto_infer_type__()
        if not self.__verify_type__(self.value, self.type):
            raise NeuroLangTypeException(
                "The value %s does not correspond to the type %s" %
                (self.value, self.type)
            )

        if auto_infer_type and self.type is not Unknown:
            self.change_type(self.type)

    def __init_callable_formula__(self, value, auto_infer_type):
        self.__wrapped__ = value
        for attr in WRAPPER_ASSIGNMENTS:
            if hasattr(value, attr):
                setattr(self, attr, getattr(value, attr))

        if auto_infer_type and self.type is Unknown:
            if hasattr(value, '__annotations__'):
                self.type = infer_type(value)
            elif isinstance(value, types.BuiltinFunctionType):
                self.type = infer_type_builtins(value)

    def __auto_infer_type__(self):
        self.type = infer_type(self.value)
        self._symbols = set()
        if is_leq_informative(self.type, typing.Mapping):
            self._auto_build_mapping_()
        elif (
            not is_leq_informative(self.type, typing.Text) and
            is_leq_informative(self.type, typing.Iterable)
        ):
            self._auto_build_iterable_()

    def _auto_build_iterable_(self):
        new_content = []
        for a in self.value:
            if not isinstance(a, Expression):
                a = Constant(a)
            self._symbols |= a._symbols
            new_content.append(a)
        try:
            self.value = type(self.value)(new_content)
        except TypeError:
            self.value = type(self.value)(*new_content)

    def _auto_build_mapping_(self):
        new_content = dict()
        for k, v in self.value.items():
            if not isinstance(k, Expression):
                k = Constant(k)
            if not isinstance(v, Expression):
                v = Constant(v)
            self._symbols |= k._symbols | v._symbols
            new_content[k] = v
        self.value = type(self.value)(new_content)

    def __verify_type__(self, value, type_):
        return (
            isinstance(
                value,
                (types.BuiltinFunctionType, types.BuiltinMethodType)
            ) or (
                not self.verify_type or
                type_validation_value(value, type_)
            )
        )

    def __eq__(self, other):
        if self.type is Unknown:
            warn('Making a comparison with types needed to be inferred')

        if isinstance(other, Expression):
            if isinstance(other, Constant):
                value_equal = other.value == self.value
            else:
                value_equal = hash(other) == hash(self)

            return value_equal and (
                is_leq_informative(self.type, other.type) or
                is_leq_informative(other.type, self.type)
            )
        else:
            return (
                hash(other) == hash(self) and
                type_validation_value(other, self.type)
            )

    def __hash__(self):
        return hash(self.value)

    def __repr__(self):
        if self.value is ...:
            value_str = '...'
        elif callable(self.value) and not isinstance(self.value, Expression):
            value_str = self.value.__qualname__
        else:
            value_str = repr(self.value)
        return 'C{{{}: {}}}'.format(value_str, self.__type_repr__)

    def change_type(self, type_):
        self.__class__ = self.__class__[type_]
        if not self.__verify_type__(self.value, self.type):
            raise NeuroLangTypeException(
                "The value %s does not correspond to the type %s" %
                (self.value, self.type)
            )


class Lambda(Definition):
    def __init__(self, args, function_expression):
        self.args = args
        self.function_expression = function_expression

        if self.args is None:
            self.arg = tuple()

        if (
            isinstance(args, tuple) and
            any(not isinstance(arg, Symbol) for arg in args)
        ):
            raise NeuroLangException(
                "All arguments need to be a tuple of symbols"
            )

        src_type = [arg.type for arg in self.args]
        dst_type = self.function_expression.type
        self.type = unify_types(
            typing.Callable[src_type, dst_type],
            self.type
        )

        self._symbols = self.function_expression._symbols - set(self.args)

    def __repr__(self):
        r = u'\u03BB {} -> {}: {}'.format(
            self.args, self.function_expression, self.__type_repr__
        )
        return r


class FunctionApplication(Definition):
    def __init__(
        self, functor, args, kwargs=None,
    ):
        self.functor = functor
        self.args = args
        self.kwargs = kwargs

        if self.type in (Unknown, typing.Any):
            if self.functor.type in (Unknown, typing.Any):
                pass
            elif isinstance(self.functor.type, typing.Callable):
                self.type = self.functor.type.__args__[-1]
            else:
                raise NeuroLangTypeException("Functor is not an expression")
        else:
            if not (
                self.functor.type in (Unknown, typing.Any)
                or is_leq_informative(
                    self.functor.type.__args__[-1],
                    self.type
                )
            ):
                raise NeuroLangTypeException(
                    "Functor return type not unifiable with application type"
                )

        self._symbols = functor._symbols.copy()

        if self.kwargs is None:
            self.kwargs = dict()

        if self.args is None:
            self.args = tuple()
        elif not (
            isinstance(self.args, tuple) and
            all(isinstance(a, Expression) for a in self.args)
        ):
            raise ValueError('args parameter must be a tuple of expressions')

        for arg in chain(self.args, self.kwargs.values()):
            self._symbols |= arg._symbols

    @property
    def function(self):
        return self.functor

    def __repr__(self):
        r = u'\u03BB{{{}: {}}}'.format(self.functor, self.__type_repr__)
        if self.args is ...:
            r += '(...)'
        elif self.args is not None:
            r += (
                '(' +
                ', '.join(repr(arg) for arg in self.args)
                + ')'
                )

        return r


class Projection(Definition):
    def __init__(
        self, collection, item,
        auto_infer_projection_type=True
    ):
        if (
            self.type is Unknown and auto_infer_projection_type and
            collection.type is not Unknown
        ):
            self._auto_infer_type(collection, item)

        self._symbols = collection._symbols
        self._symbols |= item._symbols

        self.collection = collection
        self.item = item

    def __repr__(self):
        return u"\u03C3{{{}[{}]: {}}}".format(
            self.collection, self.item, self.__type_repr__
        )

    def _auto_infer_type(self, collection, item):
        if is_leq_informative(collection.type, typing.Tuple):
            if (
                isinstance(item, Constant) and
                is_leq_informative(item.type, typing.SupportsInt) and
                len(collection.type.__args__) > int(item.value)
            ):
                self.type = collection.type.__args__[
                    int(item.value)
                ]
            else:
                raise NeuroLangTypeException(
                    "Not {} elements in tuple".format(
                        int(item.value)
                    )
                )
        if is_leq_informative(collection.type, typing.Mapping):
            self.type = collection.type.__args__[1]


class Statement(Definition):
    def __init__(
        self, lhs, rhs,
    ):
        self.lhs = lhs
        self.rhs = rhs

    def reflect(self):
        return self.rhs

    def __repr__(self):
        return 'Statement{{{}: {} <- {}}}'.format(
            repr(self.lhs), self.__type_repr__, repr(self.rhs)
        )


class Query(Definition):
    def __init__(
        self, head, body,
    ):
        self.head = head
        self.body = body

    def reflect(self):
        return self.body

    def __repr__(self):
        if self.head is ...:
            name = '...'
        elif isinstance(self.head, Symbol):
            name = self.head.name
        else:
            name = repr(self.head)

        return 'Query{{{}: {} <- {}}}'.format(
            name, self.__type_repr__, self.body
        )


def infer_type(value, deep=False):
    if isinstance(value, Expression):
        return value.type
    else:
        return _infer_type(
            value, deep=deep, recursive_callback=infer_type
        )


binary_opeations = (
    op.add, op.sub, op.mul
)


def op_bind(op):
    @wraps(op)
    def fun(*args):
        arg_types = [a.type for a in args]
        return FunctionApplication(
            Constant[typing.Callable[arg_types, Unknown]](
                op, auto_infer_type=False
            ),
            args,
        )

    return fun


def rop_bind(op):
    @wraps(op)
    def fun(self, value):
        arg_types = [a.type for a in (value, self)]
        return FunctionApplication(
            Constant[typing.Callable[arg_types, Unknown]](
                op, auto_infer_type=False
            ),
            args=(value, self),
        )

    return fun


for operator_name in dir(op):
    operator = getattr(op, operator_name)
    if operator_name.startswith('_'):
        continue

    name = '__{}__'.format(operator_name)
    if name.endswith('___'):
        name = name[:-1]

    for c in (Constant, Symbol, FunctionApplication,
              Statement, Query):
        if not hasattr(c, name):
            setattr(c, name, op_bind(operator))


for operator in [
    op.add, op.sub, op.mul, op.matmul, op.truediv, op.floordiv,
    op.mod,  # op.divmod,
    op.pow, op.lshift, op.rshift, op.and_, op.xor,
    op.or_
]:
    name = '__r{}__'.format(operator.__name__)
    if name.endswith('___'):
        name = name[:-1]

    for c in (Constant, Symbol, FunctionApplication, Statement, Query):
        setattr(c, name, rop_bind(operator))


class TypedSymbolTableMixin:
    """Add capabilities to deal with a symbol table.
    """
    def __init__(self, symbol_table=None):
        if symbol_table is None:
            symbol_table = TypedSymbolTable()
        self.symbol_table = symbol_table
        self.simplify_mode = False
        self.add_functions_to_symbol_table()

    @property
    def included_functions(self):
        function_constants = dict()
        for attribute in dir(self):
            if attribute.startswith('function_'):
                c = Constant(getattr(self, attribute))
                function_constants[attribute[len('function_'):]] = c
        return function_constants

    def add_functions_to_symbol_table(self):
        keyword_symbol_table = TypedSymbolTable()
        for k, v in self.included_functions.items():
            keyword_symbol_table[Symbol[v.type](k)] = v
        keyword_symbol_table.set_readonly(True)
        top_scope = self.symbol_table
        while top_scope.enclosing_scope is not None:
            top_scope = top_scope.enclosing_scope
        top_scope.enclosing_scope = keyword_symbol_table

    def push_scope(self):
        self.symbol_table = self.symbol_table.create_scope()

    def pop_scope(self):
        es = self.symbol_table.enclosing_scope
        if es is None:
            raise NeuroLangException('No enclosing scope')
        self.symbol_table = self.symbol_table.enclosing_scope<|MERGE_RESOLUTION|>--- conflicted
+++ resolved
@@ -10,11 +10,6 @@
 from itertools import chain
 from warnings import warn
 
-<<<<<<< HEAD
-import numpy as np
-
-=======
->>>>>>> 31bb8fd8
 from .exceptions import NeuroLangException
 from .type_system import NeuroLangTypeException, Unknown
 from .type_system import get_args as get_type_args
@@ -400,11 +395,7 @@
     def fresh(cls):
         if not hasattr(Symbol, '_fresh_generator_'):
             Symbol._fresh_generator_ = Symbol._fresh_generator()
-<<<<<<< HEAD
-        new_symbol = next(Symbol._fresh_generator_)
-=======
         new_symbol = cls(next(Symbol._fresh_generator_))
->>>>>>> 31bb8fd8
         if cls.type is not typing.Any:
             new_symbol = new_symbol.cast(cls.type)
         return new_symbol
