--- conflicted
+++ resolved
@@ -314,11 +314,7 @@
 
             if isinstance(val, (list, tuple)):
                 if (
-<<<<<<< HEAD
-                    len(val) != len(val_other) or 
-=======
                     len(val) != len(val_other) or
->>>>>>> e11e64e3
                     not all(v == o for v, o in zip(val, val_other))
                 ):
                     break
