from .expressions import (
    NeuroLangException, ExistentialPredicate, Symbol,
    ExpressionBlock, FunctionApplication, Lambda
)
from .solver_datalog_naive import (
<<<<<<< HEAD
    SolverNonRecursiveDatalogNaive, DatalogBasic, Implication,
=======
    NaiveDatalog,
    DatalogBasic,
    extract_datalog_free_variables,
>>>>>>> 3f7be9f1
)

from .expression_pattern_matching import add_match

__all__ = [
    'Implication',
    'ExistentialDatalog',
    'SolverNonRecursiveExistentialDatalog',
]


<<<<<<< HEAD
class NonRecursiveExistentialDatalog(DatalogBasic):
=======
class Implication(Definition):
    """Expression of the form `P(x) <- Q(x)`"""

    def __init__(self, consequent, antecedent):
        self.consequent = consequent
        self.antecedent = antecedent
        self._symbols = consequent._symbols | antecedent._symbols

    def __repr__(self):
        return 'Implication{{{} \u2190 {}}}'.format(
            repr(self.consequent), repr(self.antecedent)
        )


class ExistentialDatalog(DatalogBasic):
>>>>>>> 3f7be9f1
    def existential_intensional_database(self):
        return {
            k: v
            for k, v in self.symbol_table.items()
            if (
                k not in self.protected_keywords and
                isinstance(v, ExpressionBlock) and all(
                    isinstance(expression, Implication) and
                    isinstance(expression.consequent, ExistentialPredicate)
                    for expression in v.expressions
                )
            )
        }

    def intensional_database(self):
        return {
            k: v
            for k, v in self.symbol_table.items()
            if (
                k not in self.protected_keywords and
                isinstance(v, ExpressionBlock) and not any(
                    isinstance(expression, Implication) and
                    isinstance(expression.consequent, ExistentialPredicate)
                    for expression in v.expressions
                )
            )
        }

    @add_match(Implication(ExistentialPredicate, ...))
    def add_existential_implication_to_symbol_table(self, expression):
        """
        Add implication with a \u2203-quantified function application
        consequent to the symbol table
        """
        consequent_body, eq_variables = (
            parse_implication_with_existential_consequent(expression)
        )
        consequent_name = consequent_body.functor.name
        for eq_variable in eq_variables:
            if eq_variable in expression.antecedent._symbols:
                raise NeuroLangException(
                    '\u2203-quantified variable cannot occur in antecedent'
                )
            if eq_variable not in consequent_body._symbols:
                raise NeuroLangException(
                    "\u2203-quantified variable must occur "
                    "in consequent's body"
                )
        if consequent_name in self.symbol_table:
            if consequent_name in self.intensional_database():
                raise NeuroLangException(
                    'A rule cannot be both in IDB and E-IDB'
                )
            expressions = self.symbol_table[consequent_name].expressions
        else:
            expressions = tuple()
        expressions += (expression, )
        self.symbol_table[consequent_name] = ExpressionBlock(expressions)
        return expression


<<<<<<< HEAD
class SolverNonRecursiveExistentialDatalog(
    SolverNonRecursiveDatalogNaive, NonRecursiveExistentialDatalog
):
=======
class SolverNonRecursiveExistentialDatalog(NaiveDatalog, ExistentialDatalog):
>>>>>>> 3f7be9f1
    @add_match(
        FunctionApplication(Implication(ExistentialPredicate, ...), ...)
    )
    def existential_consequent_implication_resolution(self, expression):
        consequent_body, eq_vars = (
            parse_implication_with_existential_consequent(expression.functor)
        )
        return self.walk(
            FunctionApplication(
                Lambda(consequent_body.args, expression.functor.antecedent),
                expression.args
            )
        )


def parse_implication_with_existential_consequent(expression):
    if not isinstance(expression, Implication):
        raise NeuroLangException('Not an implication')
    if not isinstance(expression.consequent, ExistentialPredicate):
        raise NeuroLangException('No existential consequent')
    eq_variables = set()
    e = expression.consequent
    while isinstance(e, ExistentialPredicate):
        eq_variables.add(e.head)
        e = e.body
    if not isinstance(e, FunctionApplication):
        raise NeuroLangException(
            'Expected core of consequent to be a function application'
        )
    if not all(isinstance(arg, Symbol) for arg in e.args):
        raise NeuroLangException(
            'Expected core of consequent to be '
            'a function application on symbols only'
        )
    if not isinstance(e.functor, Symbol):
        raise NeuroLangException(
            'Core of consequent functor expected to be a symbol'
        )
    return e, eq_variables<|MERGE_RESOLUTION|>--- conflicted
+++ resolved
@@ -3,13 +3,7 @@
     ExpressionBlock, FunctionApplication, Lambda
 )
 from .solver_datalog_naive import (
-<<<<<<< HEAD
     SolverNonRecursiveDatalogNaive, DatalogBasic, Implication,
-=======
-    NaiveDatalog,
-    DatalogBasic,
-    extract_datalog_free_variables,
->>>>>>> 3f7be9f1
 )
 
 from .expression_pattern_matching import add_match
@@ -21,25 +15,7 @@
 ]
 
 
-<<<<<<< HEAD
-class NonRecursiveExistentialDatalog(DatalogBasic):
-=======
-class Implication(Definition):
-    """Expression of the form `P(x) <- Q(x)`"""
-
-    def __init__(self, consequent, antecedent):
-        self.consequent = consequent
-        self.antecedent = antecedent
-        self._symbols = consequent._symbols | antecedent._symbols
-
-    def __repr__(self):
-        return 'Implication{{{} \u2190 {}}}'.format(
-            repr(self.consequent), repr(self.antecedent)
-        )
-
-
 class ExistentialDatalog(DatalogBasic):
->>>>>>> 3f7be9f1
     def existential_intensional_database(self):
         return {
             k: v
@@ -101,13 +77,9 @@
         return expression
 
 
-<<<<<<< HEAD
 class SolverNonRecursiveExistentialDatalog(
-    SolverNonRecursiveDatalogNaive, NonRecursiveExistentialDatalog
+    SolverNonRecursiveDatalogNaive, ExistentialDatalog
 ):
-=======
-class SolverNonRecursiveExistentialDatalog(NaiveDatalog, ExistentialDatalog):
->>>>>>> 3f7be9f1
     @add_match(
         FunctionApplication(Implication(ExistentialPredicate, ...), ...)
     )
