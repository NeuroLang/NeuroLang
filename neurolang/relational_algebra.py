--- conflicted
+++ resolved
@@ -1,7 +1,5 @@
 import operator
 from typing import AbstractSet, Callable, Tuple
-
-import numpy
 
 import numpy
 
@@ -442,14 +440,10 @@
 
     @ew.add_match(
         FunctionApplication(Constant, ...),
-<<<<<<< HEAD
-        lambda fa: fa.functor.value == numpy.exp,
-=======
         lambda fa: (
             isinstance(fa.functor.value, Callable)
             and numpy.exp == fa.functor.value
         ),
->>>>>>> 1c1d0068
     )
     def numpy_exponential(self, fa):
         return Constant[RelationalAlgebraStringExpression](
