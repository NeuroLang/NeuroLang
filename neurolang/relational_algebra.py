from operator import eq
from typing import AbstractSet, Tuple

from . import expression_walker as ew
from .exceptions import NeuroLangException
from .expressions import (
    Constant,
    Definition,
    FunctionApplication,
    Symbol,
    Unknown,
)
from .utils import NamedRelationalAlgebraFrozenSet, RelationalAlgebraSet
from .type_system import unify_types

eq_ = Constant(eq)


class Column:
    pass


class ColumnInt(int, Column):
    """Refer to a relational algebra set's column by its index."""


class ColumnStr(str, Column):
    """Refer to a named relational algebra set's column by its name."""


C_ = Constant
S_ = Symbol
FA_ = FunctionApplication


class RelationalAlgebraOperation(Definition):
    pass


class Selection(RelationalAlgebraOperation):
    def __init__(self, relation, formula):
        self.relation = relation
        self.formula = formula

    def __repr__(self):
        return f'\N{GREEK SMALL LETTER SIGMA}_{self.formula}({self.relation})'


class Projection(RelationalAlgebraOperation):
    def __init__(self, relation, attributes):
        self.relation = relation
        self.attributes = attributes

    def __repr__(self):
        return (
            f'\N{GREEK CAPITAL LETTER PI}'
            f'_{self.attributes}({self.relation})'
        )


class EquiJoin(RelationalAlgebraOperation):
    def __init__(
        self, relation_left, columns_left, relation_right, columns_right
    ):
        self.relation_left = relation_left
        self.columns_left = columns_left
        self.relation_right = relation_right
        self.columns_right = columns_right

    def __repr__(self):
        return (
            f'[{self.relation_left}'
            f'\N{JOIN}\N{SUBSCRIPT EQUALS SIGN}_{self.columns_left}'
            f'={self.columns_right}{self.relation_right}]'
        )


class NaturalJoin(RelationalAlgebraOperation):
    def __init__(
        self, relation_left, relation_right
    ):
        self.relation_left = relation_left
        self.relation_right = relation_right

    def __repr__(self):
        return (
            f'[{self.relation_left}'
            f'\N{JOIN}'
            f'{self.relation_right}]'
        )


class Product(RelationalAlgebraOperation):
    def __init__(self, relations):
        self.relations = tuple(relations)

    def __repr__(self):
        return '[' + f'\N{n-ary times operator}'.join(
            repr(r) for r in self.relations
        ) + ']'


class Difference(RelationalAlgebraOperation):
    def __init__(
        self, relation_left, relation_right
    ):
        self.relation_left = relation_left
        self.relation_right = relation_right

    def __repr__(self):
        return (
            f'[{self.relation_left}'
            f'-'
            f'{self.relation_right}]'
        )


class Union(RelationalAlgebraOperation):
    def __init__(self, relation_left, relation_right):
        self.relation_left = relation_left
        self.relation_right = relation_right

    def __repr__(self):
        return f"{self.relation_left} ∪ {self.relation_right}"


class Intersection(RelationalAlgebraOperation):
    def __init__(self, relation_left, relation_right):
        self.relation_left = relation_left
        self.relation_right = relation_right

    def __repr__(self):
        return f"{self.relation_left} & {self.relation_right}"


class NameColumns(RelationalAlgebraOperation):
    """
    Give names to the columns of a relational algebra set.

    All columns must be named at once. Each column name must either be a
    `Constant[ColumnStr]` or a `Symbol[ColumnStr]` pointing to a symbolic
    column name resolved when the expression is compiled.

    """
    def __init__(self, relation, column_names):
        self.relation = relation
        self.column_names = column_names

    def __repr__(self):
        return (
            f'\N{GREEK SMALL LETTER DELTA}'
            f'_{self.column_names}({self.relation})'
        )


class RenameColumn(RelationalAlgebraOperation):
    def __init__(self, relation, src, dst):
        self.relation = relation
        self.src = src
        self.dst = dst

    def __repr__(self):
        return (
            f'\N{GREEK SMALL LETTER DELTA}'
            f'_({self.src}\N{RIGHTWARDS ARROW}{self.dst})'
            f'({self.relation})'
        )


class RelationalAlgebraSolver(ew.ExpressionWalker):
    """
    Mixing that walks through relational algebra expressions and
    executes the operations.

    Relations are expected to be represented
    as objects with the same interface as :obj:`RelationalAlgebraSet`.
    """

    def __init__(self, symbol_table=None):
        self.symbol_table = symbol_table

    @ew.add_match(Selection(..., FA_(eq_, (C_[Column], C_[Column]))))
    def selection_between_columns(self, selection):
        col1, col2 = selection.formula.args
        selected_relation = self.walk(selection.relation)\
            .value.selection_columns({col1.value: col2.value})

        return self._build_relation_constant(selected_relation)

<<<<<<< HEAD
    def _build_relation_constant(self, relation, type_=Unknown):
        if type_ is not Unknown:
            relation_type = type_
=======
    def _build_relation_constant(self, relation):
        if len(relation) > 0 and relation.arity > 0:
            if hasattr(relation, 'row_type'):
                row_type = relation.row_type
            else:
                row_type = Tuple[tuple(
                    type(arg) for arg in next(iter(relation))
                )]

            relation_type = AbstractSet[row_type]
>>>>>>> 19c2a0a9
        else:
            relation_type = _infer_relation_type(relation)
        return C_[relation_type](relation, verify_type=False)

    @ew.add_match(Selection(..., FA_(eq_, (C_[Column], ...))))
    def selection_by_constant(self, selection):
        col, val = selection.formula.args
        selected_relation = self.walk(selection.relation)\
            .value.selection({col.value: val.value})

        return self._build_relation_constant(selected_relation)

    @ew.add_match(Projection)
    def ra_projection(self, projection):
        relation = self.walk(projection.relation)
        cols = tuple(v.value for v in projection.attributes)
        projected_relation = relation.value.projection(*cols)
        return self._build_relation_constant(
            projected_relation
        )

    @ew.add_match(Product)
    def ra_product(self, product):
        if len(product.relations) == 0:
            return C_[AbstractSet](RelationalAlgebraSet(set()))

        res = self.walk(product.relations[0]).value
        for relation in product.relations[1:]:
            res = res.cross_product(self.walk(relation).value)
        return self._build_relation_constant(res)

    @ew.add_match(EquiJoin)
    def ra_equijoin(self, equijoin):
        left = self.walk(equijoin.relation_left).value
        columns_left = (c.value for c in equijoin.columns_left)
        right = self.walk(equijoin.relation_right).value
        columns_right = (c.value for c in equijoin.columns_right)
        res = left.equijoin(right, list(zip(columns_left, columns_right)))

        return self._build_relation_constant(res)

    @ew.add_match(NaturalJoin)
    def ra_naturaljoin(self, naturaljoin):
        left = self.walk(naturaljoin.relation_left).value
        right = self.walk(naturaljoin.relation_right).value
        res = left.naturaljoin(right)
        return self._build_relation_constant(res)

    @ew.add_match(Difference)
    def ra_difference(self, difference):
        return self._type_preserving_binary_operation(difference)

    @ew.add_match(Union)
    def ra_union(self, union):
        return self._type_preserving_binary_operation(union)

    @ew.add_match(Intersection)
    def ra_intersection(self, intersection):
        return self._type_preserving_binary_operation(intersection)

    @ew.add_match(NameColumns)
    def ra_name_columns(self, name_columns):
        relation = self.walk(name_columns.relation)
        relation_set = relation.value
        column_names = tuple(
            self.walk(column_name).value
            for column_name in name_columns.column_names
        )
        new_set = NamedRelationalAlgebraFrozenSet(column_names, relation_set)
        return self._build_relation_constant(new_set)

    @ew.add_match(RenameColumn)
    def ra_rename_column(self, rename_column):
        relation = self.walk(rename_column.relation)
        src = rename_column.src.value
        dst = rename_column.dst.value
        new_set = relation.value

        if len(new_set) > 0:
            new_set = new_set.rename_column(src, dst)
        return self._build_relation_constant(new_set)

    @ew.add_match(Constant)
    def ra_constant(self, constant):
        return constant

    @ew.add_match(Symbol)
    def ra_symbol(self, symbol):
        try:
            constant = self.symbol_table[symbol]
        except KeyError:
            raise NeuroLangException(f'Symbol {symbol} not in table')
        return constant

    def _type_preserving_binary_operation(self, ra_op):
        """
        Generic function to apply binary operations (A <op> B) where A and B's
        tuples have the same type, and whose results's tuples have the same
        type as A and B's tuples. This includes, but is not necessarily limited
        to, the Union, Intersection and Difference operations.
        """
        left = self.walk(ra_op.relation_left)
        right = self.walk(ra_op.relation_right)
        left_type = _infer_const_relation_type_if_unknown(left)
        right_type = _infer_const_relation_type_if_unknown(right)
        type_ = unify_types(left_type, right_type)
        binary_op_fun_name = {
            Union: "__or__",
            Intersection: "__and__",
            Difference: "__sub__",
        }.get(type(ra_op))
        new_relation = getattr(left.value, binary_op_fun_name)(right.value)
        return self._build_relation_constant(new_relation, type_=type_)


class RelationalAlgebraSimplification(ew.ExpressionWalker):
    @ew.add_match(
        Product,
        lambda x: len(x.relations) == 1
    )
    def single_product(self, product):
        return self.walk(product.relations[0])


class RelationalAlgebraRewriteSelections(ew.ExpressionWalker):
    """
    Mixing that optimises through relational algebra expressions.

    The pushing selections (:obj:`Selection`) down and compositions
    and reduces the reach of selections. Then it converts
    equi-selection/product compositions into equijoins.
    """
    @ew.add_match(
        Selection(..., FA_(eq_, (..., C_[Column]))),
        lambda s: not issubclass(s.formula.args[0].type, Column)
    )
    def swap_formula_args(self, selection):
        new_selection = Selection(
            self.walk(selection.relation),
            eq_(*selection.formula.args[::-1])
        )
        return self.walk(new_selection)

    @ew.add_match(
        Selection(..., FA_(eq_, (C_[Column], C_[Column]))),
        lambda s: s.formula.args[0].value > s.formula.args[1].value
    )
    def sort_formula_args(self, selection):
        new_selection = Selection(
            self.walk(selection.relation),
            eq_(*selection.formula.args[::-1])
        )
        return self.walk(new_selection)

    @ew.add_match(
        Selection(Selection(..., FA_(eq_, ...)), FA_(eq_, ...)),
        lambda s: s.formula.args[0].value > s.relation.formula.args[0].value
    )
    def selection_selection_swap(self, selection):
        new_selection = Selection(
            Selection(
                selection.relation.relation,
                selection.formula
            ),
            selection.relation.formula
        )
        return self.walk(new_selection)

    @ew.add_match(
        Selection(Product, FA_(eq_, (C_[ColumnInt], ...))),
        lambda s: (
            s.formula.args[0].value >=
            RelationalAlgebraRewriteSelections.
            get_arity(s.relation.relations[0])
        )
    )
    def selection_push_right(self, selection):
        relations = selection.relation.relations
        column = int(selection.formula.args[0].value)

        i, accum_arity, column = self.split_relations_column(relations, column)

        left_relations = relations[:i]
        relations = relations[i:]

        arg_right = selection.formula.args[1]
        if issubclass(arg_right.type, Column):
            arg_right = C_[ColumnInt](
                ColumnInt(-accum_arity + arg_right.value)
            )

        res = Product(
            left_relations +
            (Selection(
                Product(relations),
                eq_(C_[ColumnInt](ColumnInt(column)), arg_right)
            ),)
        )
        return self.walk(res)

    @ew.add_match(
        Selection(Product, FA_(eq_, (C_[ColumnInt], ...))),
        lambda s: (
            s.formula.args[1].value <
            (
                RelationalAlgebraRewriteSelections.get_arity(s.relation) -
                RelationalAlgebraRewriteSelections.
                get_arity(s.relation.relations[-1])
            )
        )
    )
    def selection_shorten_right(self, selection):
        relations = selection.relation.relations
        column = int(selection.formula.args[1].value)

        i, accum_arity, column = self.split_relations_column(relations, column)
        column += accum_arity
        inner_relations = tuple(relations[:i + 1])
        if len(inner_relations) == 1:
            inner_relations = inner_relations[0]
        else:
            inner_relations = Product(inner_relations)

        outer_relations = tuple(relations[i + 1:])

        arg_left = selection.formula.args[0]

        res = Product(
            (Selection(
                inner_relations,
                eq_(arg_left, C_[ColumnInt](ColumnInt(column)))
            ),) + outer_relations
        )
        return self.walk(res)

    @ew.add_match(Selection(
        EquiJoin,
        FA_(eq_, (C_[ColumnInt], C_[ColumnInt])))
    )
    def selection_on_equijoin_columns(self, selection):
        column_left = selection.formula.args[0].value
        column_right = selection.formula.args[1].value
        column_min, column_max = sorted((column_left, column_right))
        relation_left = selection.relation.relation_left
        relation_right = selection.relation.relation_right
        left_arity = self.get_arity(relation_left)
        if column_max < left_arity:
            relation_left = Selection(relation_left, selection.formula)
        elif column_min >= left_arity:
            column_min -= left_arity
            column_max -= left_arity
            new_formula = eq_(
                C_[ColumnInt](ColumnInt(column_min)),
                C_[ColumnInt](ColumnInt(column_max))
            )
            relation_right = Selection(relation_right, new_formula)
        else:
            return selection

        return self.walk(
            EquiJoin(
                relation_left,
                selection.relation.columns_left, relation_right,
                selection.relation.columns_right
            )
        )

    @ew.add_match(Selection(EquiJoin, FA_(eq_, (C_[ColumnInt], ...))))
    def selection_on_equijoin(self, selection):
        column = selection.formula.args[0].value
        relation_left = selection.relation.relation_left
        relation_right = selection.relation.relation_right
        left_arity = self.get_arity(relation_left)
        if column < left_arity:
            relation_left = Selection(relation_left, selection.formula)
        else:
            relation_right = Selection(
                relation_right,
                eq_(
                    C_(ColumnInt(
                        int(selection.formula.args[0].value) -
                        left_arity
                    )),
                    selection.formula.args[1]
                )
            )

        return self.walk(
            EquiJoin(
                relation_left, selection.relation.columns_left,
                relation_right, selection.relation.columns_right
            )
        )

    @ew.add_match(
        Selection(Product, FA_(eq_, (C_[ColumnInt], C_[ColumnInt])))
    )
    def selection_between_columns_product(self, selection):
        relations = selection.relation.relations
        if len(relations) == 1:
            res = Selection(relations[0], selection.formula)
        else:
            column_left = (selection.formula.args[0],)

            column_right = int(selection.formula.args[1].value)
            left_arity = self.get_arity(relations[0])
            column_right -= left_arity
            column_right = (C_[ColumnInt](ColumnInt(column_right)),)

            relations_right = relations[1:]
            if len(relations_right) == 1:
                relation_right = relations_right[0]
            else:
                relation_right = Product(relations_right)

            res = EquiJoin(
                relations[0], column_left,
                relation_right, column_right
            )

        return self.walk(res)

    @ew.add_match(Selection(Product, FA_(eq_, (C_[ColumnInt], ...))))
    def selection_by_constant_on_product(self, selection):
        return self.walk(Product(
            (Selection(selection.relation.relations[0], selection.formula),) +
            selection.relation.relations[1:]
        ))

    @staticmethod
    def split_relations_column(relations, column):
        accum_arity = 0
        for i, relation in enumerate(relations):
            current_arity = (
                RelationalAlgebraRewriteSelections.
                get_arity(relation)
            )
            if column < current_arity:
                break
            accum_arity += current_arity
            column -= current_arity
        return i, accum_arity, column

    @staticmethod
    def get_arity(expression):
        if isinstance(expression, C_):
            return expression.value.arity
        elif isinstance(expression, Product):
            return sum(
                RelationalAlgebraRewriteSelections.get_arity(r)
                for r in expression.relations
            )
        elif isinstance(expression, EquiJoin):
            return (
                RelationalAlgebraRewriteSelections.get_arity(
                    expression.relation_left
                ) +
                RelationalAlgebraRewriteSelections.get_arity(
                    expression.relation_right
                )
            )
        else:
            return RelationalAlgebraRewriteSelections.get_arity(
                expression.relation
            )


class RelationalAlgebraOptimiser(
    RelationalAlgebraRewriteSelections,
    RelationalAlgebraSimplification,
    ew.ExpressionWalker
):
    """
    Mixing that optimises through relational algebra expressions by
    rewriting.
    equi-selection/product compositions into equijoins.
    """
    pass


def _const_relation_type_is_known(const_relation):
    if type(const_relation.type.__reduce__()) is str:
        return False
    set_type, tuple_type = const_relation.type.__reduce__()[1]
    return (
        set_type is AbstractSet
        and tuple_type.__reduce__()[1][0] is Tuple
        and not any(arg is Unknown for arg in tuple_type.__args__)
    )


def _sort_typed_const_named_relation_tuple_type_args(const_named_relation):
    """
    Given a typed `Constant[NamedRelationalAlgebraFrozenSet]`, `R`, with
    columns `c_1, ..., c_n` and whose tuples have the type `Tuple[x_1, ...,
    x_n]`, this function obtains the new type of the relation
    `AbstractSet[Tuple[y_1, ..., y_n]]` such that `y_1, ..., y_n` are the same
    initial types `x_1, ..., x_n` but sorted based on the alphabetical sort of
    columns `c_1, ..., c_n`.

    Notes
    -----
    This is useful when comparing or unifying the types of two named relations.

    """
    tuple_args = const_named_relation.type.__args__[0].__args__
    sorted_tuple_args = tuple(
        tuple_args[idx] for idx in const_named_relation.value._columns_sort
    )
    return AbstractSet[Tuple[sorted_tuple_args]]


def _infer_relation_type(relation):
    if len(relation) == 0 or relation.arity == 0:
        return AbstractSet[Tuple]
    if hasattr(relation, "row_type"):
        return AbstractSet[relation.row_type]
    tuple_type = Tuple[tuple(type(arg) for arg in next(iter(relation)))]
    return AbstractSet[tuple_type]


def _infer_const_relation_type_if_unknown(const_relation):
    if _const_relation_type_is_known(const_relation):
        if isinstance(const_relation.value, NamedRelationalAlgebraFrozenSet):
            return _sort_typed_const_named_relation_tuple_type_args(
                const_relation
            )
        else:
            return const_relation.type
    else:
        return _infer_relation_type(const_relation.value)<|MERGE_RESOLUTION|>--- conflicted
+++ resolved
@@ -187,22 +187,9 @@
 
         return self._build_relation_constant(selected_relation)
 
-<<<<<<< HEAD
     def _build_relation_constant(self, relation, type_=Unknown):
         if type_ is not Unknown:
             relation_type = type_
-=======
-    def _build_relation_constant(self, relation):
-        if len(relation) > 0 and relation.arity > 0:
-            if hasattr(relation, 'row_type'):
-                row_type = relation.row_type
-            else:
-                row_type = Tuple[tuple(
-                    type(arg) for arg in next(iter(relation))
-                )]
-
-            relation_type = AbstractSet[row_type]
->>>>>>> 19c2a0a9
         else:
             relation_type = _infer_relation_type(relation)
         return C_[relation_type](relation, verify_type=False)
