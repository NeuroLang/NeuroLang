from collections import OrderedDict
from typing import Iterable
from uuid import uuid1

import pandas as pd

from . import abstract as abc


class RelationalAlgebraStringExpression(str):
    def __repr__(self):
        return "{}{{ {} }}".format(self.__class__.__name__, super().__repr__())


class RelationalAlgebraFrozenSet(abc.RelationalAlgebraFrozenSet):
    def __init__(self, iterable=None):
        self._container = None
        self._might_have_duplicates = True
        if iterable is not None:
            if isinstance(iterable, RelationalAlgebraFrozenSet):
                self._container = iterable._container
            else:
                self._container = pd.DataFrame(iterable)

    def _drop_duplicates_if_needed(self):
        if self._might_have_duplicates:
            self._container = self._drop_duplicates(self._container)
            self._might_have_duplicates = False

    @classmethod
    def create_view_from(cls, other):
        if not isinstance(other, cls):
            raise ValueError(
                "View can only be created from an object of the same class"
            )
        output = cls()
        output._container = other._container
        return output

    @classmethod
    def dee(cls):
        output = cls()
        output._container = pd.DataFrame([()])
        return output

    @classmethod
    def dum(cls):
        return cls()

    def is_empty(self):
        return (
            self._container is None or
            len(self._container) == 0
        )

    def is_dum(self):
        return (
            self.arity == 0 and
            self.is_empty()
        )

    def is_dee(self):
        return (
            self.arity == 0 and
            not self.is_empty()
        )

    def __contains__(self, element):
        element = self._normalise_element(element)
        if (
            self.is_empty() or self.is_dee() or
            len(element) != self.arity
        ):
            res = False
        else:
            col = True
            for e, c in zip(element, self._container.iteritems()):
                col = col & (c[1] == e)
            res = col.any()
        return res

    @staticmethod
    def _normalise_element(element):
        if isinstance(element, tuple):
            pass
        elif hasattr(element, "__iter__"):
            element = tuple(element)
        else:
            element = (element, )
        return element

    def __iter__(self):
        if self.is_empty():
            values = {}
        elif self.is_dee():
            values = {tuple()}
        else:
            self._drop_duplicates_if_needed()
<<<<<<< HEAD
            values = self._container.itertuples(index=False, name=None)
=======
            values = self.itervalues()
>>>>>>> fe0d5632
        for v in values:
            yield v

    def fetch_one(self):
<<<<<<< HEAD
=======
        if self.is_dee():
            return tuple()
>>>>>>> fe0d5632
        return next(self._container.itertuples(name=None, index=False))

    def __len__(self):
        if self._container is None:
            return 0
        self._drop_duplicates_if_needed()
        return len(self._container)

    @staticmethod
    def _drop_duplicates(container):
        if len(container) == 0 or len(container.columns) == 0:
            return container
        container = container.drop_duplicates()
        return container

    @property
    def arity(self):
        if self._container is None:
            return 0
        return len(self._container.columns)

    @property
    def columns(self):
        return self._container.columns

    def as_numpy_array(self):
        res = self._container.values.view()
        res.setflags(write=False)
        return res

    def _empty_set_same_structure(self):
        return type(self)()

    def projection(self, *columns):
        if self.is_empty():
            return self._empty_set_same_structure()
        new_container = self._container[list(columns)]
        output = self._empty_set_same_structure()
        output._container = new_container
        output._container.rename(
            columns={c: i
                     for i, c in enumerate(output._container.columns)},
            inplace=True,
        )
        return output

    def selection(self, select_criteria):
        if self.is_empty():
            return self._empty_set_same_structure()

        if callable(select_criteria):
            ix = self._container.apply(select_criteria, axis=1)
        elif isinstance(select_criteria, RelationalAlgebraStringExpression):
            ix = self._container.eval(select_criteria)
        else:
            ix = self._selection_dict(select_criteria)
        ix = ix.astype(bool)
        new_container = self._container[ix]

        output = self._empty_set_same_structure()
        output._container = new_container
        return output

    def _selection_dict(self, select_criteria):
        it = iter(select_criteria.items())
        col, value = next(it)
        ix = self._container[col] == value
        for col, value in it:
            if callable(value):
                selector = self._container[col].apply(value)
            else:
                selector = self._container[col] == value
            ix &= selector
        return ix

    def selection_columns(self, select_criteria):
        if self.is_empty():
            return self._empty_set_same_structure()
        it = iter(select_criteria.items())
        col1, col2 = next(it)
        ix = self._container[col1] == self._container[col2]
        for col1, col2 in it:
            ix &= self._container[col1] == self._container[col2]

        new_container = self._container[ix]

        output = self._empty_set_same_structure()
        output._container = new_container
        return output

    def equijoin(self, other, join_indices, return_mappings=False):
        res = self._dee_dum_product(other)
        if res is not None:
            return res
        if self.is_empty() or other.is_empty():
            return self._empty_set_same_structure()
        other_columns = range(
            self.arity, other._container.shape[1] + self.arity
        )
        ocont = other._container.copy(deep=False)
        ocont.columns = other_columns
        left_on, right_on = zip(*join_indices)
        left_on = list(left_on)
        right_on = list(l + self.arity for l in right_on)
        new_container = self._container.merge(
            ocont, left_on=left_on, right_on=right_on, sort=False
        )
        output = self._empty_set_same_structure()
        output._container = new_container
        output._might_have_duplicates = (
            self._might_have_duplicates |
            other._might_have_duplicates
        )
        return output

    def cross_product(self, other):
        res = self._dee_dum_product(other)
        if res is not None:
            return res
        if self.is_empty() or other.is_empty():
            return self._empty_set_same_structure()
        left = self._container.copy(deep=False)
        right = other._container.copy(deep=False)
        tmpcol = str(uuid1())
        left[tmpcol] = 1
        right[tmpcol] = 1
        new_container = pd.merge(left, right, on=tmpcol)
        del new_container[tmpcol]
        new_container.columns = range(new_container.shape[1])
        output = self._empty_set_same_structure()
        output._container = new_container
        output._might_have_duplicates = (
            self._might_have_duplicates |
            other._might_have_duplicates
        )
        return output

    def copy(self):
        output = self._empty_set_same_structure()
        if len(self) > 0:
            output._container = self._container.copy()
        return output

    def __repr__(self):
        if self.is_empty():
            return "{}"
        return repr(self._container.reset_index().drop("index", axis=1))

    def __or__(self, other):
        if self is other:
            return self.copy()
        elif isinstance(other, RelationalAlgebraFrozenSet):
            res = self._dee_dum_sum(other)
            if res is not None:
                return res
            ocont = other._container
            new_container = pd.merge(
                left=self._container,
                right=ocont,
                how="outer",
            )
            output = self._empty_set_same_structure()
            output._container = new_container
            return output
        else:
            return super().__or__(other)

    def __and__(self, other):
        if self is other:
            return self.copy()
        if isinstance(other, RelationalAlgebraFrozenSet):
            res = self._dee_dum_product(other)
            if res is not None:
                return res
            new_container = pd.merge(
                left=self._container,
                right=other._container,
                how="inner",
            )
            output = self._empty_set_same_structure()
            output._container = new_container
            output._might_have_duplicates = (
                self._might_have_duplicates |
                other._might_have_duplicates
            )
            return output
        else:
            return super().__and__(other)

    def __eq__(self, other):
        if isinstance(other, type(self)):
            scont = self._container
            ocont = other._container
            if self.is_empty() and other.is_empty():
                res = True
            elif self.arity != other.arity:
                res = False
            elif self.arity == 0 and self.arity == 0:
                res = self.is_dee() and other.is_dee()
            elif scont is not None and ocont is not None:
                intersection_dups = scont.merge(
                    ocont, how='outer', indicator=True
                ).iloc[:, -1]
                res = (intersection_dups == 'both').all()
            else:
                res = False
            return res
        else:
            return super().__eq__(other)

    def groupby(self, columns):
        if not self.is_empty():
            if not isinstance(columns, Iterable):
                columns = [columns]
            for g_id, group in self._container.groupby(by=list(columns)):
                group_set = self._empty_set_same_structure()
                group_set._container = group
                yield g_id, group_set

    def itervalues(self):
        if self.is_empty():
            return iter([])
        else:
            return iter(self._container.itertuples(name=None, index=False))

    def __hash__(self):
        self._drop_duplicates_if_needed()
        v = self._container.values
        v.flags.writeable = False
        return hash(
            (tuple(self._container.columns), v.data.tobytes())
        )


class NamedRelationalAlgebraFrozenSet(
    RelationalAlgebraFrozenSet,
    abc.NamedRelationalAlgebraFrozenSet
):
    def __init__(self, columns, iterable=None):
        if isinstance(columns, NamedRelationalAlgebraFrozenSet):
            iterable = columns
            columns = columns.columns
        # ensure there is no duplicated column
        self._check_for_duplicated_columns(columns)
        self._columns = tuple(columns)
        self._might_have_duplicates = True
        if iterable is None:
            iterable = []

        if isinstance(iterable, NamedRelationalAlgebraFrozenSet):
            self._initialize_from_named_ra_set(iterable)
            self._might_have_duplicates = iterable._might_have_duplicates
        elif isinstance(iterable, RelationalAlgebraFrozenSet):
            self._initialize_from_unnamed_ra_set(iterable)
            self._might_have_duplicates = iterable._might_have_duplicates
        else:
            self._container = pd.DataFrame(
                iterable, columns=self._columns
            )

    def _initialize_from_named_ra_set(self, other):
        if (
            not other.is_dum()
            and self.arity != other.arity
        ):
            raise ValueError("Relations must have the same arity")

        if not other.is_empty():
            self._container = other._container[list(other.columns
                                                    )].copy(deep=False)
        else:
            self._container = pd.DataFrame(columns=self._columns)

    def _initialize_from_unnamed_ra_set(self, other):
        if other._container is None:
            self._container = pd.DataFrame(list(other), columns=self._columns)
        else:
            if self.arity != other.arity:
                raise ValueError("Relations must have the same arity")
            self._container = other._container.copy(deep=False)
            self._container.columns = self._columns

    @staticmethod
    def _check_for_duplicated_columns(columns):
        if len(set(columns)) != len(columns):
            columns = list(columns)
            dup_cols = set(c for c in columns if columns.count(c) > 1)
            raise ValueError(
                "Duplicated column names are not allowed. "
                f"Found the following duplicated columns: {dup_cols}"
            )

    @classmethod
    def create_view_from(cls, other):
        if not isinstance(other, cls):
            raise ValueError(
                "View can only be created from an object of the same class"
            )
        output = cls(columns=tuple())
        output._container = other._container
        output._columns = other._columns
        output._might_have_duplicates = other._might_have_duplicates
        return output

    def _empty_set_same_structure(self):
        return type(self)(self.columns)

    @classmethod
    def dee(cls):
        output = cls(())
        output._container = pd.DataFrame([()])
        return output

    @classmethod
    def dum(cls):
        return cls(())

    def _light_init_same_structure(
        self, container,
        might_have_duplicates=True,
        columns=None
    ):
        if columns is None:
            columns = self.columns
        output = type(self)(columns)
        output._container = container
        output._might_have_duplicates = might_have_duplicates
        return output

    @property
    def columns(self):
        return self._columns

    @property
    def arity(self):
        return len(self._columns)

    def __contains__(self, element):
        if isinstance(element, dict) and len(element) == self.arity:
            element = tuple(element[c] for c in self._container.columns)
        return super().__contains__(element)

    def projection(self, *columns):
        if self.is_empty():
            return type(self)(columns)
        if self.arity == 0:
            return self
        new_container = self._container[list(columns)]
        return self._light_init_same_structure(
            new_container,
            might_have_duplicates=True,
            columns=columns
        )

    def equijoin(self, other, join_indices, return_mappings=False):
        raise NotImplementedError()

    def naturaljoin(self, other):
        res = self._dee_dum_product(other)
        if res is not None:
            return res
        on = [c for c in self.columns if c in other.columns]

        if len(on) == 0:
            return self.cross_product(other)

        new_columns = self.columns + tuple(
            c for c in other.columns if c not in self.columns
        )

        new_container = self._container.merge(other._container)
        return self._light_init_same_structure(
            new_container,
            might_have_duplicates=(
                self._might_have_duplicates |
                other._might_have_duplicates
            ),
            columns=new_columns
        )

    def cross_product(self, other):
        res = self._dee_dum_product(other)
        if res is not None:
            return res.copy()
        if len(self._container.columns.intersection(other.columns)) > 0:
            raise ValueError(
                "Cross product with common columns "
                "is not valid"
            )

        new_columns = self.columns + other.columns
        if self.is_empty() or other.is_empty():
            res = type(self)(new_columns)
        else:
            left = self._container.copy(deep=False)
            right = other._container.copy(deep=False)
            tmpcol = str(uuid1())
            left[tmpcol] = 1
            right[tmpcol] = 1
            new_container = pd.merge(left, right, on=tmpcol)
            del new_container[tmpcol]
            new_container.columns = (
                tuple(self._container.columns) +
                tuple(other._container.columns)
            )
            res = self._light_init_same_structure(
                new_container,
                might_have_duplicates=(
                    self._might_have_duplicates |
                    other._might_have_duplicates
                ),
                columns=new_columns
            )
        return res

    def rename_column(self, src, dst):
        if src not in self._columns:
            raise ValueError(f"{src} not in columns")
        if src == dst:
            return self
        if dst in self._columns:
            raise ValueError(f"{dst} cannot be in the columns")
        src_idx = self._columns.index(src)
        new_columns = self._columns[:src_idx] + (dst,
                                                 ) + self._columns[src_idx +
                                                                   1:]
        new_container = self._container.rename(columns={src: dst})
        return self._light_init_same_structure(
            new_container,
            might_have_duplicates=self._might_have_duplicates,
            columns=new_columns
        )

    def rename_columns(self, renames):
        # prevent duplicated destination columns
        self._check_for_duplicated_columns(renames.values())
        if not set(renames).issubset(self.columns):
            # get the missing source columns
            # for a more convenient error message
            not_found_cols = set(c for c in renames if c not in self._columns)
            raise ValueError(
                f"Cannot rename non-existing columns: {not_found_cols}"
            )
        new_columns = tuple(
            renames.get(col, col) for col in self._columns
        )
        new_container = self._container.rename(columns=renames)
        return self._light_init_same_structure(
            new_container,
            might_have_duplicates=self._might_have_duplicates,
            columns=new_columns
        )

    def __eq__(self, other):
        scont = self._container
        ocont = other._container
        if len(scont.columns.symmetric_difference(ocont.columns)) > 0:
            res = False
        elif len(scont) == 0 and len(ocont) == 0:
            res = True
        elif len(scont.columns) == 0 and len(ocont.columns) == 0:
            res = len(scont) > 0 and len(ocont) > 0
        else:
            intersection_dups = scont.merge(
                ocont, how='outer', indicator=True
            ).iloc[:, -1]
            res = (intersection_dups == 'both').all()
        return res

    def groupby(self, columns):
        if self.is_empty():
            return
        for g_id, group in self._container.groupby(by=list(columns)):
            group_set = self._light_init_same_structure(
                group,
                might_have_duplicates=self._might_have_duplicates,
                columns=self.columns
            )
            yield g_id, group_set

    def aggregate(self, group_columns, aggregate_function):
        group_columns = list(group_columns)
        if len(group_columns) > 0:
            groups = self._container.groupby(group_columns)
        else:
            groups = self._container.groupby(lambda x: 0)

        aggs, aggs_multi_column = self._classify_aggregations(
            group_columns, aggregate_function
        )

        new_containers = []
        if len(aggs) > 0:
            new_containers.append(groups.agg(**aggs))

        for dst, fun in aggs_multi_column.items():
            new_col = (
                groups
                .apply(fun)
                .rename(dst)
                .to_frame()
            )
            new_containers.append(new_col)

        new_container = (
            pd.concat(new_containers, axis=1)
            .reset_index()
        )

        self._keep_column_types(
            new_container, set(aggs) |
            set(aggs_multi_column)
        )

        output = self._light_init_same_structure(
            new_container,
            might_have_duplicates=self._might_have_duplicates,
            columns=list(new_container.columns)
        )
        return output

    def _keep_column_types(self, new_container, skip=None):
        if self.is_empty():
            return

        if skip is None:
            skip = {}
        for col in new_container.columns:
            if col in skip:
                continue
            if (
                col in self._container.columns and
                new_container[col].dtype != self._container[col].dtype
            ):
                new_container[col] = new_container[col].astype(
                    self._container[col].dtype
                )

    def _classify_aggregations(self, group_columns, aggregate_function):
        aggs = OrderedDict()
        aggs_multi_columns = OrderedDict()
        if isinstance(aggregate_function, dict):
            arg_iterable = (
                (k, k if k in self.columns else None, v)
                for k, v in aggregate_function.items()
            )
        elif isinstance(aggregate_function, (tuple, list)):
            arg_iterable = aggregate_function

        for dst, src, fun in arg_iterable:
            if dst in group_columns:
                raise ValueError(
                    f"Destination column {dst} can't be part of the grouping"
                )
            if src in self.columns:
                aggs[dst] = pd.NamedAgg(src, fun)
            elif src is None or all(s in self.columns for s in src):
                aggs_multi_columns[dst] = fun
            else:
                raise ValueError(f"Source column {src} not in columns")

        return aggs, aggs_multi_columns

    def extended_projection(self, eval_expressions):
        proj_columns = list(eval_expressions.keys())
        if self.is_empty():
            return NamedRelationalAlgebraFrozenSet(
                columns=proj_columns, iterable=[],
            )
        new_container = self._container.copy()
        for dst_column, operation in eval_expressions.items():
            if isinstance(operation, RelationalAlgebraStringExpression):
                if str(operation) != str(dst_column):
                    new_container = new_container.eval(
                        "{}={}".format(str(dst_column), str(operation)),
                        engine='python'
                    )
            elif callable(operation):
                new_container[dst_column] = new_container.apply(
                    operation, axis=1
                )
            else:
                new_container[dst_column] = operation
        new_container = new_container[proj_columns]
        output = self._light_init_same_structure(
            new_container,
            might_have_duplicates=self._might_have_duplicates,
            columns=proj_columns
        )
        return output

    def __iter__(self):
        self._drop_duplicates_if_needed()
        if self.is_dee():
            return iter([tuple()])
        container = self._container[list(self.columns)]
        return container.itertuples(index=False, name="tuple")

    def fetch_one(self):
        if self.is_dee():
            return tuple()
        container = self._container[list(self.columns)]
        return next(container.itertuples(index=False, name="tuple"))

    def to_unnamed(self):
        container = self._container[list(self.columns)].copy()
        container.columns = range(len(container.columns))
        output = RelationalAlgebraFrozenSet()
        output._container = container
        return output

    def __sub__(self, other):
        if (
            (self.arity > 0 and other.arity > 0) and
            len(
                self._container.columns.difference(
                    other._container.columns
                )
            ) > 0
        ):
            raise ValueError(
                "Difference defined only for sets with the same columns"
            )
        if self.is_empty() or other.is_empty():
            return self.copy()
        if self.is_dee():
            if other.is_dee():
                return self.dum()
            return self.dee()
        new_container = self._container.merge(
            other._container,
            indicator=True,
            how='left'
        )
        new_container = new_container[
            new_container.iloc[:, -1] == 'left_only'
        ].iloc[:, :-1]

        self._keep_column_types(new_container)
        output = self._light_init_same_structure(
            new_container,
            might_have_duplicates=self._might_have_duplicates,
        )
        return output

    def __or__(self, other):
        res = self._dee_dum_sum(other)
        if res is not None:
            return res
        elif set(self.columns) != set(other.columns):
            raise ValueError(
                "Union defined only for sets with the same columns"
            )
        new_container = pd.merge(
            left=self._container,
            right=other._container,
            how="outer",
        )

        self._keep_column_types(new_container)
        output = self._light_init_same_structure(
            new_container,
            might_have_duplicates=True,
        )
        return output

    def __and__(self, other):
        res = self._dee_dum_product(other)
        if res is not None:
            return res
        if set(self.columns) != set(other.columns):
            raise ValueError(
                "Union defined only for sets with the same columns"
            )
        if self.is_empty():
            return self.copy()
        new_container = pd.merge(
            left=self._container,
            right=other._container,
            how="inner",
        )
        self._keep_column_types(new_container)
        output = self._light_init_same_structure(
            new_container,
            might_have_duplicates=self._might_have_duplicates,
        )
        return output

    def __lt__(self, other):
        raise NotImplementedError()

    def __le__(self, other):
        raise NotImplementedError()

    def __gt__(self, other):
        raise NotImplementedError()

    def __ge__(self, other):
        raise NotImplementedError()


class RelationalAlgebraSet(
    RelationalAlgebraFrozenSet,
    abc.RelationalAlgebraSet
):
    def add(self, value):
        value = self._normalise_element(value)
        e_hash = hash(value)
        if self.is_empty():
            self._container = pd.DataFrame([value], index=[e_hash])
        else:
            self._container.loc[e_hash] = value

    def discard(self, value):
        if not self.is_empty():
            try:
                value = self._normalise_element(value)
                col = True
                for e, c in zip(value, self._container.iteritems()):
                    col = col & (c[1] == e)
                ix = self._container.index[col]
                self._container.drop(index=ix, inplace=True)
            except KeyError:
                pass

    def __ior__(self, other):
        if isinstance(other, RelationalAlgebraSet):
            if other.is_empty() or other.arity == 0:
                return self
            if self.is_empty():
                self._container = other._container.copy()
                self._might_have_duplicates = other._might_have_duplicates
                return self
            if other.arity != self.arity:
                raise ValueError(
                    "Operation only valid for sets with the same arity"
                )
            new_container = pd.merge(
                left=self._container,
                right=other._container,
                how="outer",
            )
            self._might_have_duplicates = True
            self._container = new_container
            return self
        else:
            return super().__ior__(other)

    def __isub__(self, other):
        if self.is_empty():
            return self
        if isinstance(other, RelationalAlgebraSet):
            if other.is_empty() or other.arity == 0:
                if self.is_empty() or self.arity == 0:
                    self._container = self._container.iloc[:0]
            elif other.arity != self.arity:
                raise ValueError(
                    "Operation only valid for sets with the same arity"
                )
            else:
                new_container = pd.merge(
                    left=self._container,
                    right=other._container,
                    how="left",  indicator=True
                )
                new_container = new_container[
                    new_container.iloc[:, -1] == 'left_only'
                ].iloc[:, :-1]
                self._container = new_container
            return self
        else:
            return super().__isub__(other)<|MERGE_RESOLUTION|>--- conflicted
+++ resolved
@@ -96,20 +96,13 @@
             values = {tuple()}
         else:
             self._drop_duplicates_if_needed()
-<<<<<<< HEAD
-            values = self._container.itertuples(index=False, name=None)
-=======
             values = self.itervalues()
->>>>>>> fe0d5632
         for v in values:
             yield v
 
     def fetch_one(self):
-<<<<<<< HEAD
-=======
         if self.is_dee():
             return tuple()
->>>>>>> fe0d5632
         return next(self._container.itertuples(name=None, index=False))
 
     def __len__(self):
