--- conflicted
+++ resolved
@@ -158,15 +158,10 @@
             return self._empty_set_same_structure()
         new_container = self._container[list(columns)]
         output = self._empty_set_same_structure()
-<<<<<<< HEAD
         output._container = new_container.rename(
             columns={c: i
                      for i, c in enumerate(columns)},
         )
-=======
-        output._container = new_container
-        output._container.columns = range(len(columns))
->>>>>>> a555353b
         return output
 
     def selection(self, select_criteria):
