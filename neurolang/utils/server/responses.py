import base64
import hashlib
from io import BytesIO
import json
from concurrent.futures import Future

import matplotlib
from neurolang.frontend.query_resolution_expressions import Symbol
from typing import Any, Dict, List, Tuple, Type, Union
from nibabel.nifti1 import Nifti1Image
from nibabel.spatialimages import SpatialImage
from lark.exceptions import UnexpectedInput

import numpy as np
import pandas as pd
import nibabel as nib
from neurolang.regions import EmptyRegion, ExplicitVBR, ExplicitVBROverlay
from neurolang.type_system import get_args
from neurolang.utils.relational_algebra_set import (
    RelationalAlgebraFrozenSet,
)


def base64_encode_nifti(image):
    """Returns base64 encoded string of the specified image.

    Parameters
    ----------
    image : nibabel.Nifti2Image
        image to be encoded.

    Returns
    -------
    str
        base64 encoded string of the image.
    """
    encoded_image = base64.encodebytes(image.to_bytes())
    enc = encoded_image.decode("utf-8")
    return enc


def base64_encode_spatial(image: SpatialImage):
    """Returns base64 encoded string of a spatial image

    Parameters
    ----------
    image : nibabel.spatialimages.SpatialImage
        spatial image to be encoded.

    Returns
    -------
    str
        base64 encoded string of the vbr.
    """
    nifti_image = Nifti1Image(
        np.asanyarray(image.dataobj, dtype=np.float32), affine=image.affine
    )
    return base64_encode_nifti(nifti_image)


def calculate_image_center(image: SpatialImage):
    """Calculates center coordinates for the specified image."""
    coords = np.transpose(image.get_fdata().nonzero()).mean(0).astype(int)
    coords = nib.affines.apply_affine(image.affine, coords)
    return [int(c) for c in coords]


def serializeVBR(image_row: pd.Series):
    """
    Serialize a Volumetric Brain Region object.

    Parameters
    ----------
    vbr : Union[ExplicitVBR, ExplicitVBROverlay]
        the volumetric brain region to serialize

    Returns
    -------
    Dict
        a dict containing the base64 encoded image, as well as min and max
        values, and a hash of the image.
    """
    index = image_row["index"]
    vbr = image_row[1]
    if isinstance(vbr, EmptyRegion):
        return "Empty Region"

    image = vbr.spatial_image()
    flattened = image.get_fdata().flatten()
    min = flattened[flattened != 0].min()
    max = flattened.max()
    q95 = np.quantile(flattened[flattened != 0], 0.95)
    hash = hashlib.sha224(image.dataobj.tobytes()).hexdigest()
    return {
        "min": min,
        "max": max,
        "q95": q95,
        "image": base64_encode_spatial(image),
        "hash": hash,
        "center": calculate_image_center(image),
        "idx": index,
    }


def serialize_mplt_thumbnails(figure: matplotlib.figure.Figure):
    """
    Serialize a figure by creating a base64 encoded thumbnail.
    This is used only to display the figure as a thumbnail in the list of
    results. The full size figure will be displayed when the user clicks on
    the thumbnail. See `app.MpltFigureHandler`.

    Parameters
    ----------
    figure : matplotlib.figure.Figure
        the figure to serialize

    Returns
    -------
    str
        base64 encoded thumbnail of the figure
    """
    data = BytesIO()
    # set dpi to low value to create a small image
    figure.savefig(data, format="png", dpi=10)
    data.seek(0)
    encoded_figure = base64.encodebytes(data.read())
    enc = encoded_figure.decode("utf-8")
    return enc


class CustomQueryResultsEncoder(json.JSONEncoder):
    def default(self, obj: Any) -> Any:
        if isinstance(obj, QueryResults):
            return obj.__dict__
        return super().default(obj)


class QueryResults:
    """
    A representation of query results. This class is returned by
    the tornado application as a JSON serialized string.

    It contains
        * metadata information about the query:
            - cancelled, running, done
        * metadata about the requested information:
            - the specific symbol to return, as well as
            - start, length, sort, asc (parameters for which rows to return)
        * if the query resulted in an error, the error details
        * if the query resulted in data, the details for each requested symbol:
            - its columns, size, & row_type
            - the rows corresponding to the start, length, sort & asc params
    """

    def __init__(
        self,
        uuid: str,
        future: Future,
        symbol: str = None,
        start: int = 0,
        length: int = 50,
        sort: int = -1,
        asc: bool = True,
        get_values: bool = False,
    ):
        self.start = start
        self.length = length
        self.sort = sort
        self.asc = asc
        # First, set the uuid and status of the future
        self.uuid = uuid
        self.cancelled = future.cancelled()
        self.running = future.running()
        self.done = future.done()

        # Then, check if it's done
        if future.done():
            error = future.exception()
            if error is not None:
                self.set_error_details(error)
            else:
                results = future.result()
                if results is not None:
                    self.set_results_details(results, symbol, get_values)

    def set_error_details(self, error):
        self.errorName = str(type(error))
<<<<<<< HEAD
        if isinstance(error, FailedParse):
            self.message = "An error occurred while parsing your query."
=======
        if isinstance(error, UnexpectedInput):
            self.message = "An error occured while parsing your query."
>>>>>>> 8acac301
            self.errorDoc = str(error)
            try:
                line_info = error.tokenizer.line_info(error.pos)
            except AttributeError:
                line_info = error.buf.line_info(error.pos)
            self.line_info = {
                "line": line_info.line,
                "col": line_info.col,
                "text": error.message,
            }
        else:
            self.message = str(error)
            if error.__doc__ is not None:
                self.errorDoc = error.__doc__

    def set_results_details(self, results, symbol, get_values):
        self.results = {}
        if symbol is None:
            for key, ras in results.items():
                self.results[key] = self.get_result_item(ras, get_values)
        else:
            self.results[symbol] = self.get_result_item(results[symbol], True)

    def get_result_item(
        self,
        symbol: Union[RelationalAlgebraFrozenSet, Symbol],
        get_item_values: bool = False,
    ) -> Dict:
        """
        Serialize a symbol into a dict of result values and metadata.

        Parameters
        ----------
        symbol : Union[RelationalAlgebraFrozenSet, Symbol]
            the symbol to parse
        get_item_values : bool
            get the values for the item

        Returns
        -------
        Dict
            the parsed result values
        """
        if isinstance(symbol, RelationalAlgebraFrozenSet):
            df = symbol.as_pandas_dataframe()
            result = self.get_result_item_columns(symbol, df)
            if get_item_values:
                values = self.get_result_item_values(symbol.row_type, df)
                result["values"] = values
        elif isinstance(symbol, Symbol):
            result = self.get_function_metadata(symbol)
        elif isinstance(symbol, dict):
            result = symbol
        return result

    def get_function_metadata(self, symbol: Symbol):
        result = {
            "type": str(symbol.type),
            "doc": symbol.value.__doc__,
            "function": True,
        }
        return result

    def get_result_item_columns(
        self, symbol: RelationalAlgebraFrozenSet, df
    ) -> Dict:
        result = {}
        result["row_type"] = [str(t) for t in get_args(symbol.row_type)]
        result["columns"] = [str(c) for c in symbol.columns]
        result["size"] = df.shape[0]
        result["probabilistic"] = (
            hasattr(symbol, "_is_probabilistic") and symbol._is_probabilistic
        )
        result["last_parsed_symbol"] = (
            hasattr(symbol, "_last_parsed_symbol")
            and symbol._last_parsed_symbol
        )
        return result

    def get_result_item_values(
        self, row_type: Union[Any, Type[Tuple], None], df: pd.DataFrame
    ) -> List[List]:
        """
        Return the rows of the dataframe corresponding to the requested slice
        (as specified by start, length & sort values) in a json compatible form.

        Parameters
        ----------
        row_type : Union[Any, Type[Tuple],  None]
            the row_type.
        df : pd.DataFrame
            the dataframe.

        Returns
        -------
        List[List]
            the values.
        """
        if self.sort > -1:
            df = df.sort_values(by=[df.columns[self.sort]], ascending=self.asc)
        rows = df.iloc[self.start : self.start + self.length].copy()
        for col, col_type in zip(rows.columns, row_type.__args__):
            if col_type == ExplicitVBR or col_type == ExplicitVBROverlay:
                rows[col] = (
                    rows[col].reset_index().apply(serializeVBR, axis=1).values
                )
            elif col_type == matplotlib.figure.Figure:
                rows[col] = rows[col].apply(serialize_mplt_thumbnails)
            elif rows[col].dtype == np.object_:
                rows[col] = rows[col].astype(str)

        return rows.values.tolist()<|MERGE_RESOLUTION|>--- conflicted
+++ resolved
@@ -185,13 +185,8 @@
 
     def set_error_details(self, error):
         self.errorName = str(type(error))
-<<<<<<< HEAD
-        if isinstance(error, FailedParse):
-            self.message = "An error occurred while parsing your query."
-=======
         if isinstance(error, UnexpectedInput):
-            self.message = "An error occured while parsing your query."
->>>>>>> 8acac301
+            self.message = "An error occurred while parsing your query.""
             self.errorDoc = str(error)
             try:
                 line_info = error.tokenizer.line_info(error.pos)
