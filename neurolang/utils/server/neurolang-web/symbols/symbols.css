#tabTable_paginate .ui.pagination.menu {
  flex-wrap: wrap;
}

.nl-symbols-viewer-container {
  margin: 2rem 0;
  display: flex !important;
  align-items: flex-start;
}

.nl-symbols-container {
  transition: width .5s;
  width: 100%;
}

.nl-symbols-container .ui.label.segment.nl-symbols-header {
  display: block;
  background-color: #e8e8e8;
  color: rgba(0,0,0,.6);
}

.nl-vbr-overlay-controls .ui.button.nl-overlay-control {
  display: none;
  margin-left: .5em;
}

.nl-vbr-overlay-controls.displayed .ui.button.nl-overlay-control {
  display: inline-block;
}

.nl-vbr-overlay-controls.region-label .ui.button.nl-vbr-overlay-hist {
  display: none;
}

.nl-vbr-overlay-controls .nl-mini-colorbar {
  display: none;
  vertical-align: middle;
  width: 2rem;
  height: 2rem;
  border: 1px;
  overflow: hidden;
  border-radius: .28571429rem;
  margin: 0 .25em;
  cursor: pointer;
}

<<<<<<< HEAD
.nl-vbr-overlay-controls.displayed:not(.region-label) .nl-mini-colorbar {
    display: inline-block;
=======
.nl-vbr-overlay-controls.displayed .nl-mini-colorbar {
  display: inline-block;
>>>>>>> 497d3d28
}

#nlHistogramContainer {
  width: 400px;
  height: 400px;
}

.nl-symbols-dropdown .menu .item.function {
  font-style: italic;
  color: grey;
}

.nl-symbols-dropdown .menu .item.probabilistic {
  color: #276f86;
}

.nl-symbols-help {
  margin-left: .3em !important;
}

.nl-symbols-download {
  float: right;
}

.nl-figure-control {
  cursor: pointer;
}

#nlMpltFigureContainer {
  min-width: 5em;
  min-height: 5em;
}

#nlMpltFigureContainer .nl-figure-download {
  position: absolute;
  top: 1em;
  right: 1em;
}<|MERGE_RESOLUTION|>--- conflicted
+++ resolved
@@ -44,13 +44,8 @@
   cursor: pointer;
 }
 
-<<<<<<< HEAD
 .nl-vbr-overlay-controls.displayed:not(.region-label) .nl-mini-colorbar {
     display: inline-block;
-=======
-.nl-vbr-overlay-controls.displayed .nl-mini-colorbar {
-  display: inline-block;
->>>>>>> 497d3d28
 }
 
 #nlHistogramContainer {
