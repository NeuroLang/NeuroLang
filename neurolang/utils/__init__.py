from .config import config
from .orderedset import OrderedSet
from .relational_algebra_set import (
    NamedRelationalAlgebraFrozenSet,
    RelationalAlgebraFrozenSet,
    RelationalAlgebraSet,
<<<<<<< HEAD
    RelationalAlgebraStringExpression
=======
    RelationalAlgebraStringExpression,
>>>>>>> f3cef7b3
)
from .various import log_performance

__all__ = [
    "OrderedSet",
    "RelationalAlgebraSet",
    "RelationalAlgebraFrozenSet",
    "NamedRelationalAlgebraFrozenSet",
    "RelationalAlgebraStringExpression",
    "log_performance",
    "config",
]<|MERGE_RESOLUTION|>--- conflicted
+++ resolved
@@ -4,11 +4,7 @@
     NamedRelationalAlgebraFrozenSet,
     RelationalAlgebraFrozenSet,
     RelationalAlgebraSet,
-<<<<<<< HEAD
-    RelationalAlgebraStringExpression
-=======
     RelationalAlgebraStringExpression,
->>>>>>> f3cef7b3
 )
 from .various import log_performance
 
