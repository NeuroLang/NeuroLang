from collections.abc import MutableSet, Set
from typing import Iterable
from uuid import uuid1

import pandas as pd


class RelationalAlgebraFrozenSet(Set):
    def __init__(self, iterable=None):
        self._container = None
        if iterable is not None:
            if isinstance(iterable, RelationalAlgebraFrozenSet):
                self._container = iterable._container
            else:
                self._container = pd.DataFrame(
                    list(iterable),
                )
                self._container = self._renew_index(self._container)

    def __contains__(self, element):
        element = self._normalise_element(element)
        return (
            len(self) > 0 and
            self._hash_element(element) in self._container.index
        )

    @staticmethod
    def _hash_element(element):
        return pd.util.hash_pandas_object(
            pd.DataFrame([element]),
            index=False
        )[0]

    @staticmethod
    def _normalise_element(element):
        if isinstance(element, tuple):
            pass
        elif hasattr(element, '__iter__'):
            element = tuple(element)
        else:
            element = (element,)
        return element

    def __iter__(self):
        if len(self) > 0:
            return (tuple(v) for v in self._container.values)
        else:
            return iter({})

    def __len__(self):
        if self._container is None:
            return 0
        return len(self._container)

    @staticmethod
    def _renew_index(container, drop_duplicates=True):
        if len(container) == 0 or len(container.columns) == 0:
            return container

        RelationalAlgebraFrozenSet.refresh_index(container)
        if drop_duplicates:
            duplicated = container.index.duplicated()
            if duplicated.any():
                container = container.loc[~duplicated].dropna()

        return container

    @staticmethod
    def refresh_index(container):
<<<<<<< HEAD
        if container.shape[0] > 0 and container.shape[1] > 0:
            new_indices = pd.util.hash_pandas_object(container, index=False)
            new_indices = pd.UInt64Index(new_indices.values)
            container.set_index(new_indices, inplace=True)
=======
        new_indices = pd.Index(
            hash(t) for t in
            container.itertuples(index=False, name=None)
        )
        container.set_index(new_indices, inplace=True)
>>>>>>> aa094789

    @property
    def arity(self):
        if len(self) == 0:
            return 0
        else:
            return len(self._container.columns)

    def _empty_set_same_structure(self):
        return type(self)()

    def projection(self, *columns):
        if len(self) == 0:
            return self._empty_set_same_structure()
        if columns == tuple(range(self.arity)):
            return self
        new_container = self._container[list(columns)]
        output = self._empty_set_same_structure()
        output._container = self._renew_index(
            new_container,
            drop_duplicates=True
        )
        return output

    def selection(self, select_criteria):
        if len(self) == 0:
            return self._empty_set_same_structure()
        it = iter(select_criteria.items())
        col, value = next(it)
        ix = self._container[col] == value
        for col, value in it:
            ix &= self._container[col] == value

        new_container = self._container[ix]

        output = self._empty_set_same_structure()
        output._container = new_container
        return output

    def selection_columns(self, select_criteria):
        if len(self) == 0:
            return self._empty_set_same_structure()
        it = iter(select_criteria.items())
        col1, col2 = next(it)
        ix = self._container[col1] == self._container[col2]
        for col1, col2 in it:
            ix &= self._container[col1] == self._container[col2]

        new_container = self._container[ix]

        output = self._empty_set_same_structure()
        output._container = new_container
        return output

    def equijoin(self, other, join_indices, return_mappings=False):
        if len(self) == 0 or len(other) == 0:
            return self._empty_set_same_structure()
        other_columns = range(
            self.arity,
            other._container.shape[1] + self.arity
        )
        other = other._container.copy(deep=False)
        other.columns = other_columns
        left_on, right_on = zip(*join_indices)
        left_on = list(left_on)
        right_on = list(l + self.arity for l in right_on)
        new_container = self._container.merge(
            other,
            left_on=left_on,
            right_on=right_on,
            sort=False,
        )
        output = self._empty_set_same_structure()
        output._container = self._renew_index(
            new_container, drop_duplicates=False
        )
        return output

    def cross_product(self, other):
        if len(self) == 0:
            return self._empty_set_same_structure()
        left = self._container.copy(deep=False)
        right = other._container.copy(deep=False)
        tmpcol = str(uuid1())
        left[tmpcol] = 1
        right[tmpcol] = 1
        new_container = pd.merge(left, right, on=tmpcol)
        del new_container[tmpcol]
        result = self._empty_set_same_structure()
        result._container = self._renew_index(new_container)
        return result

    def copy(self):
        output = self._empty_set_same_structure()
        if len(self) > 0:
            output._container = self._container.copy()
        return output

    def __repr__(self):
        if len(self) == 0:
            return '{}'
        return repr(
            self._container.reset_index()
            .drop('index', axis=1)
        )

    def __eq__(self, other):
        if isinstance(other, RelationalAlgebraFrozenSet):
            return len(
                self._container.index.difference(other._container.index)
            ) == 0
        else:
            return super().__eq__(other)

    def __or__(self, other):
        if self is other:
            return self.copy()
        elif isinstance(other, RelationalAlgebraSet):
            other = other._container
            new_container = self._container.append(
                other.loc[~other.index.isin(self._container.index)]
            )
            output = self._empty_set_same_structure()
            output._container = new_container
            return output
        else:
            return super().__or__(other)

    def __and__(self, other):
        if len(self) == 0:
            return self.copy()
        if isinstance(other, RelationalAlgebraSet):
            index_intersection = self._container.index & other._container.index
            new_container = self._container.loc[index_intersection]
            output = self._empty_set_same_structure()
            output._container = new_container
            return output

        else:
            return super().__and__(other)

    def groupby(self, columns):
        if len(self) > 0:
            if not isinstance(columns, Iterable):
                columns = [columns]
            for g_id, group in self._container.groupby(by=list(columns)):
                group_set = self._empty_set_same_structure()
                group_set._container = group
                yield g_id, group_set

    def itervalues(self):
        if len(self) == 0:
            raise StopIteration
        return iter(self._container.values.squeeze())


class NamedRelationalAlgebraFrozenSet(RelationalAlgebraFrozenSet):
    def __init__(self, columns=None, iterable=None):
        self._columns = tuple(columns)
        self._columns_sort = tuple(pd.Index(columns).argsort())
        if iterable is None:
            iterable = []

        if isinstance(iterable, RelationalAlgebraFrozenSet):
            self._initialize_from_instance_same_class(iterable)
        else:
            self._container = pd.DataFrame(
                list(iterable),
                columns=self._columns
            )
            self._container = self._renew_index(self._container)

    def _initialize_from_instance_same_class(self, iterable):
        if iterable._container is None:
            self._container = pd.DataFrame(
                list(iterable),
                columns=self._columns
            )
        else:
            self._container = iterable._container.copy(deep=False)
            if len(self._columns) != iterable.arity:
                raise ValueError(
                    'columns should have the same '
                    'length as columns of {iterable}'
                )
            self._container.columns = self._columns
        self._container.sort_index(axis=1, inplace=True)

    @property
    def arity(self):
        return len(self._columns)

    def _empty_set_same_structure(self):
        return type(self)(self.columns)

    @property
    def columns(self):
        return self._columns

    def __contains__(self, element):
        if isinstance(element, dict) and len(element) == self.arity:
            element = tuple(element[c] for c in self._container.columns)
        else:
            element = tuple(element[i] for i in self._columns_sort)
        return super().__contains__(element)

    def projection(self, *columns):
        if len(self) == 0:
            return type(self)(columns)
        new_container = self._container[list(columns)]
        output = type(self)(columns)
        output._container = self._renew_index(
            new_container,
            drop_duplicates=True
        )
        return output

    def equijoin(self, other, join_indices, return_mappings=False):
        raise NotImplementedError()

    def naturaljoin(self, other):
        on = [
            c for c in self.columns
            if c in other.columns
        ]

        if len(on) == 0:
            return self.cross_product(other)

        new_columns = self.columns + tuple(
            c for c in other.columns
            if c not in self.columns
        )

        new_container = self._container.merge(other._container)

        output = type(self)(new_columns)
        output._container = output._renew_index(
            new_container, drop_duplicates=False
        )
        return output

    def cross_product(self, other):
        if len(
            self._container.columns.intersection(other.columns)
        ) > 0:
            raise ValueError(
                'Cross product with common columns '
                'is not valid'
            )
        new_columns = self.columns + other.columns
        if len(self) == 0:
            return type(self)(new_columns)
        left = self._container.copy(deep=False)
        right = other._container.copy(deep=False)
        tmpcol = str(uuid1())
        left[tmpcol] = 1
        right[tmpcol] = 1
        new_container = pd.merge(left, right, on=tmpcol)
        del new_container[tmpcol]
        new_container.columns = (
            tuple(self._container.columns) +
            tuple(other._container.columns)
        )
        result = type(self)(new_columns)
        result._container = self._renew_index(
            new_container,
            drop_duplicates=False
        )
        return result

    def __eq__(self, other):
        scontainer = self._container
        ocontainer = other._container
        return (
            scontainer.columns.equals(ocontainer.columns) and
            (
                len(scontainer.index.difference(ocontainer.index))
                == 0
            )
        )

    def _renew_index(self, container, drop_duplicates=True):
        container.sort_index(axis=1, inplace=True)
        return super()._renew_index(container, drop_duplicates=drop_duplicates)

    def groupby(self, columns):
        if len(self) == 0:
            raise StopIteration
        if not isinstance(columns, Iterable):
            columns = [columns]
        for g_id, group in self._container.groupby(by=list(columns)):
            group_set = type(self)(self.columns)
            group_set._container = group
            yield g_id, group_set

    def __iter__(self):
        container = self._container[list(self.columns)]
        return container.itertuples(index=False, name='tuple')

    def to_unnamed(self):
        container = self._container[list(self.columns)]
        container.columns = range(len(container.columns))
<<<<<<< HEAD
        self.refresh_index(container)
=======
>>>>>>> aa094789
        output = RelationalAlgebraFrozenSet()
        output._container = container
        return output

    def __sub__(self, other):
        if self.columns != other.columns:
            raise ValueError(
                'Difference defined only for '
                'sets with the same columns'
            )
        new_container_ix = self._container.index.difference(
            other._container.index
        )
        new_container = self._container.loc[new_container_ix]
        output = type(self)(self.columns)
        output._container = new_container
        return output

    def __or__(self, other):
        raise NotImplementedError()

    def __and__(self, other):
        raise NotImplementedError()

    def __lt__(self, other):
        raise NotImplementedError()

    def __le__(self, other):
        raise NotImplementedError()

    def __gt__(self, other):
        raise NotImplementedError()

    def __ge__(self, other):
        raise NotImplementedError()


class RelationalAlgebraSet(RelationalAlgebraFrozenSet, MutableSet):
    def add(self, value):
        value = self._normalise_element(value)
        e_hash = self._hash_element(value)
        if len(self) == 0:
            self._container = pd.DataFrame(
                [value],
                index=pd.UInt64Index([e_hash])
            )
        else:
            self._container.loc[e_hash] = value

    def discard(self, value):
        if len(self) > 0:
            try:
                value = self._normalise_element(value)
                self._container.drop(
                    index=self._hash_element(value),
                    inplace=True
                )
            except KeyError:
                pass

    def __isub__(self, other):
        if len(self) == 0:
            return self
        if isinstance(other, RelationalAlgebraSet):
            diff_ix = ~self._container.index.isin(other._container.index)
            self._container = self._container.loc[diff_ix]
            return self
        else:
            return super().__isub__(other)<|MERGE_RESOLUTION|>--- conflicted
+++ resolved
@@ -67,18 +67,11 @@
 
     @staticmethod
     def refresh_index(container):
-<<<<<<< HEAD
-        if container.shape[0] > 0 and container.shape[1] > 0:
-            new_indices = pd.util.hash_pandas_object(container, index=False)
-            new_indices = pd.UInt64Index(new_indices.values)
-            container.set_index(new_indices, inplace=True)
-=======
         new_indices = pd.Index(
             hash(t) for t in
             container.itertuples(index=False, name=None)
         )
         container.set_index(new_indices, inplace=True)
->>>>>>> aa094789
 
     @property
     def arity(self):
@@ -382,10 +375,7 @@
     def to_unnamed(self):
         container = self._container[list(self.columns)]
         container.columns = range(len(container.columns))
-<<<<<<< HEAD
         self.refresh_index(container)
-=======
->>>>>>> aa094789
         output = RelationalAlgebraFrozenSet()
         output._container = container
         return output
