import pytest

from ..relational_algebra_set import (
    pandas,
    sql,
    RelationalAlgebraColumnInt,
    RelationalAlgebraColumnStr,
    RelationalAlgebraStringExpression,
)
from neurolang.utils.relational_algebra_set.sql_helpers import (
    SQLAEngineFactory,
)
from unittest.mock import patch
from sqlalchemy import create_engine


@pytest.fixture(ids=["pandas", "sql"], params=[(pandas,), (sql,)])
def ra_module(request):
    return request.param[0]


@pytest.fixture(scope="session", autouse=True)
def mock_sql_engine():
    """yields a SQLAlchemy engine which is suppressed after the test session"""
    engine_ = create_engine("sqlite:///test.db", echo=False)

    with patch.object(SQLAEngineFactory, "_create_engine") as _fixture:
        _fixture.return_value = engine_
        yield _fixture

    engine_.dispose()


def test_relational_algebra_set_semantics_empty(ra_module):
    ras = ra_module.RelationalAlgebraSet()

    assert len(ras) == 0
    assert ras.is_empty()
    assert ras.arity == 0
    assert 0 not in ras
    assert list(iter(ras)) == []
    assert ras == ra_module.RelationalAlgebraSet.dum()

    ras.add((0, 1))
    assert (0, 1) in ras
    assert len(ras) == 1
    assert ras.arity == 2


def test_relational_algebra_set_semantics(ra_module):
    a = [5, 4, 3, 2, 3, 1]
    ras = ra_module.RelationalAlgebraSet(a)
    ras_ = ra_module.RelationalAlgebraSet(a)
    ras__ = set((e,) for e in a)

    assert ras.columns == [0]

    assert ras == ras_
    assert ras == ras__

    assert len(ras) == len(a) - 1
    ras.discard(5)
    assert 5 not in ras
    assert len(ras) == len(a) - 2
    ras.add(10)
    assert len(ras) == len(a) - 1
    assert 10 in ras
    assert [10] in ras
    assert (5, 2) not in ras
    assert all(a_ in ras for a_ in a if a_ != 5)
    assert ras.fetch_one() in ras__

    dee = ra_module.RelationalAlgebraSet.dee()
    dum = ra_module.RelationalAlgebraSet.dum()

    assert len(dee) > 0 and dee.arity == 0
    assert len(dum) == 0 and dum.arity == 0

    r = ra_module.RelationalAlgebraSet.create_view_from(ras)
    assert r == ras
    assert r is not ras

    r = ra_module.RelationalAlgebraSet(ras)
    assert r == ras
    assert r is not ras

    r = ra_module.RelationalAlgebraSet([()])
    assert r.is_dee()


def test_iter_and_fetch_one(ra_module):
    a = [(i, i * j) for i in (1, 2) for j in (2, 3, 4)]

    ras_a = ra_module.RelationalAlgebraSet(a)
    res = list(iter(ras_a))
    assert res == a
    assert ras_a.fetch_one() in res

    res_dee = ra_module.RelationalAlgebraSet.dee()
    assert list(iter(res_dee)) == [tuple()]
    assert res_dee.fetch_one() == tuple()


def test_as_numpy_array(ra_module):
    a = set((i % 2, i, i * 2) for i in range(5))
    ras = ra_module.RelationalAlgebraSet(a)
    ras_array = ras.as_numpy_array()
    assert ras_array.shape == (5, 3)
    assert ras_array.dtype == int
    assert set(tuple(r) for r in ras_array) == a


def test_relational_algebra_ra_projection(ra_module):
    a = [(i % 2, i, i * 2) for i in range(5)]
    ras = ra_module.RelationalAlgebraSet(a)

    ras_0 = ras.projection(0)
    assert (0,) in ras_0 and (1,) in ras_0
    assert len(ras_0) == 2
    assert ra_module.RelationalAlgebraSet.dum().projection(0).is_empty()
    assert ra_module.RelationalAlgebraSet.dee().projection().is_dee()

    ras_0 = ras.projection(0, 2)
    assert all((i % 2, i * 2) for i in range(5))
    assert ras.projection() == ra_module.RelationalAlgebraSet.dee()


def test_relational_algebra_ra_selection(ra_module):
    a = [(i % 2, i, i * 2) for i in range(5)]
    ras = ra_module.RelationalAlgebraSet(a)

    # Select elements where col0 == 1
    ras_0 = ras.selection({0: 1})
    a_sel = set((i % 2, i, i * 2) for i in range(5) if i % 2 == 1)
    assert ras_0 == a_sel

    # Select elements where col0 == 1 and col1 == 2. Result should be empty.
    ras_0 = ras.selection({0: 1, 1: 2})
    a_sel = set()
    assert ras_0 == a_sel

    # Select elements where the first parameter is 0
    ras_0 = ras.selection(lambda x: x[0] == 0)
    assert ras_0 == set((i % 2, i, i * 2) for i in range(5) if i % 2 == 0)

    # Select elements where the col1 has values that are odd
    ras_0 = ras.selection({1: lambda x: x % 2 == 1})
    assert ras_0 == set((i % 2, i, i * 2) for i in range(5) if i % 2 == 1)

    # Select elements where the col0 is 1 and col2 > 2
    ras_0 = ras.selection({0: 1, 2: lambda x: x > 2})
    assert ras_0 == set(
        (i % 2, i, i * 2) for i in range(5) if i % 2 == 1 and i > 1
    )

    assert ra_module.RelationalAlgebraSet.dum().selection({0: 1}).is_empty()


def test_relational_algebra_ra_selection_columns(ra_module):
    a = [(i % 2, i, i * 2) for i in range(5)]
    ras = ra_module.RelationalAlgebraSet(a)

    # Select elements where col0 == col1 and col1 == col2. Result should be set((0, 0, 0))
    ras_1 = ras.selection_columns({0: 1, 1: 2})
    assert ras_1 == set(t for t in a if t[0] == t[1] & t[1] == t[2])
    assert (
        ra_module.RelationalAlgebraSet.dum()
        .selection_columns({0: 1})
        .is_empty()
    )


def test_relational_algebra_ra_equijoin(ra_module):
    a = [(i, i * 2) for i in range(5)]
    b = [(i * 2, i * 3) for i in range(5)]
    c = [(i, i * 2, i * 2, i * 3) for i in range(5)]
    d = [(i, i * 2, i, i * 2) for i in range(5)]

    ras_a = ra_module.RelationalAlgebraSet(a)
    ras_b = ra_module.RelationalAlgebraSet(b)
    ras_c = ra_module.RelationalAlgebraSet(c)
    ras_d = ra_module.RelationalAlgebraSet(d)
    ras_empty = ras_d.selection({0: 1000})
    dee = ra_module.RelationalAlgebraSet.dee()
    dum = ra_module.RelationalAlgebraSet.dum()

    res = ras_a.equijoin(ras_b, [(1, 0)])
    assert res == ras_c

    res = ras_a.equijoin(ras_a, [(0, 0)])
    assert res == ras_d

    res = ras_a.equijoin(dee, [(0, 0)])
    assert res == ras_a

    res = ras_a.equijoin(dum, [(0, 0)])
    assert res == dum

    res = ras_a.equijoin(ras_empty, [(0, 0)])
    assert res.is_empty()


def test_relational_algebra_ra_cross_product(ra_module):
    a = [(i, i * 2) for i in range(5)]
    b = [(i * 2, i * 3) for i in range(5)]
    c = [u + v for u in a for v in b]

    ras_a = ra_module.RelationalAlgebraSet(a)
    ras_b = ra_module.RelationalAlgebraSet(b)
    ras_c = ra_module.RelationalAlgebraSet(c)
    ras_empty = ras_a.selection({0: 1000})
    dee = ra_module.RelationalAlgebraSet.dee()
    dum = ra_module.RelationalAlgebraSet.dum()

    res = ras_a.cross_product(ras_b)
    assert res == ras_c

    res = ras_a.cross_product(dee)
    assert res == ras_a

    res = ras_a.cross_product(dum)
    assert res == dum

    res = ras_a.cross_product(ras_empty)
    assert res.is_empty()

    res = ras_empty.cross_product(ras_a)
    assert res.is_empty()


def test_relational_algebra_ra_equijoin_mixed_types(ra_module):
    a = [(chr(ord("a") + i), i * 2) for i in range(5)]
    b = [(i * 2, i * 3) for i in range(5)]
    c = [(chr(ord("a") + i), i * 2, i * 2, i * 3) for i in range(5)]

    ras_a = ra_module.RelationalAlgebraSet(a)
    ras_b = ra_module.RelationalAlgebraSet(b)
    ras_c = ra_module.RelationalAlgebraSet(c)

    res = ras_a.equijoin(ras_b, [(1, 0)])
    assert res == ras_c


def test_groupby(ra_module):
    a = [(i, i * j) for i in (1, 2) for j in (2, 3, 4)]

    b = [(1, j) for j in (2, 3, 4)]
    c = [(2, 2 * j) for j in (2, 3, 4)]

    ras_a = ra_module.RelationalAlgebraSet(a)
    ras_b = ra_module.RelationalAlgebraSet(b)
    ras_c = ra_module.RelationalAlgebraSet(c)

    res = list(ras_a.groupby(0))
    assert res[0] == (1, ras_b)
    assert res[1] == (2, ras_c)


def test_relational_algebra_ra_union(ra_module):
    first = ra_module.RelationalAlgebraFrozenSet([(7, 8), (9, 2)])
    second = ra_module.RelationalAlgebraFrozenSet([(9, 2), (42, 0)])
    assert first | first == first
    expected = ra_module.RelationalAlgebraFrozenSet([(7, 8), (9, 2), (42, 0)])
    assert first | second == expected
    empty = ra_module.RelationalAlgebraFrozenSet([])
    dee = ra_module.RelationalAlgebraFrozenSet.dee()
    dum = ra_module.RelationalAlgebraFrozenSet.dum()

    assert first | empty == first
    assert empty | first == first
    assert dee | dee == dee
    assert first | dum == first
    assert dum | first == first
    assert first | empty | second == first | second

    assert first | set() == first


def test_relational_algebra_ra_intersection(ra_module):
    first = ra_module.RelationalAlgebraFrozenSet([(7, 8), (9, 2)])
    second = ra_module.RelationalAlgebraFrozenSet([(9, 2), (42, 0)])
    assert first & first == first
    expected = ra_module.RelationalAlgebraFrozenSet([(9, 2)])
    assert first & second == expected
    empty = ra_module.RelationalAlgebraFrozenSet([])
    assert first & empty == empty
    assert empty & first == empty
    assert first & empty & second == empty

    assert first & set() == empty


def test_relational_algebra_ra_union_update(ra_module):
    first = ra_module.RelationalAlgebraSet([(7, 8), (9, 2)])
    second = ra_module.RelationalAlgebraSet([(9, 2), (42, 0)])
    f = first.copy()
    f |= first
    assert f == first
    expected = ra_module.RelationalAlgebraSet([(7, 8), (9, 2), (42, 0)])
    f = first.copy()
    f |= second
    assert f == expected
    empty = ra_module.RelationalAlgebraSet([])
    dee = ra_module.RelationalAlgebraSet.dee()
    dum = ra_module.RelationalAlgebraSet.dum()

    f = first.copy()
    f |= empty
    assert f == first

    e = empty.copy()
    e |= first
    assert e == first

    d = dee.copy()
    d |= dee
    assert d == dee

    f = first.copy()
    f |= dum
    assert f == first

    d = dum.copy()
    d |= first
    assert d == first

    f = first.copy()
    f |= empty
    f |= second
    assert f == first | second

    f = first.copy()
    f |= set()
    assert f == first


@pytest.mark.skip("Not implemented yet")
def test_relational_algebra_ra_intersection_update(ra_module):
    first = ra_module.RelationalAlgebraSet([(7, 8), (9, 2)])
    second = ra_module.RelationalAlgebraSet([(9, 2), (42, 0)])
    f = first.copy()
    f |= first
    assert f == first
    expected = ra_module.RelationalAlgebraSet([(9, 2)])
    f = first.copy()
    f &= second
    assert f == expected
    empty = ra_module.RelationalAlgebraSet([])
    dee = ra_module.RelationalAlgebraSet.dee()
    dum = ra_module.RelationalAlgebraSet.dum()

    f = first.copy()
    f &= empty
    assert f.is_empty()

    e = empty.copy()
    e &= first
    assert e.is_empty()

    d = dee.copy()
    d &= dee
    assert d == dee

    f = first.copy()
    f &= dum
    assert f == dum

    d = dum.copy()
    d &= first
    assert d == dum

    f = first.copy()
    f &= second
    assert f == first & second

    f = first.copy()
    f &= set()
    assert f.is_empty()


def test_relational_algebra_ra_difference_update(ra_module):
    first = ra_module.RelationalAlgebraSet([(7, 8), (9, 2)])
    second = ra_module.RelationalAlgebraSet([(9, 2), (42, 0)])
    f = first.copy()
    f -= first
    assert f.is_empty()
    expected = ra_module.RelationalAlgebraSet([(7, 8)])
    f = first.copy()
    f -= second
    assert f == expected
    empty = ra_module.RelationalAlgebraSet([])
    dee = ra_module.RelationalAlgebraSet.dee()
    dum = ra_module.RelationalAlgebraSet.dum()

    f = first.copy()
    f -= empty
    assert f == first

    e = empty.copy()
    e -= first
    assert e.is_empty()

    d = dee.copy()
    d -= dee
    assert d.is_empty()
    assert d.is_dum()

    f = first.copy()
    f -= dum
    assert f == first

    d = dum.copy()
    d -= first
    assert d.is_dum()

    f = first.copy()
    f -= empty
    f -= second
    assert f == expected

    f = first.copy()
    f |= set()
    assert f == first


def test_named_relational_algebra_set_semantics_empty(ra_module):
    ras = ra_module.NamedRelationalAlgebraFrozenSet(("y", "x"))

    assert ras.columns == ("y", "x")

    assert ras.is_empty()
    assert len(ras) == 0
    assert ras.arity == 2
    assert list(iter(ras)) == []
    assert ras != ra_module.NamedRelationalAlgebraFrozenSet.dum()
    assert ras.projection() == ra_module.NamedRelationalAlgebraFrozenSet.dum()

    ras = ra_module.NamedRelationalAlgebraFrozenSet(("y", "x"), [(0, 1)])
    assert (0, 1) in ras
    assert {"x": 1, "y": 0} in ras
    assert {"y": 1, "x": 1} not in ras
    assert len(ras) == 1
    assert ras.arity == 2

    ras_b = ra_module.NamedRelationalAlgebraFrozenSet(("y", "z"), [(0, 1)])
    assert ras != ras_b

    ras_c = ra_module.NamedRelationalAlgebraFrozenSet(("x", "y"), [(1, 0)])
    assert ras == ras_c

    dee = ra_module.NamedRelationalAlgebraFrozenSet.dee()
    dum = ra_module.NamedRelationalAlgebraFrozenSet.dum()

    assert len(dee) > 0 and dee.arity == 0
    assert len(dum) == 0 and dum.arity == 0
    assert dee != dum

    r = ra_module.NamedRelationalAlgebraFrozenSet.create_view_from(ras)
    assert r == ras
    assert r is not ras

    r = ra_module.NamedRelationalAlgebraFrozenSet(ras)
    assert r == ras
    assert r is not ras

    r_unnamed = ra_module.RelationalAlgebraSet([(0, 1)])
    r = ra_module.NamedRelationalAlgebraFrozenSet(["y", "x"], r_unnamed)
    assert r == ras


def test_named_relational_algebra_ra_projection(ra_module):
    a = [(i % 2, i, i * 2) for i in range(5)]
    ras = ra_module.NamedRelationalAlgebraFrozenSet(("x", "y", "z"), a)

    ras_x = ras.projection("x")
    assert (0,) in ras_x and (1,) in ras_x
    assert len(ras_x) == 2
    assert ras_x.columns == ("x",)

    ras_xz = ras.projection("x", "z")
    assert all((i % 2, i * 2) in ras_xz for i in range(5))

    ras_ = ras.projection()
    assert ras_.arity == 0
    assert len(ras_) > 0
    assert ras_.projection("x") == ras_

    assert ras_.projection() == ra_module.NamedRelationalAlgebraFrozenSet.dee()


def test_named_relational_algebra_ra_projection_to_unnamed(ra_module):
    a = [(i % 2, i, i * 2) for i in range(5)]
    ras = ra_module.NamedRelationalAlgebraFrozenSet(("x", "y", "z"), a)

    ras_x = ras.projection_to_unnamed("x")
    assert (0,) in ras_x and (1,) in ras_x
    assert len(ras_x) == 2
    assert ras_x.columns == (0,)

    ras_xz = ras.projection_to_unnamed("x", "z")
    assert all((i % 2, i * 2) in ras_xz for i in range(5))
    assert tuple(ras_xz.columns) == (0, 1)

    ras_xx = ras.projection_to_unnamed("x", "x")
    assert all((i % 2, i % 2) in ras_xx for i in range(5))
    assert tuple(ras_xx.columns) == (0, 1)

    ras_ = ras.projection_to_unnamed()
    assert ras_.arity == 0
    assert len(ras_) > 0
    assert (
        ras.projection_to_unnamed()
        == ra_module.RelationalAlgebraFrozenSet.dee()
    )


def test_named_relational_algebra_ra_selection(ra_module):
    a = [(i % 2, i, i * 2) for i in range(5)]

    ras = ra_module.NamedRelationalAlgebraFrozenSet(("x", "y", "z"), a)

    ras_0 = ras.selection({"x": 1})
    a_sel = ra_module.NamedRelationalAlgebraFrozenSet(
        ras.columns, set((i % 2, i, i * 2) for i in range(5) if i % 2 == 1)
    )
    assert ras_0 == a_sel

    ras_0 = ras.selection({"x": 1, "y": 2})
    a_sel = ra_module.NamedRelationalAlgebraFrozenSet(
        ras.columns,
        set((i % 2, i, i * 2) for i in range(5) if i % 2 == 1 and i == 2),
    )
    assert ras_0 == a_sel

    ras_0 = ras.selection({"x": lambda x: x == 1, "y": lambda y: y == 2})
    assert ras_0 == a_sel

    ras_0 = ras.selection(lambda t: t.x == 1 and t.y == 2)
    assert ras_0 == a_sel

    ras_0 = ras.selection(
        RelationalAlgebraStringExpression("x == 1 and y == 2")
    )
    assert ras_0 == a_sel


def test_named_relational_algebra_ra_naturaljoin(ra_module):
    a = [(i, i * 2) for i in range(5)]
    b = [(i * 2, i * 3) for i in range(5)]
    c = [(i, i * 2, i * 3) for i in range(5)]
    d = [(i, i * 2, j * 2, j * 3) for i in range(5) for j in range(5)]

    ras_a = ra_module.NamedRelationalAlgebraFrozenSet(("z", "y"), a)
    ras_b = ra_module.NamedRelationalAlgebraFrozenSet(("y", "x"), b)
    ras_b2 = ra_module.NamedRelationalAlgebraFrozenSet(("u", "v"), b)
    ras_c = ra_module.NamedRelationalAlgebraFrozenSet(("z", "y", "x"), c)
    ras_d = ra_module.NamedRelationalAlgebraFrozenSet(("z", "y", "u", "v"), d)
    empty = ra_module.NamedRelationalAlgebraFrozenSet(("z", "y"), [])
    dee = ra_module.NamedRelationalAlgebraFrozenSet.dee()
    dum = ra_module.NamedRelationalAlgebraFrozenSet.dum()

    assert len(ras_a.naturaljoin(empty)) == 0
    assert len(empty.naturaljoin(ras_a)) == 0
    assert ras_a.naturaljoin(dee) == ras_a
    assert dee.naturaljoin(ras_a) == ras_a
    assert ras_a.naturaljoin(dum) == dum
    assert dum.naturaljoin(ras_a) == dum

    res = ras_a.naturaljoin(ras_b)
    assert res == ras_c

    res = ras_a.naturaljoin(ras_a)
    assert res == ras_a

    res = ras_a.naturaljoin(ras_b2)
    assert res == ras_d


def test_named_relational_algebra_ra_left_naturaljoin(ra_module):
    import numpy as np

    ras_a = ra_module.NamedRelationalAlgebraFrozenSet(
        ("z", "y"), [(0, 0), (1, 2), (2, 4), (3, 6), (4, 8)]
    )

    ras_b = ra_module.NamedRelationalAlgebraFrozenSet(
        ("z", "y", "v"),
        [(0, 0, 1), (2, 3, 2), (4, 6, 3), (6, 9, 4), (8, 12, 5)],
    )

    ras_c = ra_module.NamedRelationalAlgebraFrozenSet(
        ("y", "v"), [(0, 0), (2, 6), (4, 9), (8, 4)]
    )

    empty = ra_module.NamedRelationalAlgebraFrozenSet(("z", "y"), [])
    dee = ra_module.NamedRelationalAlgebraFrozenSet.dee()
    dum = ra_module.NamedRelationalAlgebraFrozenSet.dum()

    expected_a_b = ra_module.NamedRelationalAlgebraFrozenSet(
        ("z", "y", "v"),
        [
            (0, 0, 1),
            (1, 2, np.nan),
            (2, 4, np.nan),
            (3, 6, np.nan),
            (4, 8, np.nan),
        ],
    )

    expected_b_a = ras_b

    expected_a_c = ra_module.NamedRelationalAlgebraFrozenSet(
        ("y", "z", "v"),
        [(0, 0, 0), (2, 1, 6), (4, 2, 9), (6, 3, np.nan), (8, 4, 4)],
    )

    res = ras_a.left_naturaljoin(ras_b)
    assert res == expected_a_b

    res = ras_b.left_naturaljoin(ras_a)
    assert res == expected_b_a

    res = ras_a.left_naturaljoin(ras_a)
    assert res == ras_a

    res = ras_a.left_naturaljoin(ras_c)
    assert res == expected_a_c

    assert len(ras_a.left_naturaljoin(empty)) == 5
    assert len(empty.left_naturaljoin(ras_a)) == 0
    assert ras_a.left_naturaljoin(dee) == ras_a
    assert dee.left_naturaljoin(ras_a) == dee
    assert ras_a.left_naturaljoin(dum) == ras_a
    assert dum.left_naturaljoin(ras_a) == dum


def test_named_relational_algebra_ra_cross_product(ra_module):
    a = [(i, i * 2) for i in range(5)]
    b = [(i * 2, i * 3) for i in range(5)]
    c = [u + v for u in a for v in b]

    ras_a = ra_module.NamedRelationalAlgebraFrozenSet(("x", "y"), a)
    ras_b = ra_module.NamedRelationalAlgebraFrozenSet(("u", "v"), b)
    ras_c = ra_module.NamedRelationalAlgebraFrozenSet(("x", "y", "u", "v"), c)
    dee = ra_module.NamedRelationalAlgebraFrozenSet.dee()
    dum = ra_module.NamedRelationalAlgebraFrozenSet.dum()

    res = ras_a.cross_product(ras_b)
    assert res == ras_c

    assert ras_a.naturaljoin(dee) == ras_a
    assert dee.naturaljoin(ras_a) == ras_a
    assert ras_a.naturaljoin(dum) == dum
    assert dum.naturaljoin(ras_a) == dum


def test_named_relational_algebra_difference(ra_module):
    a = [(i, i * 2) for i in range(5)]
    b = [(i, i * 2) for i in range(1, 5)]
    c = [(i, i * 2) for i in range(1)]

    ras_a = ra_module.NamedRelationalAlgebraFrozenSet(("x", "y"), a)
    ras_b = ra_module.NamedRelationalAlgebraFrozenSet(("x", "y"), b)
    ras_b_inv = ra_module.NamedRelationalAlgebraFrozenSet(
        ("y", "x"), [t[::-1] for t in b]
    )
    ras_c = ra_module.NamedRelationalAlgebraFrozenSet(("x", "y"), c)

    empty = ra_module.NamedRelationalAlgebraFrozenSet(("x", "y"), [])
    dee = ra_module.NamedRelationalAlgebraFrozenSet.dee()

    assert (ras_a - empty) == ras_a
    assert (empty - ras_a) == empty
    assert (empty - empty) == empty
    assert (dee - empty) == dee
    assert (dee - dee) == ra_module.NamedRelationalAlgebraFrozenSet.dum()

    res = ras_a - ras_b
    assert res == ras_c

    res = ras_b - ras_a
    assert len(res) == 0

    res = ras_a - ras_b_inv
    assert res == ras_c

    res = ras_b_inv - ras_a
    assert len(res) == 0


def test_named_groupby(ra_module):
    a = [(i, i * j) for i in (1, 2) for j in (2, 3, 4)]

    b = [(1, j) for j in (2, 3, 4)]
    c = [(2, 2 * j) for j in (2, 3, 4)]

    cols = ("x", "y")

    ras_a = ra_module.NamedRelationalAlgebraFrozenSet(cols, a)
    ras_b = ra_module.NamedRelationalAlgebraFrozenSet(cols, b)
    ras_c = ra_module.NamedRelationalAlgebraFrozenSet(cols, c)
    empty = ra_module.NamedRelationalAlgebraFrozenSet(cols, [])

    res = list(ras_a.groupby("x"))
    assert res[0] == (1, ras_b)
    assert res[1] == (2, ras_c)

    assert list(empty.groupby("x")) == []


def test_named_iter_and_fetch_one(ra_module):
    a = [(i, i * j) for i in (1, 2) for j in (2, 3, 4)]

    cols = ("y", "x")

    ras_a = ra_module.NamedRelationalAlgebraFrozenSet(cols, a)
    res = list(iter(ras_a))
    assert res == a
    assert ras_a.fetch_one() in res

    res_dee = ra_module.NamedRelationalAlgebraFrozenSet.dee()
    assert list(iter(res_dee)) == [tuple()]
    assert res_dee.fetch_one() == tuple()


def test_rename_column(ra_module):
    a = [(i, i * j) for i in (1, 2) for j in (2, 3, 4)]

    cols = ("y", "x")

    ras_a = ra_module.NamedRelationalAlgebraFrozenSet(cols, a)
    ras_b = ras_a.rename_column("y", "z")
    assert all(
        el_a.x == el_b.x and el_a.y == el_b.z
        for el_a, el_b in zip(ras_a, ras_b)
    )


def test_named_to_unnamed(ra_module):
    a = [(i, i * j) for i in (1, 2) for j in (2, 3, 4)]

    cols = ("y", "x")

    ras_a = ra_module.NamedRelationalAlgebraFrozenSet(cols, a)
    ras_b = ra_module.RelationalAlgebraFrozenSet(a)
    assert ras_a.to_unnamed() == ras_b


def test_named_ra_set_from_other(ra_module):
    first = ra_module.NamedRelationalAlgebraFrozenSet(
        ("x", "n"), [(56, "bonjour"), (42, "aurevoir")]
    )
    second = ra_module.NamedRelationalAlgebraFrozenSet(
        first.columns,
        first,
    )
    assert first == second
    for tuple_a, tuple_b in zip(first, second):
        assert tuple_a == tuple_b

    third = ra_module.NamedRelationalAlgebraFrozenSet(
        ("x",), ra_module.NamedRelationalAlgebraFrozenSet(tuple())
    )

    assert len(third) == 0
    assert third.columns == ("x",)

    fourth = ra_module.NamedRelationalAlgebraFrozenSet(
        (), ra_module.RelationalAlgebraFrozenSet.dee()
    )
    assert fourth.is_dee()


def test_named_ra_union(ra_module):
    first = ra_module.NamedRelationalAlgebraFrozenSet(
        ("x", "y"), [(7, 8), (9, 2)]
    )
    second = ra_module.NamedRelationalAlgebraFrozenSet(
        ("x", "y"), [(9, 2), (42, 0)]
    )
    expected = ra_module.NamedRelationalAlgebraFrozenSet(
        ("x", "y"), [(7, 8), (9, 2), (42, 0)]
    )
    assert first | second == expected
    empty = ra_module.NamedRelationalAlgebraFrozenSet(("x", "y"), [])
    dee = ra_module.NamedRelationalAlgebraFrozenSet.dee()
    dum = ra_module.NamedRelationalAlgebraFrozenSet.dum()

    assert first | empty == first
    assert empty | first == first
    assert dee | dee == dee
    assert first | dum == first
    assert dum | first == first
    assert first | empty | second == first | second


def test_named_ra_intersection(ra_module):
    first = ra_module.NamedRelationalAlgebraFrozenSet(
        ("x", "y"), [(7, 8), (9, 2)]
    )
    second = ra_module.NamedRelationalAlgebraFrozenSet(
        ("x", "y"), [(9, 2), (42, 0)]
    )
    expected = ra_module.NamedRelationalAlgebraFrozenSet(("x", "y"), [(9, 2)])
    assert first & second == expected
    empty = ra_module.NamedRelationalAlgebraFrozenSet(("x", "y"), [])
    assert first & empty == empty
    assert empty & first == empty
    assert first & empty & second == empty


def test_aggregate(ra_module):
    initial_set = ra_module.NamedRelationalAlgebraFrozenSet(
        ("x", "y", "z"), [(7, 8, 1), (7, 8, 9)]
    )
    expected_sum = ra_module.NamedRelationalAlgebraFrozenSet(
        ("x", "y", "z"), [(7, 8, 10)]
    )
    expected_str = ra_module.NamedRelationalAlgebraFrozenSet(
        ("x", "y", "z"), [(7, 8, 2)]
    )
    expected_lambda = ra_module.NamedRelationalAlgebraFrozenSet(
        ("x", "y", "z"), [(7, 8, 8)]
    )

    initial_set2 = ra_module.NamedRelationalAlgebraFrozenSet(
        ("w", "x", "y", "z"), [(1, 7, 8, 1), (2, 7, 8, 9)]
    )
    expected_op2 = ra_module.NamedRelationalAlgebraFrozenSet(
        ("w", "x", "y", "z"), [(2, 7, 8, 8)]
    )
    expected_op3 = ra_module.NamedRelationalAlgebraFrozenSet(
        ("x", "y", "qq"), [(7, 8, 13)]
    )

    new_set = initial_set.aggregate(["x", "y"], {"z": sum})
    assert expected_sum == new_set
    new_set = initial_set.aggregate(["x", "y"], {"z": "count"})
    assert expected_str == new_set
    new_set = initial_set.aggregate(["x", "y"], {"z": lambda x: max(x) - 1})
    assert expected_lambda == new_set
    new_set = initial_set.aggregate(
        ["x", "y"],
        [
            ("z", "z", lambda x: max(x) - 1),
        ],
    )
    assert expected_lambda == new_set
    new_set = initial_set2.aggregate(
        ["x", "y"], {"z": lambda x: max(x) - 1, "w": "count"}
    )
    assert expected_op2 == new_set

    new_set = initial_set2.aggregate(
        ["x", "y"], {"qq": lambda t: sum(t.w + t.z)}
    )

    assert new_set == expected_op3


def test_aggregate_with_duplicates(ra_module):
    initial_set = ra_module.NamedRelationalAlgebraFrozenSet(
        ("x", "y", "z"), [(7, 8, 1), (7, 8, 9), (7, 8, 1)]
    )
    expected_sum = ra_module.NamedRelationalAlgebraFrozenSet(
        ("x", "y", "z"), [(7, 8, 10)]
    )

    new_set = initial_set.aggregate(["x", "y"], {"z": sum})
    assert expected_sum == new_set

    initial_set2 = ra_module.NamedRelationalAlgebraFrozenSet(
        ("w", "x", "y", "z"), [(1, 7, 8, 1), (2, 7, 8, 9), (2, 7, 8, 9)]
    )
    expected_op2 = ra_module.NamedRelationalAlgebraFrozenSet(
        ("x", "y", "t"), [(7, 8, 13)]
    )
    new_set = initial_set2.aggregate(
        ["x", "y"], {"t": lambda t: sum(t.w + t.z)}
    )
    assert expected_op2 == new_set


def test_aggregate_with_pandas_builtin_functions(ra_module):
    initial_set = ra_module.NamedRelationalAlgebraFrozenSet(
        ("x", "y"), [(i, i * j) for i in range(3) for j in range(3)]
    )
    expected_set = ra_module.NamedRelationalAlgebraFrozenSet(
        ("x", "y"), [(0, 9)]
    )
    agg_set = initial_set.aggregate(
        [],
        {
            "x": RelationalAlgebraStringExpression("first"),
            "y": lambda x: sum(x),
        },
    )
    assert agg_set == expected_set


def test_relational_algebra_set_python_type_support(ra_module):
    data = [
        (5, "dog", frozenset({(1, 2), (5, 6)})),
        (10, "cat", frozenset({(5, 6), (8, 9)})),
    ]
    ras_a = ra_module.RelationalAlgebraFrozenSet(data)
    assert data[0] in ras_a
    assert data[1] in ras_a
    assert set(data) == ras_a

    ras_b = ra_module.NamedRelationalAlgebraFrozenSet(("x", "y", "z"), data)
    assert data[0] in ras_b
    assert data[1] in ras_b


def test_extended_projection(ra_module):
    initial_set = ra_module.NamedRelationalAlgebraFrozenSet(
        ("x", "y"), [(7, 8), (9, 2)]
    )
    expected_sum = ra_module.NamedRelationalAlgebraFrozenSet(
        ("z",), [(15,), (11,)]
    )
    expected_lambda = ra_module.NamedRelationalAlgebraFrozenSet(
        ("z",), [(14,), (10,)]
    )
    expected_lambda2 = ra_module.NamedRelationalAlgebraFrozenSet(
        ("z", "x"), [(14, 8), (10, 10)]
    )
    expected_new_colum_str = ra_module.NamedRelationalAlgebraFrozenSet(
        (
            "x",
            "z",
        ),
        [
            (
                7,
                "a",
            ),
            (
                9,
                "a",
            ),
        ],
    )
    expected_new_colum_int = ra_module.NamedRelationalAlgebraFrozenSet(
        ("z",), [(1,), (1,)]
    )
    new_set = initial_set.extended_projection({"z": sum})
    assert expected_sum == new_set
    new_set = initial_set.extended_projection(
        {"z": RelationalAlgebraStringExpression("x+y")}
    )
    assert expected_sum == new_set
    new_set = initial_set.extended_projection({"z": lambda r: r.x + r.y - 1})
    assert expected_lambda == new_set
    new_set = initial_set.extended_projection(
        {
            "z": lambda r: (r.x + r.y - 1),
            "x": RelationalAlgebraStringExpression("x+1"),
        }
    )
    assert expected_lambda2 == new_set
    new_set = initial_set.extended_projection(
        {"z": "a", "x": RelationalAlgebraStringExpression("x")}
    )
    assert expected_new_colum_str == new_set
    new_set = initial_set.extended_projection({"z": 1})
    assert expected_new_colum_int == new_set

    new_set = initial_set.extended_projection(
        {"x": RelationalAlgebraColumnStr("x")}
    )
    assert initial_set.projection("x") == new_set

    base_set = ra_module.NamedRelationalAlgebraFrozenSet(
        (1, 2), [(7, 8), (9, 2)]
    )

    new_set = base_set.extended_projection(
        {
            "x": RelationalAlgebraColumnInt(1),
            "y": RelationalAlgebraColumnInt(2),
        }
    )

    assert initial_set == new_set


def test_extended_projection_on_dee(ra_module):
    ras_a = (
        ra_module.NamedRelationalAlgebraFrozenSet.dee().extended_projection(
            {"new_col": "b"}
        )
    )
    expected_set = ra_module.NamedRelationalAlgebraFrozenSet(
        ("new_col",), [("b",)]
    )
    assert ras_a == expected_set


<<<<<<< HEAD
=======
def test_extended_projection_on_python_sets(ra_module):
    data = [
        (5, "dog", frozenset({(1, 2), (5, 6)})),
        (10, "cat", frozenset({(5, 6), (8, 9)})),
    ]
    ras = ra_module.NamedRelationalAlgebraFrozenSet(("x", "y", "z"), data)
    expected_len = ra_module.NamedRelationalAlgebraFrozenSet(
        ("l",), [(3,), (3,)]
    )

    new_set = ras.extended_projection({"l": lambda x: len(x)})
    assert expected_len == new_set


>>>>>>> a90ec72d
def test_rename_columns(ra_module):
    first = ra_module.NamedRelationalAlgebraFrozenSet(
        ("x", "y"),
        [(0, 2), (0, 4)],
    )
    assert first.rename_columns({"x": "x"}) == first
    assert id(first.rename_columns({"x": "x"})) != id(first)
    second = ra_module.NamedRelationalAlgebraFrozenSet(
        ("y", "x"),
        [(0, 2), (0, 4)],
    )
    assert first.rename_columns({"x": "y", "y": "x"}) == second
    with pytest.raises(ValueError, match=r"non-existing columns: {'z'}"):
        first.rename_columns({"z": "w"})


def test_rename_columns_duplicates(ra_module):
    first = ra_module.NamedRelationalAlgebraFrozenSet(
        ("x", "y"),
        [(0, 2), (0, 4)],
    )
    with pytest.raises(ValueError, match=r"Duplicated.*{'z'}"):
        first.rename_columns({"x": "z", "y": "z"})


def test_equality(ra_module):
    first = ra_module.NamedRelationalAlgebraFrozenSet(
        ("x", "y"),
        [(0, 2), (0, 4)],
    )
    assert first == first
    second = ra_module.NamedRelationalAlgebraFrozenSet(
        ("y", "x"),
        [(0, 2), (0, 4)],
    )
    assert first != second
    assert second != first
    third = ra_module.NamedRelationalAlgebraFrozenSet(columns=())
    assert first != third
    assert third != first
    assert third == third


def test_relation_duplicated_columns(ra_module):
    with pytest.raises(ValueError, match=r".*Duplicated.*: {'x'}"):
        ra_module.NamedRelationalAlgebraFrozenSet(
            ("x", "x"),
            [(0, 2), (0, 4)],
        )


def test_extended_projection_ra_string_expression_empty_relation(ra_module):
    # reported in GH387
    relation = ra_module.NamedRelationalAlgebraFrozenSet(
        columns=["x", "y"],
        iterable=[],
    )
    eval_expressions = {"z": RelationalAlgebraStringExpression("(x / y)")}
    expected = ra_module.NamedRelationalAlgebraFrozenSet(
        columns=["z"],
        iterable=[],
    )
    assert relation.extended_projection(eval_expressions) == expected


def test_aggregate_repeated_group_column(ra_module):
    relation = ra_module.NamedRelationalAlgebraFrozenSet(
        columns=["x", "y"],
        iterable=[("a", 4), ("b", 5)],
    )
    with pytest.raises(ValueError, match="Cannot group on repeated columns"):
        relation.aggregate(["x", "x"], {"y": sum})


def test_unsupported_aggregation_function(ra_module):
    relation = ra_module.NamedRelationalAlgebraFrozenSet(
        columns=["x"],
        iterable=[("a",), ("b",)],
    )
    with pytest.raises(ValueError, match="Unsupported aggregate_function"):
        relation.aggregate(["x"], None)


def test_hash_none_container(ra_module):
    # GH584: hash of RA set with None _container
    relation = ra_module.RelationalAlgebraSet()
    assert hash(relation) == hash((tuple(), None))<|MERGE_RESOLUTION|>--- conflicted
+++ resolved
@@ -998,8 +998,6 @@
     assert ras_a == expected_set
 
 
-<<<<<<< HEAD
-=======
 def test_extended_projection_on_python_sets(ra_module):
     data = [
         (5, "dog", frozenset({(1, 2), (5, 6)})),
@@ -1014,7 +1012,6 @@
     assert expected_len == new_set
 
 
->>>>>>> a90ec72d
 def test_rename_columns(ra_module):
     first = ra_module.NamedRelationalAlgebraFrozenSet(
         ("x", "y"),
