--- conflicted
+++ resolved
@@ -17,11 +17,7 @@
 )
 from .expression_walker import (
     add_match, ExpressionBasicEvaluator, ReplaceSymbolWalker,
-<<<<<<< HEAD
     PatternWalker
-=======
-    ReplaceSymbolsByConstants
->>>>>>> 51c224e4
 )
 
 
@@ -245,17 +241,17 @@
 
 
 class BooleanRewriteSolver(PatternWalker):
-    # @add_match(
-    #    FunctionApplication(Constant, (Expression[bool],) * 2),
-    #    lambda expression:
-    #        expression.functor.value in (or_, and_) and
-    #        expression.type is not bool
-    # )
-    # def cast_binary(self, expression):
-    #    if expression.type is not bool:
-    #        return self.walk(expression.cast(bool))
-    #    else:
-    #        return expression
+    @add_match(
+        FunctionApplication(Constant, (Expression[bool],) * 2),
+        lambda expression:
+            expression.functor.value in (or_, and_) and
+            expression.type is not bool
+    )
+    def cast_binary(self, expression):
+        if expression.type is not bool:
+            return self.walk(expression.cast(bool))
+        else:
+            return expression
 
     @add_match(
         FunctionApplication(
@@ -408,20 +404,6 @@
         else:
             symbols_in_head = expression.head.value
 
-<<<<<<< HEAD
-        if any(s not in symbols_in_head for s in expression.body._symbols):
-=======
-        rsw = ReplaceSymbolsByConstants(self.symbol_table)
-        body_no_symbols = rsw.walk(expression.body)
-
-        if any(
-            s not in expression.head._symbols for s in body_no_symbols._symbols
-        ):
->>>>>>> 51c224e4
-            raise NotImplementedError(
-                "All free symbols in the body must be in the head"
-            )
-
         constants = tuple((
             (
                 (k, v)
@@ -436,7 +418,7 @@
         constant_cross_prod = itertools.product(*constants)
 
         for symbol_values in constant_cross_prod:
-            body = body_no_symbols
+            body = expression.body
             for i, s in enumerate(symbols_in_head):
                 if s in body._symbols:
                     rsw = ReplaceSymbolWalker(s, symbol_values[i][1])
