--- conflicted
+++ resolved
@@ -41,82 +41,6 @@
     def set_symbol_table(self, symbol_table):
         self.symbol_table = symbol_table
 
-<<<<<<< HEAD
-    @add_match(Predicate(Symbol, ...))
-    def predicate(self, expression):
-        logging.debug(str(self.__class__.__name__) + " evaluating predicate")
-
-        functor = expression.functor
-
-        new_functor = self.walk(functor)
-        if new_functor is not functor:
-            res = Predicate[expression.type](new_functor, expression.args)
-            return self.walk(res)
-        elif hasattr(self, f'predicate_{functor.name}'):
-            method = getattr(self, f'predicate_{functor.name}')
-            signature = inspect.signature(method)
-            type_hints = typing.get_type_hints(method)
-
-            parameter_type = type_hints[
-                next(iter(signature.parameters.keys()))
-            ]
-
-            return_type = type_hints['return']
-            functor = Constant(method)
-            res = Predicate[expression.type](functor, expression.args)
-            return self.walk(res)
-        else:
-            res = Predicate[expression.type](
-                functor,
-                self.walk(expression.args)
-            )
-            return res
-
-    @add_match(Symbol[typing.Callable])
-    def callable_symbol(self, expression):
-        logging.debug(
-            str(self.__class__.__name__) + " evaluating callable symbol"
-        )
-
-        functor = self.symbol_table.get(expression, expression)
-        if (
-            functor is expression and
-            hasattr(self, f'function_{expression.name}')
-        ):
-            method = getattr(self, f'function_{expression.name}')
-            signature = inspect.signature(method)
-            type_hints = typing.get_type_hints(method)
-
-            parameter_type = type_hints[
-                next(iter(signature.parameters.keys()))
-            ]
-
-            return_type = type_hints['return']
-            functor_type = typing.Callable[[parameter_type], return_type]
-            functor = Constant[functor_type](method)
-
-        return functor
-
-    @property
-    def included_predicates(self):
-        predicate_constants = dict()
-        for predicate in dir(self):
-            if predicate.startswith('predicate_'):
-                c = Constant(getattr(self, predicate))
-                predicate_constants[predicate[len('predicate_'):]] = c
-        return predicate_constants
-
-    @property
-    def included_functions(self):
-        function_constants = dict()
-        for function in dir(self):
-            if function.startswith('function_'):
-                c = Constant(getattr(self, function))
-                function_constants[function[len('function_'):]] = c
-        return function_constants
-
-=======
->>>>>>> dcdcec21
 
 class SetBasedSolver(GenericSolver[T]):
     """
