from collections import OrderedDict
import itertools
from operator import (
    invert, and_, or_,
    add, sub, mul, truediv, pos, neg
)
import typing

from .exceptions import NeuroLangException
from .expressions import (
<<<<<<< HEAD
    Expression, NonConstant,
    ExistentialPredicate, UniversalPredicate,
    Symbol, Constant, Predicate, FunctionApplication,
    Query,
    get_type_and_value, is_subtype, unify_types,
    ToBeInferred
=======
    Expression, NonConstant, ExistentialPredicate, Symbol, Constant, Predicate,
    FunctionApplication, Query, Definition, get_type_and_value, is_subtype,
    unify_types, ToBeInferred
>>>>>>> 5b2a76d4
)
from .expression_walker import (
    add_match, ExpressionBasicEvaluator, ReplaceSymbolWalker,
    PatternWalker
)

T = typing.TypeVar('T')


class NeuroLangPredicateException(NeuroLangException):
    pass


class FiniteDomain(object):
    pass


class FiniteDomainSet(frozenset):
    pass


class GenericSolver(ExpressionBasicEvaluator):
    @property
    def plural_type_name(self):
        return self.type_name + 's'

    def set_symbol_table(self, symbol_table):
        self.symbol_table = symbol_table


class SetBasedSolver(GenericSolver[T]):
    '''
    A predicate `in <set>` which results in the `<set>` given as parameter
    `and` and `or` operations between sets which are disjunction and
    conjunction.
    '''
    def predicate_in(
        self, argument: typing.AbstractSet[T]
    )->typing.AbstractSet[T]:
        return argument

    @add_match(
        FunctionApplication(Constant(invert), (Constant[typing.AbstractSet],)),
        lambda expression: isinstance(
            get_type_and_value(expression.args[0])[1],
            FiniteDomainSet
        )
    )
    def rewrite_finite_domain_inversion(self, expression):
        set_constant = expression.args[0]
        set_type, set_value = get_type_and_value(set_constant)
        result = FiniteDomainSet(
            (
                v.value for v in
                self.symbol_table.symbols_by_type(
                    set_type.__args__[0]
                ).values()
                if v not in set_value
            ),
            type_=set_type,
        )
        return self.walk(Constant[set_type](result))

    @add_match(
        FunctionApplication(
            Constant(...),
            (Constant[typing.AbstractSet], Constant[typing.AbstractSet])
        ),
        lambda expression: expression.functor.value in (or_, and_)
    )
    def rewrite_and_or(self, expression):
        f = expression.functor.value
        a_type, a = get_type_and_value(expression.args[0])
        b_type, b = get_type_and_value(expression.args[1])
        e = Constant[a_type](
            f(a, b)
        )
        return e

    @add_match(
        ExistentialPredicate,
        lambda expression: expression.head._symbols == expression.body._symbols
    )
    def existential_predicate_process(self, expression):
        free_variable_symbol = expression.head
        body = expression.body
        results = frozenset()

        for elem_set in self.symbol_table.symbols_by_type(
            free_variable_symbol.type
        ).values():
            for elem in elem_set.value:
                elem = Constant[free_variable_symbol.type](frozenset([elem]))
                rsw = ReplaceSymbolWalker(free_variable_symbol, elem)
                rsw_walk = rsw.walk(body)
                pred = self.walk(rsw_walk)
                if pred.value != frozenset():
                    results = results.union(elem.value)
        return Constant[free_variable_symbol.type](results)

    @add_match(ExistentialPredicate)
    def existential_predicate_no_process(self, expression):
        body = self.walk(expression.body)
        if body.type is not ToBeInferred:
            return_type = unify_types(expression.type, body.type)
        else:
            return_type = expression.type

        if (
            isinstance(body, Constant) and
            is_subtype(body.type, typing.AbstractSet)
        ):
            body = body.cast(return_type)
            self.symbol_table[expression.head] = body
            return body
        elif (
            body is expression.body and
            return_type is expression.type
        ):
            return expression
        else:
            return self.walk(
                ExistentialPredicate[return_type](expression.head, body)
            )

    @add_match(Query)
    def query(self, expression):
        body = self.walk(expression.body)
        return_type = unify_types(expression.type, body.type)
        body.change_type(return_type)
        expression.head.change_type(return_type)
        if body is expression.body:
            if isinstance(body, Constant):
                self.symbol_table[expression.head] = body
            else:
                self.symbol_table[expression.head] = expression
            return expression
        else:
            return self.walk(
                Query[expression.type](expression.head, body)
            )


class BooleanRewriteSolver(PatternWalker):
    @add_match(
       FunctionApplication(Constant, (Expression[bool],) * 2),
       lambda expression: (
           expression.functor.value in (or_, and_) and
           expression.type is not bool
        )
    )
    def cast_binary(self, expression):
        functor, args = expression.functor, expression.args
        new_functor = functor.cast(typing.Callable[[bool, bool], bool])
        new_application = FunctionApplication[bool](new_functor, args)
        return self.walk(new_application)

    @add_match(
       FunctionApplication(Constant(invert), (Expression[bool],)),
       lambda expression: (
           expression.type is not bool
        )
    )
    def cast_unary(self, expression):
        functor, args = expression.functor, expression.args
        new_functor = functor.cast(typing.Callable[[bool, bool], bool])
        new_application = FunctionApplication[bool](new_functor, args)
        return self.walk(new_application)

    @add_match(
        FunctionApplication[bool](
            Constant(invert), (
                FunctionApplication[bool](
                    Constant(invert), (
                        Expression[bool],
                    )
                ),
            )
        )
    )
    def simplify_double_inversion(self, expression):
        return self.walk(expression.args[0].args[0])

    @add_match(
        FunctionApplication[bool](
            Constant(...),
            (NonConstant[bool], Constant[bool])
        ),
        lambda expression: (
            expression.functor.value in (or_, and_)
        )
    )
    def dual_operator(self, expression):
        return self.walk(
            FunctionApplication[bool](
                expression.functor,
                expression.args[::-1]
            )
        )

    @add_match(
        FunctionApplication[bool](Constant, (
            NonConstant[bool],
            FunctionApplication[bool](
                Constant,
                (Constant[bool], Expression[bool])
            )
        )),
        lambda expression: (
            expression.functor.value in (or_, and_)
            and expression.args[1].functor.value is expression.functor.value
        )
    )
    def bring_constants_up_left(self, expression):
        outer = expression
        inner = expression.args[1]
        new_inner = FunctionApplication[bool](
            inner.functor, (outer.args[0], inner.args[1])
        )
        new_outer = FunctionApplication[bool](
            outer.functor, (inner.args[0], new_inner)
        )
        return self.walk(new_outer)

    @add_match(
        FunctionApplication[bool](
            Constant(invert),
            (FunctionApplication[bool](
                Constant(or_),
                (Expression[bool], Expression[bool])
            ),)
        )
    )
    def neg_disj_to_conj(self, expression):
        return self.walk(
            FunctionApplication[bool](
                Constant(and_), (
                    (~expression.args[0].args[0]).cast(bool),
                    (~expression.args[0].args[1]).cast(bool)
                )
            )
        )

    @add_match(
        FunctionApplication[bool](
            Constant(...), (FunctionApplication[bool], Expression[bool])
        ),
        lambda expression: expression.functor.value in (or_, and_) and
        any(
            isinstance(arg, Definition) for arg in expression.args[0].args
        ) and (
            not isinstance(expression.args[1], Definition) or (
                all(
                    not isinstance(arg, Definition)
                    for arg in expression.args[1].args
                )
            )
        )
    )
    def conjunction_composition_dual(self, expression):
        return self.walk(
            FunctionApplication[bool](
                Constant(expression.functor.value),
                (expression.args[1], expression.args[0])
            )
        )

    @add_match(
        FunctionApplication[bool](
            Constant(...), (Definition, Expression[bool])
        ),
        lambda expression: expression.functor.value in (or_, and_) and
        not isinstance(expression.args[1], Definition)
    )
    def conjunction_definition_dual(self, expression):
        return self.walk(
            FunctionApplication[bool](
                Constant(expression.functor.value),
                (expression.args[1], expression.args[0])
            )
        )

    @add_match(
        FunctionApplication(
            Constant(and_),
            (
                FunctionApplication(Constant(and_), ...),
                ...
            )
        )
    )
    def conjunction_distribution(self, expression):
        return self.walk(FunctionApplication[expression.type](
            expression.functor,
            (
                expression.args[0].args[0],
                FunctionApplication[expression.args[0].type](
                    expression.args[0].functor,
                    (expression.args[0].args[1], expression.args[1])
                )
            )
        ))

    @add_match(
        FunctionApplication(Constant(...), (NonConstant, NonConstant)),
        lambda expression: expression.functor.value in (or_, and_)
    )
    def partial_binary_evaluation(self, expression):
        '''Partially evaluate a binary AND or OR operator with
        non-constant arguments by giving priority to the evaluation of
        the first argument.

        Parameters
        ----------
        expression : FunctionApplication
            A OR or AND binary operator application.

        Returns
        -------
        FunctionApplication
            Same expression passed as parameter where the first
            argument was walked on and the second argument was
            potentially walked on if the walk on the first argument
            did not modify its expression.

        '''
        first_arg, second_arg = expression.args
        # we walk on the first argument
        walk_first_result = self.walk(first_arg)
        # and replace that argument with the result of the walk
        new_args = (walk_first_result, expression.args[1])
        # if the walk on the first argument did not change anything
        # we walk on the second argument and replace it with the result
        if walk_first_result is first_arg:
            new_args = (first_arg, self.walk(expression.args[1]))

        # if the expression arguments did not change, we stop walking here
        if new_args == expression.args:
            return expression
        # otherwise, we keep walking
        else:
            return self.walk(
                FunctionApplication[bool](expression.functor, new_args)
            )


class BooleanOperationsSolver(PatternWalker):
    @add_match(FunctionApplication(Constant(invert), (Constant[bool],)))
    def rewrite_boolean_inversion(self, expression):
        return Constant(not expression.args[0].value)

    @add_match(
        FunctionApplication(Constant(and_), (Constant[bool], Constant[bool]))
    )
    def rewrite_boolean_and(self, expression):
        return Constant(expression.args[0].value and expression.args[1].value)

    @add_match(
        FunctionApplication(Constant(or_), (Constant[bool], Constant[bool]))
    )
    def rewrite_boolean_or(self, expression):
        return Constant(expression.args[0].value or expression.args[1].value)

    @add_match(
        FunctionApplication(Constant(or_), (True, Expression[bool]))
    )
    def rewrite_boolean_or_l(self, expression):
        return Constant(True)

    @add_match(
        FunctionApplication(Constant(or_), (Expression[bool], True))
    )
    def rewrite_boolean_or_r(self, expression):
        return Constant(True)

    @add_match(
        FunctionApplication(Constant(and_), (False, Expression[bool]))
    )
    def rewrite_boolean_and_l(self, expression):
        return Constant(False)

    @add_match(
        FunctionApplication(Constant(and_), (Expression[bool], False))
    )
    def rewrite_boolean_and_r(self, expression):
        return Constant(False)


class NumericOperationsSolver(PatternWalker[T]):
    @add_match(
        FunctionApplication(Constant, (Expression[T],) * 2),
        lambda expression: expression.functor.value in (add, sub, mul, truediv)
    )
    def cast_binary(self, expression):
        return expression.cast(expression.args[0].type)

    @add_match(
        FunctionApplication(Constant, (Expression[T],)),
        lambda expression: expression.functor.value in (pos, neg)
    )
    def cast_unary(self, expression):
        return expression.cast(expression.args[0].type)


class DatalogSolver(
        BooleanRewriteSolver,
        BooleanOperationsSolver,
        NumericOperationsSolver[int],
        NumericOperationsSolver[float],
        GenericSolver
):
    '''
    WIP Solver with queries having the semantics of Datalog.
    For now predicates work only on constants on the symbols table
    '''

    @add_match(
        Query,
        guard=lambda expression: (
            expression.head._symbols == expression.body._symbols
        )
    )
    def query_resolution(self, expression):
        out_query_type = expression.type
        if out_query_type is ToBeInferred:
            out_query_type = typing.AbstractSet[expression.head.type]

        result = []

        symbols_domains = self.quantifier_head_symbols_and_adom(expression.head)

        for symbol_values in itertools.product(*symbols_domains.values()):
            body = expression.body
            for i, s in enumerate(symbols_domains.keys()):

                if s in body._symbols:
                    rsw = ReplaceSymbolWalker(s, symbol_values[i][1])
                    body = rsw.walk(body)

            res = self.walk(body)
            if res.value:
                if not is_subtype(out_query_type.__args__[0], typing.Tuple):
                    result.append(symbol_values[0][0])
                else:
                    result.append(tuple(zip(*symbol_values))[0])

        return Constant[out_query_type](
            frozenset(result)
        )

    @add_match(
        ExistentialPredicate,
        lambda expression: expression.head._symbols == expression.body._symbols
    )
    def existential_predicate(self, expression):
        symbols_domains = self.quantifier_head_symbols_and_adom(expression.head)

        for symbol_values in itertools.product(*symbols_domains.values()):
            body = expression.body
            for i, s in enumerate(symbols_domains.keys()):
                if s in body._symbols:
                    rsw = ReplaceSymbolWalker(s, symbol_values[i][1])
                    body = rsw.walk(body)

            res = self.walk(body)
            if res.value:
                return Constant(True)

        return Constant(False)

    @add_match(
        UniversalPredicate,
        lambda expression: expression.head._symbols == expression.body._symbols
    )
    def universal_predicate(self, expression):
        symbols_domains = self.quantifier_head_symbols_and_adom(expression.head)

        for symbol_values in itertools.product(*symbols_domains.values()):
            body = expression.body
            for i, s in enumerate(symbols_domains.keys()):
                if s in body._symbols:
                    rsw = ReplaceSymbolWalker(s, symbol_values[i][1])
                    body = rsw.walk(body)

            res = self.walk(body)
            if not res.value:
                return Constant(False)

        return Constant(True)

    def quantifier_head_symbols_and_adom(self, head):
        '''
        Returns an ordered dictionary with the symbols of the quantifier head 
        as keys and the active domain for each symbol as value.
        '''
        out_query_type = head.type
        if not is_subtype(out_query_type, typing.Tuple):
            symbols_in_head = (head,)
        else:
            symbols_in_head = head.value

        constants = tuple((
            (
                (k, v)
                for k, v in self.symbol_table.symbols_by_type(
                    sym.type
                ).items()
                if isinstance(v, Constant)
            )
            for sym in symbols_in_head
        ))

        return OrderedDict(zip(symbols_in_head, constants))<|MERGE_RESOLUTION|>--- conflicted
+++ resolved
@@ -8,18 +8,10 @@
 
 from .exceptions import NeuroLangException
 from .expressions import (
-<<<<<<< HEAD
-    Expression, NonConstant,
-    ExistentialPredicate, UniversalPredicate,
-    Symbol, Constant, Predicate, FunctionApplication,
-    Query,
-    get_type_and_value, is_subtype, unify_types,
-    ToBeInferred
-=======
-    Expression, NonConstant, ExistentialPredicate, Symbol, Constant, Predicate,
+    Expression, NonConstant, ExistentialPredicate, UniversalPredicate,
+    Symbol, Constant, Predicate,
     FunctionApplication, Query, Definition, get_type_and_value, is_subtype,
     unify_types, ToBeInferred
->>>>>>> 5b2a76d4
 )
 from .expression_walker import (
     add_match, ExpressionBasicEvaluator, ReplaceSymbolWalker,
@@ -51,11 +43,12 @@
 
 
 class SetBasedSolver(GenericSolver[T]):
-    '''
+    """
     A predicate `in <set>` which results in the `<set>` given as parameter
     `and` and `or` operations between sets which are disjunction and
     conjunction.
-    '''
+    """
+
     def predicate_in(
         self, argument: typing.AbstractSet[T]
     )->typing.AbstractSet[T]:
@@ -449,7 +442,9 @@
 
         result = []
 
-        symbols_domains = self.quantifier_head_symbols_and_adom(expression.head)
+        symbols_domains = self.quantifier_head_symbols_and_adom(
+            expression.head
+        )
 
         for symbol_values in itertools.product(*symbols_domains.values()):
             body = expression.body
@@ -475,7 +470,9 @@
         lambda expression: expression.head._symbols == expression.body._symbols
     )
     def existential_predicate(self, expression):
-        symbols_domains = self.quantifier_head_symbols_and_adom(expression.head)
+        symbols_domains = self.quantifier_head_symbols_and_adom(
+            expression.head
+        )
 
         for symbol_values in itertools.product(*symbols_domains.values()):
             body = expression.body
@@ -495,7 +492,9 @@
         lambda expression: expression.head._symbols == expression.body._symbols
     )
     def universal_predicate(self, expression):
-        symbols_domains = self.quantifier_head_symbols_and_adom(expression.head)
+        symbols_domains = self.quantifier_head_symbols_and_adom(
+            expression.head
+        )
 
         for symbol_values in itertools.product(*symbols_domains.values()):
             body = expression.body
@@ -512,7 +511,7 @@
 
     def quantifier_head_symbols_and_adom(self, head):
         '''
-        Returns an ordered dictionary with the symbols of the quantifier head 
+        Returns an ordered dictionary with the symbols of the quantifier head
         as keys and the active domain for each symbol as value.
         '''
         out_query_type = head.type
