import logging
import inspect
import typing

from .exceptions import NeuroLangException
from .symbols_and_types import (
    Expression, Symbol, Constant, Predicate, FunctionApplication,
    type_validation_value,
    NeuroLangTypeException,
<<<<<<< HEAD
    get_type_and_value, replace_type_variable
)
from operator import invert
=======
    get_type_and_value, replace_type_variable,
    ToBeInferred
)
from operator import invert, and_, or_
>>>>>>> a28b7a50
from .expression_walker import (
    add_match, ExpressionBasicEvaluator
)


T = typing.TypeVar('T')


class NeuroLangPredicateException(NeuroLangException):
    pass


class FiniteDomain(object):
    pass


<<<<<<< HEAD
class FiniteDomainSet(set):
    def __init__(self, *args, type_=None, typed_symbol_table=None):
        super().__init__(*args)
        self.type = type_
        self.symbol_table = typed_symbol_table

    def __invert__(self):
        result = FiniteDomainSet(
            (
                v.value.value for v in
                self.symbol_table.symbols_by_type(self.type).values()
                if v.value.value not in self
            ),
            type_=self.type,
            typed_symbol_table=self.symbol_table
        )
        return result
=======
class FiniteDomainSet(frozenset):
    pass
>>>>>>> a28b7a50


class GenericSolver(ExpressionBasicEvaluator):
    @property
    def plural_type_name(self):
        return self.type_name + 's'

    def set_symbol_table(self, symbol_table):
        self.symbol_table = symbol_table

    @add_match(Predicate)
    def predicate(self, expression):
        logging.debug(str(self.__class__.__name__) + " evaluating predicate")

        if isinstance(expression.functor, Symbol):
            identifier = expression.functor
            predicate_method = 'predicate_' + identifier.name
            if hasattr(self, predicate_method):
                method = getattr(self, predicate_method)
            elif self.symbol_table[expression.functor]:
                method = self.symbol_table[expression.functor]
            else:
                raise NeuroLangException(
                    "Predicate %s not implemented" % identifier
                )

        signature = inspect.signature(method)
        type_hints = typing.get_type_hints(method)

        argument = self.walk(expression.args[0])
        if len(signature.parameters) != 1:
            raise NeuroLangPredicateException(
                "Predicates take exactly one parameter"
            )
        else:
            parameter_type = type_hints[
                next(iter(signature.parameters.keys()))
            ]

        type_, value = get_type_and_value(
            argument, symbol_table=self.symbol_table
        )

        if not type_validation_value(
            value,
            replace_type_variable(
                self.type,
                parameter_type,
                type_var=T
             ),
        ):
            raise NeuroLangTypeException("argument of wrong type")

<<<<<<< HEAD
        # type_, value = get_type_and_value(
        #    result, symbol_table=self.symbol_table
        # )

=======
>>>>>>> a28b7a50
        return_type = type_hints['return']
        return_type = replace_type_variable(
            self.type,
            return_type,
            type_var=T
         )
        result = method(value)
        if not isinstance(result, Expression):
            result = Constant[return_type](method(value))

<<<<<<< HEAD
        # if not is_subtype(type_, return_type):
        #    raise NeuroLangTypeException(
        #        "Value returned doesn't have the right type"
        #    )

        # result = Expression(
        #    value,
        #    type_=return_type,
        #    symbol_table=self.symbol_table
        # )

=======
>>>>>>> a28b7a50
        return result


class SetBasedSolver(GenericSolver):
<<<<<<< HEAD
=======
    '''
    A predicate `in <set>` which results in the `<set>` given as parameter
    `and` and `or` operations between sets which are disjunction and
    conjunction.
    '''
>>>>>>> a28b7a50
    def predicate_in(
        self, argument: typing.AbstractSet[T]
    )->typing.AbstractSet[T]:
        return argument

    @add_match(
<<<<<<< HEAD
        FunctionApplication(Constant(invert), ...),
        lambda expression: isinstance(expression.args[0], FiniteDomainSet)
    )
    def rewrite_finite_domain_inversion(self, expression):
        print("Invert set")
        raise ValueError
        return FunctionApplication(Symbol('negate'), expression.args)
=======
        FunctionApplication(Constant(invert), (Constant[typing.AbstractSet],)),
        lambda expression: isinstance(
            get_type_and_value(expression.args[0])[1],
            FiniteDomainSet
        )
    )
    def rewrite_finite_domain_inversion(self, expression):
        set_constant = expression.args[0]
        set_type, set_value = get_type_and_value(set_constant)
        result = FiniteDomainSet(
            (
                v.value for v in
                self.symbol_table.symbols_by_type(
                    set_type.__args__[0]
                ).values()
                if v not in set_value
            ),
            type_=set_type,
        )
        return self.walk(Constant[set_type](result))

    @add_match(
        FunctionApplication(
            Constant(and_),
            (Constant[typing.AbstractSet], Constant[typing.AbstractSet])
        )
    )
    @add_match(
        FunctionApplication[ToBeInferred](
            Constant(or_),
            (Constant[typing.AbstractSet], Constant[typing.AbstractSet])
        )
    )
    def rewrite_and_or(self, expression):
        f = expression.functor.value
        a_type, a = get_type_and_value(expression.args[0])
        b_type, b = get_type_and_value(expression.args[1])
        e = Constant[a_type](
            f(a, b)
        )
        return e
>>>>>>> a28b7a50
<|MERGE_RESOLUTION|>--- conflicted
+++ resolved
@@ -7,16 +7,10 @@
     Expression, Symbol, Constant, Predicate, FunctionApplication,
     type_validation_value,
     NeuroLangTypeException,
-<<<<<<< HEAD
-    get_type_and_value, replace_type_variable
-)
-from operator import invert
-=======
     get_type_and_value, replace_type_variable,
     ToBeInferred
 )
 from operator import invert, and_, or_
->>>>>>> a28b7a50
 from .expression_walker import (
     add_match, ExpressionBasicEvaluator
 )
@@ -33,28 +27,8 @@
     pass
 
 
-<<<<<<< HEAD
-class FiniteDomainSet(set):
-    def __init__(self, *args, type_=None, typed_symbol_table=None):
-        super().__init__(*args)
-        self.type = type_
-        self.symbol_table = typed_symbol_table
-
-    def __invert__(self):
-        result = FiniteDomainSet(
-            (
-                v.value.value for v in
-                self.symbol_table.symbols_by_type(self.type).values()
-                if v.value.value not in self
-            ),
-            type_=self.type,
-            typed_symbol_table=self.symbol_table
-        )
-        return result
-=======
 class FiniteDomainSet(frozenset):
     pass
->>>>>>> a28b7a50
 
 
 class GenericSolver(ExpressionBasicEvaluator):
@@ -108,13 +82,6 @@
         ):
             raise NeuroLangTypeException("argument of wrong type")
 
-<<<<<<< HEAD
-        # type_, value = get_type_and_value(
-        #    result, symbol_table=self.symbol_table
-        # )
-
-=======
->>>>>>> a28b7a50
         return_type = type_hints['return']
         return_type = replace_type_variable(
             self.type,
@@ -125,47 +92,21 @@
         if not isinstance(result, Expression):
             result = Constant[return_type](method(value))
 
-<<<<<<< HEAD
-        # if not is_subtype(type_, return_type):
-        #    raise NeuroLangTypeException(
-        #        "Value returned doesn't have the right type"
-        #    )
-
-        # result = Expression(
-        #    value,
-        #    type_=return_type,
-        #    symbol_table=self.symbol_table
-        # )
-
-=======
->>>>>>> a28b7a50
         return result
 
 
 class SetBasedSolver(GenericSolver):
-<<<<<<< HEAD
-=======
     '''
     A predicate `in <set>` which results in the `<set>` given as parameter
     `and` and `or` operations between sets which are disjunction and
     conjunction.
     '''
->>>>>>> a28b7a50
     def predicate_in(
         self, argument: typing.AbstractSet[T]
     )->typing.AbstractSet[T]:
         return argument
 
     @add_match(
-<<<<<<< HEAD
-        FunctionApplication(Constant(invert), ...),
-        lambda expression: isinstance(expression.args[0], FiniteDomainSet)
-    )
-    def rewrite_finite_domain_inversion(self, expression):
-        print("Invert set")
-        raise ValueError
-        return FunctionApplication(Symbol('negate'), expression.args)
-=======
         FunctionApplication(Constant(invert), (Constant[typing.AbstractSet],)),
         lambda expression: isinstance(
             get_type_and_value(expression.args[0])[1],
@@ -206,5 +147,4 @@
         e = Constant[a_type](
             f(a, b)
         )
-        return e
->>>>>>> a28b7a50
+        return e