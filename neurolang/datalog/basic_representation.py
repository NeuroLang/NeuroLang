"""
Compiler for the intermediate representation of a Datalog program.
The :class:`DatalogProgram` class processes the
intermediate representation of a program and extracts
the extensional, intensional, and builtin
sets.
"""

from itertools import tee
from typing import AbstractSet, Any, Callable, Tuple

from ..expression_walker import PatternWalker, add_match
from ..expressions import (Constant, Expression, FunctionApplication,
                           NeuroLangException, Symbol, TypedSymbolTableMixin,
                           is_leq_informative)
from ..type_system import Unknown, infer_type
from ..utils import RelationalAlgebraSet
from .expression_processing import (
    extract_datalog_free_variables, is_conjunctive_expression,
    is_conjunctive_expression_with_nested_predicates)
from .expressions import (NULL, UNDEFINED, Disjunction, Fact, Implication,
                          NullConstant, Undefined)

__all__ = [
    "Implication", "Fact", "Undefined", "NullConstant",
    "UNDEFINED", "NULL", "WrappedRelationalAlgebraSet",
    "DatalogProgram"
]


class WrappedExpressionIterable:
    def __init__(self, iterable=None):
        self.__row_type = None
        if iterable is not None:
            if isinstance(iterable, type(self)):
                iterable = super().__iter__()
            else:
                it1, it2 = tee(iterable)
                try:
                    if isinstance(next(it1), Constant[Tuple]):
                        iterable = list(
                            tuple(a.value for a in e.value)
                            for e in it2
                        )
                except StopIteration:
                    pass

        super().__init__(iterable)

    def __iter__(self):
        type_ = self.row_type
        return (
            Constant[type_](
                tuple(
                    Constant[e_t](e, verify_type=False)
                    for e_t, e in zip(type_.__args__, t)
                ),
                verify_type=False
            )
            for t in super().__iter__()
        )

    def add(self, element):
        if isinstance(element, Constant[Tuple]):
            element = element.value
        element_ = tuple()
        for e in element:
            if isinstance(e, Constant):
                e = e.value
            element_ += (e,)
        super().add(element_)

    @property
    def row_type(self):
        if len(self) == 0:
            return None

        if self.__row_type is None:
            self.__row_type = infer_type(next(super().__iter__()))

        return self.__row_type


class WrappedRelationalAlgebraSet(
    WrappedExpressionIterable, RelationalAlgebraSet
):
    def __contains__(self, element):
        if not isinstance(element, Constant):
            element = self._normalise_element(element)
        return (
            self._container is not None and
            hash(element) in self._container.index
        )


class DatalogProgram(TypedSymbolTableMixin, PatternWalker):
    '''
    Implementation of Datalog grammar in terms of
    Intermediate Representations. No query resolution implemented.
    In the symbol table the value for a symbol `S` is implemented as:

    * If `S` is part of the extensional database, then the value of the symbol
    is a set of tuples `a` representing `S(*a)` as facts

    * If `S` is part of the intensional database then its value is an
    `Disjunction` of `Implications`. For instance
    `Q(x) :- R(x, x)` and `Q(x) :- T(x)` is represented as a symbol `Q`
     with value
     `Disjunction((Implication(Q(x), R(x, x)), Implication(Q(x), T(x))))`
    '''

    protected_keywords = set()

    def function_equals(self, a: Any, b: Any) -> bool:
        return a == b

    @add_match(Symbol)
    def symbol(self, expression):
<<<<<<< HEAD
        if (
            expression in self.extensional_database() or
            expression in self.intensional_database()
        ):
            return expression
        else:
            return self.symbol_table.get(expression, expression)
=======
        new_expression = self.symbol_table.get(expression, expression)
        if new_expression is expression:
            return expression
        elif isinstance(new_expression, (Disjunction, Constant[AbstractSet])):
            return expression
        else:
            return new_expression
>>>>>>> 2c621332

    @add_match(Fact(FunctionApplication[bool](Symbol, ...)))
    def fact(self, expression):
        fact = expression.fact
        if fact.functor.name in self.protected_keywords:
            raise NeuroLangException(
                f'symbol {self.constant_set_name} is protected'
            )

        if any(
            not isinstance(a, Constant)
            for a in fact.args
        ):
            raise NeuroLangException(
                'Facts can only have constants as arguments'
            )

        self._initialize_fact_set_if_needed(fact)
        fact_set = self.symbol_table[fact.functor]

        if isinstance(fact_set, Disjunction):
            raise NeuroLangException(
                f'{fact.functor} has been previously '
                'define as intensional predicate.'
            )

        fact_set.value.add(fact.args)

        return expression

    def _initialize_fact_set_if_needed(self, fact):
        if fact.functor not in self.symbol_table:
            if fact.functor.type is Unknown:
                c = Constant(fact.args)
                set_type = c.type
            elif isinstance(fact.functor.type, Callable):
                set_type = Tuple[fact.functor.type.__args__[:-1]]
            else:
                raise NeuroLangException('Fact functor type incorrect')

            self.symbol_table[fact.functor] = \
                Constant[AbstractSet[set_type]](
                    WrappedRelationalAlgebraSet(),
                    verify_type=False
                )

    @add_match(Implication(
        FunctionApplication[bool](Symbol, ...),
        Expression
    ))
    def statement_intensional(self, expression):
        consequent = expression.consequent
        antecedent = expression.antecedent

        self._validate_implication_syntax(consequent, antecedent)

        if consequent.functor in self.symbol_table:
            disj = self._new_intensional_internal_representation(consequent)
        else:
            disj = tuple()

        if expression not in disj:
            disj += (expression,)

        self.symbol_table[consequent.functor] = Disjunction(disj)

        return expression

    def _new_intensional_internal_representation(self, consequent):
        value = self.symbol_table[consequent.functor]
        if (
            isinstance(value, Constant) and
            is_leq_informative(value.type, AbstractSet)
        ):
            raise NeuroLangException(
                f'{consequent.functor.name} has been previously '
                'defined as Fact or extensional database.'
            )
<<<<<<< HEAD
        disj = self.symbol_table[consequent.functor].literals
=======
        disj = self.symbol_table[consequent.functor].formulas
>>>>>>> 2c621332

        if (
            not isinstance(disj[0].consequent, FunctionApplication) or
            len(extract_datalog_free_variables(disj[0].consequent.args)) !=
            len(consequent.args)
        ):
            raise NeuroLangException(
                f"{disj[0].consequent} is already in the IDB "
                f"with different signature."
            )

        return disj

    def _validate_implication_syntax(self, consequent, antecedent):
        if consequent.functor in self.protected_keywords:
            raise NeuroLangException(
                f'symbol {self.constant_set_name} is protected'
            )

        if any(
            not isinstance(arg, (Constant, Symbol))
            for arg in consequent.args
        ):
            raise NeuroLangException(
                f'The consequent {consequent} can only be '
                'constants or symbols'
            )

        consequent_symbols = consequent._symbols - consequent.functor._symbols

        if not consequent_symbols.issubset(antecedent._symbols):
            raise NeuroLangException(
                "All variables on the consequent need to be on the antecedent"
            )

        if not is_conjunctive_expression(consequent):
            raise NeuroLangException(
                f'Expression {consequent} is not conjunctive'
            )

        if not is_conjunctive_expression_with_nested_predicates(antecedent):
            raise NeuroLangException(
                f'Expression {antecedent} is not conjunctive'
            )

    @staticmethod
    def new_set(iterable=None):
        return WrappedRelationalAlgebraSet(iterable=iterable)

    def intensional_database(self):
        return {
            k: v for k, v in self.symbol_table.items()
            if (
                k not in self.protected_keywords and
                isinstance(v, Disjunction)
            )
        }

    def extensional_database(self):
        ret = self.symbol_table.symbols_by_type(AbstractSet)
        for keyword in self.protected_keywords:
            if keyword in ret:
                del ret[keyword]
        return ret

    def builtins(self):
        return self.symbol_table.symbols_by_type(Callable)

    def add_extensional_predicate_from_tuples(
        self, symbol, iterable, type_=Unknown
    ):
        if type_ is Unknown:
            type_ = self.infer_iterable_type(iterable)

        constant = Constant[AbstractSet[type_]](
            self.new_set(list(iterable)),
            auto_infer_type=False,
            verify_type=False
        )
        symbol = symbol.cast(constant.type)
        self.symbol_table[symbol] = constant

    @staticmethod
    def infer_iterable_type(iterable):
        type_ = Unknown
        try:
            iterable_ = iter(iterable)
            first = next(iterable_)
            if isinstance(first, Expression):
                type_ = first.type
            else:
                type_ = infer_type(first)
        except StopIteration:
            pass
        return type_<|MERGE_RESOLUTION|>--- conflicted
+++ resolved
@@ -116,15 +116,6 @@
 
     @add_match(Symbol)
     def symbol(self, expression):
-<<<<<<< HEAD
-        if (
-            expression in self.extensional_database() or
-            expression in self.intensional_database()
-        ):
-            return expression
-        else:
-            return self.symbol_table.get(expression, expression)
-=======
         new_expression = self.symbol_table.get(expression, expression)
         if new_expression is expression:
             return expression
@@ -132,7 +123,6 @@
             return expression
         else:
             return new_expression
->>>>>>> 2c621332
 
     @add_match(Fact(FunctionApplication[bool](Symbol, ...)))
     def fact(self, expression):
@@ -211,11 +201,7 @@
                 f'{consequent.functor.name} has been previously '
                 'defined as Fact or extensional database.'
             )
-<<<<<<< HEAD
-        disj = self.symbol_table[consequent.functor].literals
-=======
         disj = self.symbol_table[consequent.functor].formulas
->>>>>>> 2c621332
 
         if (
             not isinstance(disj[0].consequent, FunctionApplication) or
