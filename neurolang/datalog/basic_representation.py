--- conflicted
+++ resolved
@@ -296,17 +296,6 @@
             the inferred type and the iterable.
         """
         type_ = Unknown
-<<<<<<< HEAD
-        try:
-            iterable_, iterable = tee(iterable)
-            first = next(iterable_)
-            if isinstance(first, Expression):
-                type_ = first.type
-            else:
-                type_ = infer_type(first)
-        except StopIteration:
-            pass
-=======
         if hasattr(iterable, 'fetch_one'):
             if iterable.is_empty():
                 first = None
@@ -324,5 +313,4 @@
             type_ = first.type
         elif first is not None:
             type_ = infer_type(first)
->>>>>>> 098bfc86
         return type_, iterable