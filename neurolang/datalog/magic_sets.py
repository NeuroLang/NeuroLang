'''
Magic Sets [1] rewriting implementation for Datalog.

[1] F. Bancilhon, D. Maier, Y. Sagiv, J. D. Ullman, in ACM PODS ’86, pp. 1–15.
'''

from ..expressions import Constant, Symbol
<<<<<<< HEAD
from .expression_processing import extract_datalog_predicates, reachable_code
from .expressions import Disjunction, Implication
=======
from . import Implication, expression_processing, extract_datalog_predicates
from .expressions import Disjunction
>>>>>>> 2c621332


class SymbolAdorned(Symbol):
    """Symbol with adornments"""

    def __init__(self, name, adornment, number):
        self.adornment = adornment
        self.number = number
        super().__init__(name)

    def __eq__(self, other):
        return (
            isinstance(other, SymbolAdorned) and
            hash(self) == hash(other)
        )

    def __hash__(self):
        return hash((self.name, self.adornment, self.number))

    def __repr__(self):
        if len(self.adornment) > 0:
            superindex = f'^{self.adornment}'
        else:
            superindex = ''

        if self.number is not None:
            subindex = f'_{self.number}'
        else:
            subindex = ''

        return (
            f'S{{{self.name}{superindex}{subindex}: '
            f'{self.__type_repr__}}}'
        )


def magic_rewrite(query, datalog):
    adorned_code = reachable_adorned_code(query, datalog)
    # assume that the query rule is the first
<<<<<<< HEAD
    adorned_query = adorned_code.literals[0]
=======
    adorned_query = adorned_code.formulas[0]
>>>>>>> 2c621332
    goal = adorned_query.consequent.functor

    idb = datalog.intensional_database()
    edb = datalog.extensional_database()
    magic_rules = create_magic_rules(adorned_code, idb, edb)
    modified_rules = create_modified_rules(adorned_code, edb)
    complementary_rules = create_complementary_rules(adorned_code, idb)

    return goal, Disjunction(
        magic_rules +
        modified_rules +
        complementary_rules
    )


def create_complementary_rules(adorned_code, idb):
    complementary_rules = []
<<<<<<< HEAD
    for i, rule in enumerate(adorned_code.literals):
=======
    for i, rule in enumerate(adorned_code.formulas):
>>>>>>> 2c621332
        for predicate in extract_datalog_predicates(rule.antecedent):
            if predicate.functor.name in idb:
                magic_consequent = magic_predicate(predicate)
                magic_antecedent = magic_predicate(predicate, i)
                complementary_rules.append(Implication(
                    magic_consequent, magic_antecedent
                ))

    return complementary_rules


def create_magic_rules(adorned_code, idb, edb):
    magic_rules = []
<<<<<<< HEAD
    for i, rule in enumerate(adorned_code.literals):
=======
    for i, rule in enumerate(adorned_code.formulas):
>>>>>>> 2c621332
        consequent = rule.consequent
        new_consequent = magic_predicate(consequent)
        if len(new_consequent.args) == 0:
            new_consequent = Constant(True)
        antecedent = rule.antecedent
        predicates = extract_datalog_predicates(antecedent)

        edb_antecedent = create_magic_rules_create_edb_antecedent(
            predicates, edb
        )
        new_antecedent = new_consequent
        for predicate in edb_antecedent:
            new_antecedent = new_antecedent & predicate

        magic_rules += create_magic_rules_create_rules(
            new_antecedent, predicates, idb, i
        )
    return magic_rules


def create_magic_rules_create_edb_antecedent(predicates, edb):
    edb_antecedent = []
    for predicate in predicates:
        functor = predicate.functor
        if (
            functor.name in edb and
            isinstance(functor, SymbolAdorned) and
            'b' in functor.adornment
        ):
            predicate = Symbol(predicate.functor.name)(*predicate.args)
            edb_antecedent.append(predicate)
    return edb_antecedent


def create_magic_rules_create_rules(new_antecedent, predicates, idb, i):
    magic_rules = []
    for predicate in predicates:
        functor = predicate.functor
        is_adorned = isinstance(functor, SymbolAdorned)
        if (
            functor.name in idb and
            is_adorned and 'b' in functor.adornment
        ):
            new_predicate = magic_predicate(predicate, i)
            magic_rules.append(
                Implication(
                    new_predicate,
                    new_antecedent
                )
            )
    return magic_rules


def create_modified_rules(adorned_code, edb):
    modified_rules = []
<<<<<<< HEAD
    for i, rule in enumerate(adorned_code.literals):
=======
    for i, rule in enumerate(adorned_code.formulas):
>>>>>>> 2c621332
        new_antecedent = obtain_new_antecedent(rule, edb, i)

        if len(new_antecedent) > 0:
            new_antecedent_ = new_antecedent[0]
            for predicate in new_antecedent[1:]:
                new_antecedent_ = new_antecedent_ & predicate

            modified_rules.append(Implication(
                rule.consequent, new_antecedent_
            ))

    return modified_rules


def obtain_new_antecedent(rule, edb, rule_number):
    new_antecedent = []
    for predicate in extract_datalog_predicates(rule.antecedent):
        functor = predicate.functor
        if functor.name in edb:
            new_antecedent.append(
                Symbol(functor.name)(*predicate.args)
            )
        else:
            m_p = magic_predicate(predicate, rule_number)
            update = [m_p, predicate]
            if functor == rule.consequent.functor:
                new_antecedent = update + new_antecedent
            else:
                new_antecedent += update
    return new_antecedent


def magic_predicate(predicate, i=None):
    name = predicate.functor.name
    adornment = predicate.functor.adornment
    if i is not None:
        new_name = f'magic_r{i}_{name}'
    else:
        new_name = f'magic_{name}'

    new_args = [
        arg for arg, ad in
        zip(predicate.args, adornment)
        if ad == 'b'
    ]
    new_functor = SymbolAdorned(
        new_name, adornment, predicate.functor.number
    )
    return new_functor(*new_args)


def reachable_adorned_code(query, datalog):
    adorned_code = adorn_code(query, datalog)
    adorned_datalog = type(datalog)()
    adorned_datalog.walk(adorned_code)
    # assume that the query rule is the first
<<<<<<< HEAD
    adorned_query = adorned_code.literals[0]
    return reachable_code(adorned_query, adorned_datalog)
=======
    adorned_query = adorned_code.formulas[0]
    return expression_processing.reachable_code(adorned_query, adorned_datalog)
>>>>>>> 2c621332


def adorn_code(query, datalog):
    """
    Produce the rewritten datalog program according to the
    Magic Sets technique.

    :param query Implication: query to solve
    :param datalog DatalogBasic: processed datalog program.

    Returns
    -------
    Disjunction

        adorned code where the query rule is the first expression
        in the block.
    """

    adornment = ''
    for a in query.args:
        if isinstance(a, Symbol):
            adornment += 'f'
        else:
            adornment += 'b'

    query = SymbolAdorned(query.functor.name, adornment, 0)(*query.args)
    adorn_stack = [query]

    edb = datalog.extensional_database()
    idb = datalog.intensional_database()
    rewritten_program = []
    rewritten_rules = set()

    while adorn_stack:
        consequent = adorn_stack.pop()

        if isinstance(consequent.functor, SymbolAdorned):
            adornment = consequent.functor.adornment
        else:
            adornment = ''

        rules = idb.get(consequent.functor.name, None)
        if rules is None:
            continue

<<<<<<< HEAD
        for rule in rules.literals:
=======
        for rule in rules.formulas:
>>>>>>> 2c621332
            adorned_antecedent, to_adorn = adorn_antecedent(
                rule, adornment,
                edb, rewritten_rules
            )
            adorn_stack += to_adorn
            new_consequent = consequent.functor(*rule.consequent.args)
            rewritten_program.append(
                Implication(new_consequent, adorned_antecedent)
            )
            rewritten_rules.add(consequent.functor)

    return Disjunction(rewritten_program)


def adorn_antecedent(
    rule, adornment, edb, rewritten_rules
):
    consequent = rule.consequent
    antecedent = rule.antecedent
    to_adorn = []

    bound_variables = {
        arg for arg, ad in zip(consequent.args, adornment)
        if isinstance(arg, Symbol) and ad == 'b'
    }

    predicates = extract_datalog_predicates(antecedent)
    checked_predicates = {}
    adorned_antecedent = None

    for predicate in predicates:
        if (
            predicate.functor.name in edb and
            len(bound_variables.intersection(predicate.args)) > 0
        ):
            bound_variables.update(
                arg for arg in predicate.args
                if isinstance(arg, Symbol)
            )

    for predicate in predicates:
        predicate_number = checked_predicates.get(predicate, 0)
        checked_predicates[predicate] = predicate_number + 1
        in_edb = predicate.functor.name in edb

        adorned_predicate = adorn_predicate(
            predicate, bound_variables, predicate_number, in_edb
        )

        is_adorned = isinstance(adorned_predicate.functor, SymbolAdorned)
        if (
            not in_edb and is_adorned and
            adorned_predicate.functor not in rewritten_rules
        ):
            to_adorn.append(adorned_predicate)

        if adorned_antecedent is None:
            adorned_antecedent = adorned_predicate
        else:
            adorned_antecedent = adorned_antecedent & adorned_predicate
    return adorned_antecedent, to_adorn


def adorn_predicate(
    predicate, bound_consequent_variables,
    predicate_number, in_edb
):

    adornment = ''
    has_b = False
    for arg in predicate.args:
        if (
            isinstance(arg, Constant) or
            arg in bound_consequent_variables
        ):
            adornment += 'b'
            has_b = True
        else:
            adornment += 'f'

    if in_edb and has_b:
        adornment = 'b' * len(adornment)

    if not has_b:
        adornment = ''

    p = SymbolAdorned(predicate.functor.name, adornment, predicate_number)
    return p(*predicate.args)<|MERGE_RESOLUTION|>--- conflicted
+++ resolved
@@ -5,13 +5,8 @@
 '''
 
 from ..expressions import Constant, Symbol
-<<<<<<< HEAD
-from .expression_processing import extract_datalog_predicates, reachable_code
-from .expressions import Disjunction, Implication
-=======
 from . import Implication, expression_processing, extract_datalog_predicates
 from .expressions import Disjunction
->>>>>>> 2c621332
 
 
 class SymbolAdorned(Symbol):
@@ -51,11 +46,7 @@
 def magic_rewrite(query, datalog):
     adorned_code = reachable_adorned_code(query, datalog)
     # assume that the query rule is the first
-<<<<<<< HEAD
-    adorned_query = adorned_code.literals[0]
-=======
     adorned_query = adorned_code.formulas[0]
->>>>>>> 2c621332
     goal = adorned_query.consequent.functor
 
     idb = datalog.intensional_database()
@@ -73,11 +64,7 @@
 
 def create_complementary_rules(adorned_code, idb):
     complementary_rules = []
-<<<<<<< HEAD
-    for i, rule in enumerate(adorned_code.literals):
-=======
     for i, rule in enumerate(adorned_code.formulas):
->>>>>>> 2c621332
         for predicate in extract_datalog_predicates(rule.antecedent):
             if predicate.functor.name in idb:
                 magic_consequent = magic_predicate(predicate)
@@ -91,11 +78,7 @@
 
 def create_magic_rules(adorned_code, idb, edb):
     magic_rules = []
-<<<<<<< HEAD
-    for i, rule in enumerate(adorned_code.literals):
-=======
     for i, rule in enumerate(adorned_code.formulas):
->>>>>>> 2c621332
         consequent = rule.consequent
         new_consequent = magic_predicate(consequent)
         if len(new_consequent.args) == 0:
@@ -151,11 +134,7 @@
 
 def create_modified_rules(adorned_code, edb):
     modified_rules = []
-<<<<<<< HEAD
-    for i, rule in enumerate(adorned_code.literals):
-=======
     for i, rule in enumerate(adorned_code.formulas):
->>>>>>> 2c621332
         new_antecedent = obtain_new_antecedent(rule, edb, i)
 
         if len(new_antecedent) > 0:
@@ -212,13 +191,8 @@
     adorned_datalog = type(datalog)()
     adorned_datalog.walk(adorned_code)
     # assume that the query rule is the first
-<<<<<<< HEAD
-    adorned_query = adorned_code.literals[0]
-    return reachable_code(adorned_query, adorned_datalog)
-=======
     adorned_query = adorned_code.formulas[0]
     return expression_processing.reachable_code(adorned_query, adorned_datalog)
->>>>>>> 2c621332
 
 
 def adorn_code(query, datalog):
@@ -264,11 +238,7 @@
         if rules is None:
             continue
 
-<<<<<<< HEAD
-        for rule in rules.literals:
-=======
         for rule in rules.formulas:
->>>>>>> 2c621332
             adorned_antecedent, to_adorn = adorn_antecedent(
                 rule, adornment,
                 edb, rewritten_rules
