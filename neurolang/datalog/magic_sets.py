--- conflicted
+++ resolved
@@ -4,14 +4,6 @@
 [1] F. Bancilhon, D. Maier, Y. Sagiv, J. D. Ullman, in ACM PODS ’86, pp. 1–15.
 '''
 
-<<<<<<< HEAD
-from typing import Tuple, Type
-from ..config import config
-from ..expressions import Constant, Expression, Symbol
-from ..type_system import Unknown
-from . import expression_processing, extract_logic_predicates, DatalogProgram
-from .exceptions import BoundAggregationApplicationError
-=======
 from typing import Iterable, Tuple, Type
 from ..config import config
 from ..expressions import Constant, Expression, Symbol
@@ -19,7 +11,6 @@
 from ..type_system import Unknown
 from . import expression_processing, extract_logic_predicates, DatalogProgram
 from .exceptions import BoundAggregationApplicationError, NegationInMagicSetsRewriteError
->>>>>>> 3e35a9b1
 from .expressions import AggregationApplication, Conjunction, Implication, Union
 
 
@@ -199,11 +190,7 @@
     Tuple[Symbol, Union]
         the rewritten query symbol and program
     """
-<<<<<<< HEAD
-    adorned_code = reachable_adorned_code(query, datalog, CeriSIPS)
-=======
     adorned_code, _ = reachable_adorned_code(query, datalog, CeriSIPS)
->>>>>>> 3e35a9b1
     # assume that the query rule is the last
     adorned_query = adorned_code.formulas[-1]
     goal = adorned_query.consequent.functor
@@ -237,11 +224,7 @@
     Tuple[Symbol, Union]
         the rewritten query symbol and program
     """
-<<<<<<< HEAD
-    adorned_code = reachable_adorned_code(query, datalog, LeftToRightSIPS)
-=======
     adorned_code, constant_predicates = reachable_adorned_code(query, datalog, LeftToRightSIPS)
->>>>>>> 3e35a9b1
     # assume that the query rule is the last
     adorned_query = adorned_code.formulas[-1]
     goal = adorned_query.consequent.functor
@@ -249,17 +232,6 @@
     edb = datalog.extensional_database()
 
     magic_rules = create_balbin_magic_rules(adorned_code.formulas[:-1], edb)
-<<<<<<< HEAD
-    magic_inits = create_magic_query_inits(adorned_query)
-    return goal, Union(magic_inits + [adorned_query] + magic_rules,)
-
-
-def create_magic_query_inits(adorned_query):
-    """
-    Create magic initialization predicates from the adorned query rule,
-    according to Balbin et al.'s magic set algorithm.
-    For each adorned predicate p^a(t) in the query's antecedent, return an
-=======
     magic_inits = create_magic_query_inits(constant_predicates)
     return goal, Union(magic_inits + [adorned_query] + magic_rules,)
 
@@ -270,19 +242,13 @@
     with at least one argument constant, according to Balbin et al.'s magic
     set algorithm.
     For each adorned predicate p^a(t) in the set, return an
->>>>>>> 3e35a9b1
     initialization rule of the form magic_p^a(t_d) :- True, where t_d is the
     vector of arguments which are bound in the adornment a of p.
 
     Parameters
     ----------
-<<<<<<< HEAD
-    adorned_query : Expression
-        the adorned query rule
-=======
     constant_predicates : Iterable[AdornedExpression]
         the set of adorned predicates where at least one argument is a constant
->>>>>>> 3e35a9b1
 
     Returns
     -------
@@ -290,11 +256,7 @@
         the set of magic initialization rules
     """
     magic_init_rules = []
-<<<<<<< HEAD
-    for predicate in extract_logic_predicates(adorned_query.antecedent):
-=======
     for predicate in constant_predicates:
->>>>>>> 3e35a9b1
         magic_init_rules.append(
             Implication(magic_predicate(predicate), Constant(True),)
         )
@@ -322,12 +284,9 @@
     for rule in adorned_rules:
         consequent = rule.consequent
         magic_head = magic_predicate(consequent)
-<<<<<<< HEAD
-=======
         if len(magic_head.args) == 0:
             magic_rules.append(rule)
             continue
->>>>>>> 3e35a9b1
         body_predicates = (magic_head,)
         for predicate in extract_logic_predicates(rule.antecedent):
             functor = predicate.functor
@@ -510,11 +469,7 @@
 
 
 def reachable_adorned_code(query, datalog, sips_class: Type[SIPS]):
-<<<<<<< HEAD
-    adorned_code = adorn_code(query, datalog, sips_class)
-=======
     adorned_code, constant_predicates = adorn_code(query, datalog, sips_class)
->>>>>>> 3e35a9b1
     adorned_datalog = type(datalog)()
     adorned_datalog.walk(adorned_code)
     # assume that the query rule is the first
@@ -606,13 +561,10 @@
     adorned_antecedent = None
 
     for predicate in predicates:
-<<<<<<< HEAD
-=======
         if isinstance(predicate, Negation):
             raise NegationInMagicSetsRewriteError(
                 "Magic sets rewrite does not work with negative predicates."
             )
->>>>>>> 3e35a9b1
         predicate_number = checked_predicates.get(predicate, 0)
         checked_predicates[predicate] = predicate_number + 1
         in_edb = (
