--- conflicted
+++ resolved
@@ -1,12 +1,8 @@
-<<<<<<< HEAD
-from ..expression_walker import ReplaceExpressionWalker, ReplaceSymbolWalker, add_match
-=======
 from ..expression_walker import (
     ReplaceExpressionWalker,
     ReplaceSymbolWalker,
     add_match
 )
->>>>>>> 5132a6e7
 from ..expressions import Symbol
 from ..logic import Constant, Implication, NaryLogicOperator, Negation
 from ..logic.expression_processing import ExtractFreeVariablesWalker
@@ -267,17 +263,10 @@
 
     def _combine_rewriting(self, q, qS, S, sigma):
         sigma_ant = apply_substitution(sigma.antecedent, qS[0])
-<<<<<<< HEAD
         q_con = apply_substitution(q.consequent, qS[0])
-=======
->>>>>>> 5132a6e7
         replace = dict({S: sigma_ant})
         rsw = ReplaceExpressionWalker(replace)
         sigma_ant = rsw.walk(q.antecedent)
         sigma_ant = CollapseConjunctions().walk(sigma_ant)
 
-<<<<<<< HEAD
         return Implication(q_con, sigma_ant)
-=======
-        return Implication(q.consequent, sigma_ant)
->>>>>>> 5132a6e7
