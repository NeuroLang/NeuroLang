import operator as op
from collections.abc import Set
from functools import wraps
from inspect import getmro
from itertools import tee
from typing import Tuple

from ..expression_walker import ReplaceExpressionsByValues
from ..expressions import Constant
from ..type_system import infer_type
from ..utils.relational_algebra_set import (
    NamedRelationalAlgebraFrozenSet, RelationalAlgebraSet)

REBV = ReplaceExpressionsByValues(dict())


def _obtain_value_iterable(iterable):
    it1, it2 = tee(iterable)
    iterator_of_constants = False
    for val in it1:
        iterator_of_constants = isinstance(val, Constant[Tuple])
        break
    if not iterator_of_constants:
        return iterable
    else:
        for e in it2:
            yield REBV.walk(e)


def unwrapped_operator_factory(operator, operator_name):
    @wraps(operator)
    def unwrapped_operator(self, other):
        if not isinstance(other, WrappedRelationalAlgebraSetMixin):
            other = (REBV.walk(el) for el in other)
        return operator(self, other)
    return unwrapped_operator


class WrappedRelationalAlgebraSetType(type):
    def __new__(cls, name, bases, classdict, **kwargscls):
        for operator_name in (
            '__sub__', '__or__', '__and__',
            '__eq__', '__ne__',
            '__lt__', '__gt__',
            '__le__', '__ge__',
            '__ior__', '__isub__'
        ):
            old_method = classdict[operator_name]
            wrapped_operator_name = f'_wrapped_{operator_name}'
            classdict[wrapped_operator_name] = old_method
            classdict[operator_name] = unwrapped_operator_factory(
                old_method,
                wrapped_operator_name
            )
        return super().__new__(cls, name, bases, classdict, **kwargscls)


class WrappedRelationalAlgebraSetMixin:
    def __init__(self, iterable=None, **kwargs):
        kwargs = kwargs.copy()
        if iterable is not None:
            if isinstance(iterable, WrappedRelationalAlgebraSetMixin):
                iterable = iterable.unwrap()
            else:
                iterable = _obtain_value_iterable(iterable)
        super().__init__(iterable=iterable, **kwargs)
        self._row_type = None

    def __contains__(self, element):
        element = REBV.walk(element)
        return super().__contains__(element)

    def __iter__(self):
        type_ = self.row_type
        element_types = type_.__args__

        for t in super().__iter__():
            yield Constant[type_](
                tuple(
                    Constant[e_t](e, verify_type=False)
                    for e_t, e in zip(element_types, t)
                ),
                verify_type=False
            )

    def unwrapped_iter(self):
        return super().__iter__()

    def unwrap(self):
        raise super().copy()

    @property
    def row_type(self):
        if self._row_type is None:
            if self.arity > 0 and len(self) > 0:
                self._row_type = infer_type(next(super().__iter__()))
            else:
                self._row_type = Tuple

        return self._row_type


def unwrap(op, operator_name):
    @wraps(op)
    def fun(self, other):
        if hasattr(super(), operator_name):
            if not isinstance(other, WrappedRelationalAlgebraSetMixin):
                other = (REBV.walk(el) for el in other)
            return getattr(super(), operator_name)(other)
        else:
            return None

    return fun


class WrappedRelationalAlgebraSet(
    WrappedRelationalAlgebraSetMixin, RelationalAlgebraSet
):
    def add(self, element):
        super().add(REBV.walk(element))

    def discard(self, element):
        super().discard(REBV.walk(element))

    def __eq__(self, other):
        if not isinstance(other, WrappedRelationalAlgebraSetMixin):
            other = (REBV.walk(el) for el in other)
        return super().__eq__(other)



class WrappedNamedRelationalAlgebraFrozenSet(
    WrappedRelationalAlgebraSetMixin, NamedRelationalAlgebraFrozenSet
):
    def __init__(self, columns=None, iterable=None, **kwargs):
        kwargs = kwargs.copy()
        if iterable is not None:
            if isinstance(iterable, WrappedRelationalAlgebraSetMixin):
                iterable = iterable.unwrap()
            else:
                iterable = _obtain_value_iterable(iterable)
        super().__init__(columns=columns, iterable=iterable, **kwargs)
        self._row_type = None

    @property
    def row_type(self):
        if self._row_type is None:
            if (self.arity > 0 and len(self) > 0):
                element = next(super().__iter__())
                self._row_type = {
                    c: Constant(getattr(element, c)).type
                    for c in self.columns
                }
            else:
                self._row_type = dict()

        return self._row_type

    def __iter__(self):
        if self.arity > 0:
            row_types = self.row_type
            for row in super().__iter__():
                yield {
                    f: Constant[row_types[f]](
                        v, verify_type=False
                    )
                    for f, v in zip(row._fields, row)
                }
        else:
<<<<<<< HEAD
            for _ in range(len(self)):
                yield dict()

    def __eq__(self, other):
        if not isinstance(other, WrappedRelationalAlgebraSetMixin):
            other = (REBV.walk(el) for el in other)
        return super().__eq__(other)
=======
            return all(e in self for e in other) and all(
                e in other for e in self
            )
>>>>>>> fa027c94
<|MERGE_RESOLUTION|>--- conflicted
+++ resolved
@@ -167,16 +167,10 @@
                     for f, v in zip(row._fields, row)
                 }
         else:
-<<<<<<< HEAD
             for _ in range(len(self)):
                 yield dict()
 
     def __eq__(self, other):
         if not isinstance(other, WrappedRelationalAlgebraSetMixin):
             other = (REBV.walk(el) for el in other)
-        return super().__eq__(other)
-=======
-            return all(e in self for e in other) and all(
-                e in other for e in self
-            )
->>>>>>> fa027c94
+        return super().__eq__(other)