--- conflicted
+++ resolved
@@ -215,11 +215,5 @@
                     for f, v in zip(row._fields, row)
                 }
         else:
-<<<<<<< HEAD
-            return all(e in self for e in other) and all(
-                e in other for e in self
-            )
-=======
             for _ in range(len(self)):
-                yield dict()
->>>>>>> 2ab6f026
+                yield dict()