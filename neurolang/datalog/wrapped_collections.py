--- conflicted
+++ resolved
@@ -8,14 +8,6 @@
                                             RelationalAlgebraFrozenSet,
                                             RelationalAlgebraSet)
 
-<<<<<<< HEAD
-REBV = ReplaceExpressionsByValues({})
-
-
-class WrappedExpressionIterable:
-    def __init__(self, iterable=None, row_type=None):
-        self.__row_type = row_type
-=======
 REBV = ReplaceExpressionsByValues(dict())
 
 
@@ -41,7 +33,6 @@
 
     @staticmethod
     def _get_init_iterable(iterable):
->>>>>>> 949e942b
         if iterable is not None:
             if isinstance(
                 iterable,
@@ -163,24 +154,12 @@
             )
 
 
-<<<<<<< HEAD
-    def add(self, element):
-        if isinstance(element, Constant[Tuple]):
-            element = element.value
-        element_ = tuple()
-        for e in element:
-            if isinstance(e, Constant):
-                e = REBV.walk(e)
-            element_ += (e,)
-        super().add(element_)
-=======
 class WrappedRelationalAlgebraSet(
     WrappedRelationalAlgebraSetMixin, RelationalAlgebraSet
 ):
     def __iter__(self):
         type_ = self.row_type
         element_types = get_args(type_)
->>>>>>> 949e942b
 
         for t in super().__iter__():
             yield Constant[type_](
