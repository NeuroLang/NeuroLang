"""
Compiler for the intermediate representation of a Datalog program.
The :class:`DatalogProgram` class processes the
intermediate representation of a program and extracts
the extensional, intensional, and builtin
sets and has support for constraints.
"""

<<<<<<< HEAD
from ..expression_walker import ExpressionWalker, add_match
from ..logic import LogicOperator, NaryLogicOperator, Union, Symbol
from .basic_representation import DatalogProgram
=======
from ..expression_walker import ExpressionWalker, PatternWalker, add_match
from ..logic import LogicOperator, Union
from .basic_representation import DatalogProgramMixin
>>>>>>> d01ec081


class RightImplication(LogicOperator):
    """
    This class defines implications to the right. They are used to define
    constraints in datalog programs. The functionality is the same as
    that of an implication, but with body and head inverted in position.
    """

    def __init__(self, antecedent, consequent):
        self.antecedent = antecedent
        self.consequent = consequent
        self._symbols = consequent._symbols | antecedent._symbols

    def __repr__(self):
        return "RightImplication{{{} \u2192 {}}}".format(
            repr(self.antecedent), repr(self.consequent)
        )


class DatalogConstraintsMixin(PatternWalker):
    protected_keywords = {"__constraints__"}
    categorized_constraints = {}
    existential_rules = {}

    @add_match(RightImplication)
    def add_logic_constraint(self, expression):
<<<<<<< HEAD
        sym_constraints = Symbol("__constraints__")
        if (
            isinstance(expression, RightImplication)
            and sym_constraints in self.symbol_table
        ):
            constrains = self.symbol_table[sym_constraints]
            constrains = Union((constrains.formulas + (expression,)))
            self.symbol_table[sym_constraints] = constrains
        elif isinstance(expression, RightImplication):
            self.symbol_table[sym_constraints] = Union((expression,))
=======
        if ("__constraints__" in self.symbol_table):
            constrains = self.symbol_table["__constraints__"]
            constrains = Union((constrains.formulas + (expression,)))
            self.symbol_table["__constraints__"] = constrains
        else:
            self.symbol_table["__constraints__"] = Union((expression,))
>>>>>>> d01ec081

        return expression

    def constraints(self):
        '''Function that returns the constraints contained
        in the Datalog program.

        Returns
        -------
        Union of formulas containing all constraints loaded into the program.
        '''
        sym_constraints = Symbol("__constraints__")
        return self.symbol_table.get(sym_constraints, Union(()))

    def set_constraints(self, categorized_constraints):
        '''This function receives a dictionary with the contraints organized
        according to the functor of its consequent and is in charge of setting
        it both in the symbol table and in the global variable
        `categorized_contraints`, useful for XRewriter optimizations.

        Parameters
        ----------
        categorized_constraints : dict
            Dictionary of constraints where each key is
            the functor of the consequent of the rules
            and the values are lists of contraints with
            each rule associated to the corresponding functor.
        '''
        sym_constraints = Symbol("__constraints__")
        if isinstance(categorized_constraints, dict):
            cons = [b for a in list(categorized_constraints.values()) for b in a]
            self.symbol_table[sym_constraints] = Union(cons)

            self.categorized_constraints = categorized_constraints

    def get_constraints(self):
        '''Returns the contraints in a dictionary, where the key is the functor
        of the consequent of each of the rules.

        Returns
        -------
        Dictionary containing all constraints loaded in the datalog program,
        indexed according to the functor of the rule consequent.
        '''
        sym_constraints = Symbol("__constraints__")
        if not self.categorized_constraints:
            constraints = self.symbol_table.get(sym_constraints, Union(()))
            for f in constraints.formulas:
                self._categorize_constraints(f)

        return self.categorized_constraints

    def add_existential_rules(self, rules):
        self.existential_rules = rules

    def _categorize_constraints(self, sigma):
        '''Function in charge of sorting the constraints in a dictionary
        using the consequent functor as an index.

        This categorization is useful to obtain the constraints in the
        way they are needed for the rewriting algorithm.

        Parameters
        ----------
        sigma : RightImplication
            constraint to be categorized.
        '''
        sigma_functor = sigma.consequent.functor.name
        if (
            self.categorized_constraints
            and sigma_functor in self.categorized_constraints
        ):
            cons_set = self.categorized_constraints[sigma_functor]
            if sigma not in cons_set:
                cons_set.add(sigma)
                self.categorized_constraints[sigma_functor] = cons_set
        else:
            self.categorized_constraints[sigma_functor] = set([sigma])


class DatalogConstraintsProgram(
    DatalogConstraintsMixin,
    DatalogProgramMixin,
    ExpressionWalker
):
    pass<|MERGE_RESOLUTION|>--- conflicted
+++ resolved
@@ -6,15 +6,9 @@
 sets and has support for constraints.
 """
 
-<<<<<<< HEAD
-from ..expression_walker import ExpressionWalker, add_match
-from ..logic import LogicOperator, NaryLogicOperator, Union, Symbol
-from .basic_representation import DatalogProgram
-=======
 from ..expression_walker import ExpressionWalker, PatternWalker, add_match
-from ..logic import LogicOperator, Union
+from ..logic import LogicOperator, Union, Symbol
 from .basic_representation import DatalogProgramMixin
->>>>>>> d01ec081
 
 
 class RightImplication(LogicOperator):
@@ -42,7 +36,6 @@
 
     @add_match(RightImplication)
     def add_logic_constraint(self, expression):
-<<<<<<< HEAD
         sym_constraints = Symbol("__constraints__")
         if (
             isinstance(expression, RightImplication)
@@ -53,14 +46,6 @@
             self.symbol_table[sym_constraints] = constrains
         elif isinstance(expression, RightImplication):
             self.symbol_table[sym_constraints] = Union((expression,))
-=======
-        if ("__constraints__" in self.symbol_table):
-            constrains = self.symbol_table["__constraints__"]
-            constrains = Union((constrains.formulas + (expression,)))
-            self.symbol_table["__constraints__"] = constrains
-        else:
-            self.symbol_table["__constraints__"] = Union((expression,))
->>>>>>> d01ec081
 
         return expression
 
