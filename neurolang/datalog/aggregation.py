"""
Support for aggregations according to [1]_. For instance
the encoding of ``P(x, count<y>):-Q(x, y)`` in intermediate
representation ``Implication(P(x, AggregationApplication(count, y), Q(x, y))``
produces the set ``P(x, z)`` where ``z`` is the number of tuples ``(x, ...)``
in the set ``Q``.

.. [1] T. J. Green, S. S. Huang, B. T. Loo, W. Zhou,
   Datalog and Recursive Query Processing.
   FNT in Databases. 5, 105–195 (2012).
"""

<<<<<<< HEAD
import typing
from warnings import warn

import numpy

=======
>>>>>>> 66771bdb
from ..exceptions import ForbiddenUnstratifiedAggregation, NeuroLangException
from ..expression_walker import (
    FunctionApplicationToPythonLambda,
    PatternWalker,
    ReplaceSymbolsByConstants,
    add_match,
)
from ..expressions import Constant, Expression, FunctionApplication, Symbol
from ..type_system import Unknown, get_generic_type
from ..utils.relational_algebra_set import RelationalAlgebraStringExpression
from . import (
    Implication,
    Union,
    is_conjunctive_expression_with_nested_predicates,
)
from .basic_representation import UnionOfConjunctiveQueries
from .expression_processing import (
    extract_logic_predicates,
    is_aggregation_predicate,
    is_aggregation_rule,
)
<<<<<<< HEAD
from .expressions import AggregationApplication, TranslateToLogic
from .instance import MapInstance
=======
from .expressions import TranslateToLogic, AggregationApplication
>>>>>>> 66771bdb

FA2L = FunctionApplicationToPythonLambda()

AGG_MAX = Symbol("MAX")
AGG_MEAN = Symbol("MEAN")


def is_builtin_aggregation_functor(functor):
    return functor in (AGG_MAX, AGG_MEAN)


class BuiltinAggregationMixin:
    _included_constant_functions = {
        AGG_MAX: Constant(numpy.max),
        AGG_MEAN: Constant(numpy.mean),
    }



class TranslateToLogicWithAggregation(TranslateToLogic):
    @add_match(
        Implication(FunctionApplication(Symbol, ...), Expression),
        lambda rule: any(
            isinstance(arg, FunctionApplication)
            and get_generic_type(type(arg)) is FunctionApplication
            for arg in rule.consequent.args
        )
    )
    def transform_function_application_consequent_to_aggregation(self, rule):
        consequent_arguments = tuple()
        for arg in rule.consequent.args:
            if (
                isinstance(arg, FunctionApplication)
                and get_generic_type(type(arg)) is FunctionApplication
            ):
                arg = AggregationApplication(*arg.unapply())
            consequent_arguments += (arg,)

        return self.walk(
            Implication(
                rule.consequent.functor(*consequent_arguments),
                rule.antecedent
            )
        )


class DatalogWithAggregationMixin(PatternWalker):
    @add_match(
        Implication(FunctionApplication(Symbol, ...), Expression),
        is_aggregation_rule
    )
    def statement_intensional_aggregation(self, expression):
        consequent = expression.consequent
        antecedent = expression.antecedent

        self._validate_aggregation_implication_syntax(consequent, antecedent)

        if consequent.functor in self.symbol_table:
            eb = self._new_intensional_internal_representation(consequent)
        else:
            eb = tuple()

        eb = eb + (expression, )
        symbol = consequent.functor.cast(UnionOfConjunctiveQueries)
        self.symbol_table[symbol] = Union(eb)

        return expression

    def _validate_aggregation_implication_syntax(self, consequent, antecedent):
        if consequent.functor in self.protected_keywords:
            raise NeuroLangException(
                f'symbol {self.constant_set_name} is protected'
            )

        seen_aggregations = 0
        for arg in consequent.args:
            if isinstance(arg, AggregationApplication):
                seen_aggregations += 1
                aggregation_functor = arg.functor
            elif not isinstance(arg, (Constant, Symbol)):
                raise NeuroLangException(
                    f'The consequent {consequent} can only be '
                    'constants, symbols'
                )

            if seen_aggregations > 1:
                raise NeuroLangException(
                    f'Only one aggregation allowed in {consequent}'
                )

        consequent_symbols = (
            consequent._symbols - consequent.functor._symbols -
            aggregation_functor._symbols
        )

        if not consequent_symbols.issubset(antecedent._symbols):
            raise NeuroLangException(
                "All variables on the consequent need to be on the antecedent"
            )

        if not is_conjunctive_expression_with_nested_predicates(antecedent):
            raise NeuroLangException(
                f'Expression {antecedent} is not conjunctive'
            )


class ChaseAggregationMixin:
    """Aggregation Chase Mixin to add support for aggregation to a Chase
    class. Can be used with StratifiedChase.
    """
    def check_constraints(self, instance_update):
        seen_in_stratum = set()
        aggregate_rules = []
        for rule in self.rules:
            seen_in_stratum.add(rule.consequent.functor)
            if is_aggregation_rule(rule):
                aggregate_rules.append(rule)

        self._stratum_is_aggregation_viable(
            seen_in_stratum, aggregate_rules
        )

        super().check_constraints(instance_update)

    def _stratum_is_aggregation_viable(self, seen_in_stratum, aggregate_rules):
        for rule in aggregate_rules:
            if any(
                predicate.functor in seen_in_stratum
                for predicate
                in extract_logic_predicates(rule.antecedent)
            ):
                raise ForbiddenUnstratifiedAggregation(
                    f"Unstratifiable aggregation {rule.consequent.functor}"
                )

    def compute_result_set(
        self, rule, substitutions, instance, restriction_instance=None
    ):
        if not is_aggregation_rule(rule):
            return super().compute_result_set(
                rule,
                substitutions,
                instance,
                restriction_instance=restriction_instance
            )
        if restriction_instance is None:
            restriction_instance = dict()

        group_vars, output_args = self._get_groups_and_aggregations(rule)
        new_tuples = (
            substitutions
            .aggregate(group_vars, output_args)
            .projection_to_unnamed(*(oa[0] for oa in output_args))
        )
        new_tuples = self.datalog_program.new_set(new_tuples)
        return self.compute_instance_update(
            rule, new_tuples, instance, restriction_instance
        )

    def _get_groups_and_aggregations(self, rule):
        output_args = []
        group_vars = []
        for arg in rule.consequent.args:
            if isinstance(arg, Symbol):
                group_vars.append(arg.name)
                aggregation_args = arg.name
                fun = RelationalAlgebraStringExpression('first')
            elif isinstance(arg, AggregationApplication):
                aggregation_args, fun = self._obtain_aggregations(arg)
            output_args.append(
                (
                    Symbol.fresh().name,
                    aggregation_args,
                    fun
                )
            )
        return group_vars, output_args

    def _obtain_aggregations(self, arg):
        if (
            len(arg.args) == 1 and
            isinstance(arg.args[0], Symbol)
        ):
            fun = self.datalog_program.walk(arg.functor).value
            aggregation_args = arg.args[0].name
        else:
            aggregation_args = None
            fa = ReplaceSymbolsByConstants(
                self.datalog_program.symbol_table
            ).walk(FunctionApplication(*arg.unapply()))
            fun_, arg_names = FA2L.walk(fa)
            fun_str = (
                "lambda t: fun_(" +
                ", ".join(f't.{arg_}' for arg_ in arg_names) +
                ")"
            )
            gs = globals()
            ls = locals()
            gs['fun_'] = fun_
            fun = eval(fun_str, gs, ls)
        return aggregation_args, fun

    def eliminate_already_computed(self, consequent, instance, substitutions):
        if is_aggregation_predicate(consequent):
            return substitutions

        return super().eliminate_already_computed(
            consequent, instance, substitutions
        )<|MERGE_RESOLUTION|>--- conflicted
+++ resolved
@@ -10,14 +10,11 @@
    FNT in Databases. 5, 105–195 (2012).
 """
 
-<<<<<<< HEAD
 import typing
 from warnings import warn
 
 import numpy
 
-=======
->>>>>>> 66771bdb
 from ..exceptions import ForbiddenUnstratifiedAggregation, NeuroLangException
 from ..expression_walker import (
     FunctionApplicationToPythonLambda,
@@ -39,12 +36,8 @@
     is_aggregation_predicate,
     is_aggregation_rule,
 )
-<<<<<<< HEAD
 from .expressions import AggregationApplication, TranslateToLogic
 from .instance import MapInstance
-=======
-from .expressions import TranslateToLogic, AggregationApplication
->>>>>>> 66771bdb
 
 FA2L = FunctionApplicationToPythonLambda()
 
