from typing import AbstractSet, Callable, Tuple

from ..expression_walker import add_match, PatternWalker
from ..expressions import (Constant, FunctionApplication, NeuroLangException,
                           NonConstant, Symbol, is_leq_informative)
from ..type_system import Unknown
from .basic_representation import DatalogProgram, UnionOfConjunctiveQueries
from .expression_processing import extract_logic_free_variables
from ..logic import Conjunction, Union, Implication, Negation, Quantifier


class NegativeFact(Implication):
    '''This class defines negative facts. They are composed of an inverted
    antecedent and False in the consequent. It is not necessary that the
    initialization parameter is inverted.'''

    def __init__(self, antecedent):
        super().__init__(Constant(False), Negation(antecedent))

    @property
    def fact(self):
        return self.antecedent

    def __repr__(self):
        return 'NegativeFact{{{} \u2190 {}}}'.format(
            repr(self.antecedent), True
        )


class DatalogProgramNegationMixin(PatternWalker):
    '''Datalog solver that implements negation. Adds the possibility of
    inverted terms when checking that expressions are in conjunctive
    normal form.'''

    def __init__(self, *args, **kwargs):
        super().__init__(*args, **kwargs)
        self.negated_symbols = {}

    @add_match(Negation(Constant[bool]))
    def negation_constant(self, expression):
        if expression.formula.value:
            return Constant[bool](False)
        else:
            return Constant[bool](True)

    @add_match(
        Implication(FunctionApplication[bool](Symbol, ...), NonConstant)
    )
    def statement_intensional(self, expression):
        consequent = expression.consequent
        antecedent = expression.antecedent

        self._check_implication(consequent, antecedent)

        consequent_symbols = consequent._symbols - consequent.functor._symbols

        if not consequent_symbols.issubset(antecedent._symbols):
            raise NeuroLangException(
                "All variables on the consequent need to be on the antecedent"
            )

        if consequent.functor.name in self.symbol_table:
            value = self.symbol_table[consequent.functor.name]
            self._is_previously_defined(value)
            disj = self.symbol_table[consequent.functor.name].formulas
            self._is_in_idb(expression, disj)

        else:
            disj = tuple()

        if expression not in disj:
            disj += (expression,)

        symbol = consequent.functor.cast(UnionOfConjunctiveQueries)
        self.symbol_table[symbol] = Union(disj)

        return expression

    def _check_implication(self, consequent, antecedent):
        if consequent.functor.name in self.protected_keywords:
            raise NeuroLangException(
                f'symbol {self.constant_set_name} is protected'
            )

        if not is_conjunctive_negation(antecedent):
            raise NeuroLangException(
                f'Expression {antecedent} is not conjunctive'
            )

    def _is_previously_defined(self, value):
        if (
            isinstance(value, Constant) and
            is_leq_informative(value.type, AbstractSet)
        ):
            raise NeuroLangException(
                'f{consequent.functor.name} has been previously '
                'defined as Fact or extensional database.'
            )

    def _is_in_idb(self, expression, eb):
        if (
            not isinstance(eb[0].consequent, FunctionApplication) or
            len(extract_logic_free_variables(eb[0].consequent.args)
                ) != len(expression.consequent.args)
        ):
            raise NeuroLangException(
                f"{eb[0].consequent} is already in the IDB "
                f"with different signature."
            )

    @add_match(NegativeFact)
    def negative_fact(self, expression):
        fact = expression.fact.formula
        if fact.functor.name in self.protected_keywords:
            raise NeuroLangException(
                f'symbol {self.constant_set_name} is protected'
            )

        if any(not isinstance(a, Constant) for a in fact.args):
            raise NeuroLangException(
                'Facts can only have constants as arguments'
            )

        self._not_in_negated_symbol(fact)

        fact_set = self.negated_symbols[fact.functor.name]

        if isinstance(fact_set, Union):
            raise NeuroLangException(
                f'{fact.functor.name} has been previously '
                'define as intensional predicate.'
            )

        fact_set.value.add(Constant(fact.args))

        return expression

    def _not_in_negated_symbol(self, fact):
        if fact.functor.name not in self.negated_symbols:
            if fact.functor.type is Unknown:
                c = Constant(fact.args)
                set_type = c.type
            elif isinstance(fact.functor.type, Callable):
                set_type = Tuple[fact.functor.type.__args__[:-1]]
            else:
                raise NeuroLangException('Fact functor type incorrect')

            self.negated_symbols[fact.functor.name] = \
                Constant[AbstractSet[set_type]](set())


def is_conjunctive_negation(expression):
    stack = [expression]
    while stack:
        exp = stack.pop()
        if exp == Constant(True) or exp == Constant(False):
            pass
        elif isinstance(exp, FunctionApplication):
            stack += [
                arg for arg in exp.args
                if isinstance(arg, FunctionApplication)
            ]
        elif isinstance(exp, Conjunction):
            stack += exp.formulas
        elif isinstance(exp, Negation):
            stack.append(exp.formula)
<<<<<<< HEAD
#        elif isinstance(exp, Quantifier):
#            stack.append(exp.body)
=======
>>>>>>> 16d55ad7
        else:
            return False

    return True


class DatalogProgramNegation(DatalogProgramNegationMixin, DatalogProgram):
    pass<|MERGE_RESOLUTION|>--- conflicted
+++ resolved
@@ -164,11 +164,6 @@
             stack += exp.formulas
         elif isinstance(exp, Negation):
             stack.append(exp.formula)
-<<<<<<< HEAD
-#        elif isinstance(exp, Quantifier):
-#            stack.append(exp.body)
-=======
->>>>>>> 16d55ad7
         else:
             return False
 
