<<<<<<< HEAD
from operator import eq, invert
from typing import AbstractSet, Tuple, Callable
=======
from operator import contains, eq, not_
from typing import AbstractSet, Callable, Tuple
>>>>>>> 31bb8fd8

from ..exceptions import NeuroLangException
from ..expression_walker import (ExpressionBasicEvaluator,
                                 ReplaceExpressionsByValues, add_match)
<<<<<<< HEAD
from ..expressions import Constant, FunctionApplication, Symbol
from ..relational_algebra import (ColumnInt, ColumnStr, Difference,
                                  NameColumns, NaturalJoin, Projection,
                                  RenameColumn, Selection)
=======
from ..expressions import (Constant, Expression, FunctionApplication,
                           NonConstant, Symbol)
from ..relational_algebra import (Column, ColumnInt, ColumnStr, Destroy,
                                  Difference, ExtendedProjection,
                                  ExtendedProjectionListMember, NameColumns,
                                  NaturalJoin, Projection,
                                  RelationalAlgebraOperation, RenameColumn,
                                  Selection)
>>>>>>> 31bb8fd8
from ..utils import NamedRelationalAlgebraFrozenSet
from .expressions import Conjunction, Negation

EQ = Constant(eq)
<<<<<<< HEAD
EQ_pattern = Constant[Callable](eq)
REBV = ReplaceExpressionsByValues({})
=======
CONTAINS = Constant(contains)
EQ_pattern = Constant[Callable](eq)
Builtin_pattern = Constant[Callable]
REBV = ReplaceExpressionsByValues({})


class TranslateToNamedRAException(NeuroLangException):
    pass


class UnrestrictedEqualityException(TranslateToNamedRAException):
    def __init__(self, left, right):
        super().__init__(
            f'At least one of the symbols {left} {right} must be '
            'in the free variables of the antecedent'
        )
        self.left = left
        self.right = right


class CouldNotTranslateConjunctionException(TranslateToNamedRAException):
    def __init__(self, output):
        super().__init__(
            f'Could not translate conjunction: {output}'
        )
        self.output = output


class NegativeFormulaNotSafeRangeException(TranslateToNamedRAException):
    def __init__(self, formula):
        super().__init__(
            f'Negative predicate {formula} is not safe range'
        )
        self.formula = formula


class NegativeFormulaNotNamedRelationException(TranslateToNamedRAException):
    def __init__(self, formula):
        super().__init__(
            f"Negative formula {formula} is not a named relation"
        )
        self.formula = formula


class ExtractColumnConstants(ExpressionBasicEvaluator):
    @add_match(Constant[Column])
    def constant_column(self, expression):
        return set((expression,))

    @add_match(Constant)
    def constant(self, expression):
        return set()

    @add_match(Symbol)
    def symbol(self, expression):
        return set()

    @add_match(Expression)
    def expression(self, expression):
        args = list(reversed(expression.unapply()))
        res = set()
        while len(args) > 0:
            arg = args.pop(-1)
            if isinstance(arg, tuple):
                args += reversed(arg)
            else:
                res.update(self.walk(arg))
        return res
>>>>>>> 31bb8fd8


class TranslateToNamedRA(ExpressionBasicEvaluator):
    """Partial implementation of algorithm 5.4.8 from [1]_.

    .. [1] S. Abiteboul, R. Hull, V. Vianu, Foundations of databases
       (Addison Wesley, 1995), Addison-Wesley.
    """
    @add_match(FunctionApplication(EQ_pattern, (Constant, Symbol)))
    def translate_eq_c_s(self, expression):
        return self.walk(EQ(*expression.args[::-1]))

    @add_match(FunctionApplication(EQ_pattern, (Symbol, Constant)))
    def translate_eq_s_c(self, expression):
        symbol, constant = expression.args
        return Constant[AbstractSet[Tuple[constant.type]]](
            NamedRelationalAlgebraFrozenSet(
                (symbol.name,),
                [(REBV.walk(constant),)]
            )
        )

<<<<<<< HEAD
=======
    @add_match(FunctionApplication(EQ_pattern, (FunctionApplication, Symbol)))
    def translate_eq_fa_s(self, expression):
        return self.walk(EQ(*expression.args[::-1]))

    @add_match(FunctionApplication(EQ_pattern, (Symbol, FunctionApplication)))
    def translate_eq_c_fa(self, expression):
        processed_fa = self.walk(expression.args[1])
        if isinstance(processed_fa, RelationalAlgebraOperation):
            processed_fa = expression.args[1]
        if processed_fa is not expression.args[1]:
            res = self.walk(
                FunctionApplication(EQ, (expression.args[0], processed_fa))
            )
        else:
            dst = Constant[ColumnStr](
                ColumnStr(expression.args[0].name),
                verify_type=False
            )
            res = FunctionApplication(EQ, (dst, processed_fa))
        return res

>>>>>>> 31bb8fd8
    @add_match(FunctionApplication(EQ_pattern, ...))
    def translate_eq(self, expression):
        new_args = tuple()
        changed = False
        for arg in expression.args:
            new_arg = self.walk(arg)
            changed |= new_arg is not arg
            new_args += (new_arg,)

        if changed:
            return EQ(*new_args)
        else:
            return expression

    @add_match(
        FunctionApplication(Builtin_pattern, ...),
        lambda exp: any(isinstance(arg, NonConstant) for arg in exp.args)
    )
    def translate_builtin_fa(self, expression):
        args = expression.args
        new_args = tuple()
        changed = False
        for arg in args:
            new_arg = self.walk(arg)
            if isinstance(new_arg, Symbol):
                new_arg = Constant[ColumnStr](
                    ColumnStr(new_arg.name), verify_type=False
                )
                changed |= True
            elif (
                isinstance(new_arg, Constant[Tuple]) and
                all(isinstance(v, Symbol) for v in new_arg.value)
            ):
                n = len(new_arg.value)
                new_arg = Constant[Tuple[(ColumnStr,) * n]](tuple(
                    ColumnStr(v.name) for v in new_arg.value
                ))
                changed |= True
            else:
                changed |= new_arg is not arg
            new_args += (new_arg,)

        if changed:
            res = FunctionApplication(expression.functor, new_args)
        else:
            res = expression
        return res

    @add_match(
        FunctionApplication(Builtin_pattern, ...),
        lambda exp: all(
            isinstance(arg, Constant) and
            not issubclass(arg.type, (ColumnInt, ColumnStr))
            for arg in exp.args
        )
    )
    def translate_builtin_fa_constants(self, expression):
        return ExpressionBasicEvaluator.evaluate_function(self, expression)

    @add_match(FunctionApplication)
    def translate_fa(self, expression):
        functor = self.walk(expression.functor)
        named_args = tuple()
        projections = tuple()
        selections = dict()
        selection_columns = dict()
        for i, arg in enumerate(expression.args):
            if isinstance(arg, Constant):
                selections[i] = arg
            elif arg in named_args:
                selection_columns[i] = named_args.index(arg)
            else:
                projections += (Constant[ColumnInt](i, verify_type=False),)
                named_args += (arg,)

        in_set = self.generate_ra_expression(
            functor,
            selections, selection_columns,
            projections, named_args
        )

        return in_set

    def generate_ra_expression(
        self, functor, selections, selection_columns,
        projections, named_args
    ):
        in_set = functor
        for k, v in selections.items():
            criterium = EQ(
                Constant[ColumnInt](k, verify_type=False), v
            )
            in_set = Selection(in_set, criterium)
        for k, v in selection_columns.items():
            criterium = EQ(
                Constant[ColumnInt](k, verify_type=False),
                Constant[ColumnInt](v, verify_type=False)
            )
            in_set = Selection(in_set, criterium)

        in_set = Projection(in_set, projections)
        column_names = tuple(
            Constant[ColumnStr](ColumnStr(arg.name), verify_type=False)
            for arg in named_args
        )
        in_set = NameColumns(in_set, column_names)
        return in_set

    @add_match(Negation)
    def translate_negation(self, expression):
        if isinstance(expression.formula, Negation):
            return self.walk(expression.formula.formula)

        formula = expression.formula
        if (
            isinstance(formula, FunctionApplication) and
            isinstance(formula.functor, Constant)
        ):
            res = FunctionApplication(Constant(not_), (formula,))
            res = self.walk(res)
        else:
            res = Negation(self.walk(expression.formula))
        return res

    @add_match(Conjunction)
    def translate_conjunction(self, expression):
        classified_formulas = self.classify_formulas_obtain_names(expression)

        output = TranslateToNamedRA.process_positive_formulas(
            classified_formulas
        )

        output = TranslateToNamedRA.process_negative_formulas(
            classified_formulas,
            output
        )

        while (
            len(classified_formulas['destroy_formulas']) +
            len(classified_formulas['selection_formulas']) +
            len(classified_formulas['eq_formulas']) +
            len(classified_formulas['ext_proj_formulas'])
        ) > 0:
            new_output = TranslateToNamedRA.process_destroy_formulas(
                classified_formulas,
                output
            )

            new_output = TranslateToNamedRA.process_equality_formulas(
                classified_formulas,
                new_output
            )

            new_output = TranslateToNamedRA \
                .process_extended_projection_formulas(
                    classified_formulas,
                    new_output
                )

            new_output = TranslateToNamedRA.process_selection_formulas(
                classified_formulas,
                new_output
            )

            if new_output == output:
                raise CouldNotTranslateConjunctionException(output)
            output = new_output

        return output

    def classify_formulas_obtain_names(self, expression):
        classified_formulas = {
            'pos_formulas': [],
            'neg_formulas': [],
            'eq_formulas': [],
            'ext_proj_formulas': [],
            'selection_formulas': [],
            'destroy_formulas': [],
            'named_columns': set()
        }

        for formula in expression.formulas:
            formula = self.walk(formula)
            if isinstance(formula, Negation):
                classified_formulas['neg_formulas'].append(formula.formula)
            elif isinstance(formula, FunctionApplication):
                self.classify_formulas_obtain_named_function_applications(
                    formula, classified_formulas
                )
            else:
                classified_formulas['pos_formulas'].append(formula)
                if isinstance(formula, Constant):
                    classified_formulas['named_columns'].update(
                        formula.value.columns
                    )
                elif isinstance(formula, NameColumns):
                    classified_formulas['named_columns'].update(
                        formula.column_names
                    )
        return classified_formulas

    def classify_formulas_obtain_named_function_applications(
        self, formula, classified_formulas
    ):
        if formula.functor == EQ:
            if formula.args[0] == formula.args[1]:
                pass
            elif isinstance(formula.args[1], (Constant, Symbol)):
                classified_formulas['eq_formulas'].append(formula)
            elif isinstance(formula.args[1], FunctionApplication):
                classified_formulas['ext_proj_formulas'].append(formula)
        elif (
            formula.functor == CONTAINS and
            (
                isinstance(formula.args[1], Constant[ColumnStr]) or
                isinstance(formula.args[1], Constant[Tuple])
            )
        ):
            classified_formulas['destroy_formulas'].append(formula)
        else:
            classified_formulas['selection_formulas'].append(formula)

    @staticmethod
    def process_positive_formulas(classified_formulas):
        if len(classified_formulas['pos_formulas']) == 0:
            output = NamedRelationalAlgebraFrozenSet([])
        else:
            output = classified_formulas['pos_formulas'][0]
            for pos_formula in classified_formulas['pos_formulas'][1:]:
                output = NaturalJoin(output, pos_formula)

        return output

    @staticmethod
    def process_negative_formulas(classified_formulas, output):
        named_columns = classified_formulas['named_columns']
        for neg_formula in classified_formulas['neg_formulas']:
            neg_cols = TranslateToNamedRA.obtain_negative_columns(neg_formula)
            if named_columns > neg_cols:
                neg_formula = NaturalJoin(output, neg_formula)
            elif named_columns != neg_cols:
                raise NegativeFormulaNotSafeRangeException(neg_formula)
            output = Difference(output, neg_formula)
        return output

    @staticmethod
    def obtain_negative_columns(neg_formula):
        if isinstance(neg_formula, NameColumns):
            neg_cols = set(neg_formula.column_names)
        elif isinstance(neg_formula, Constant):
            neg_cols = set(neg_formula.value.columns)
        else:
            raise NegativeFormulaNotNamedRelationException(neg_formula)
        return neg_cols

    @staticmethod
    def process_destroy_formulas(classified_formulas, output):
        destroy_to_keep = []
        named_columns = classified_formulas['named_columns']
        for destroy in classified_formulas['destroy_formulas']:
            if destroy.args[0] in named_columns:
                output = Destroy(output, destroy.args[0], destroy.args[1])
                named_columns.add(destroy.args[1])
            else:
                destroy_to_keep.append(destroy)
        classified_formulas['destroy_formulas'] = destroy_to_keep
        return output

    @staticmethod
    def process_equality_formulas(classified_formulas, output):
        named_columns = classified_formulas['named_columns']
        to_keep = []
        for formula in classified_formulas['eq_formulas']:
            new_output = TranslateToNamedRA.process_equality_formula(
                formula, named_columns, output
            )
            if new_output is output:
                to_keep.append(formula)
            output = new_output
        classified_formulas['eq_formulas'] = to_keep
        return output

    @staticmethod
    def process_equality_formula(formula, named_columns, output):
        left, right = formula.args
        left_col = Constant[ColumnStr](
            ColumnStr(left.name), verify_type=False
        )
        right_col = Constant[ColumnStr](
            ColumnStr(right.name), verify_type=False
        )
        criteria = EQ(left_col, right_col)
        if left in named_columns and right in named_columns:
            output = Selection(output, criteria)
        elif left in named_columns:
            output = Selection(NaturalJoin(
                    output, RenameColumn(output, left_col, right_col)
                ),
                criteria
            )
            named_columns.add(right_col)
        elif right in named_columns:
            output = Selection(NaturalJoin(
                    output, RenameColumn(output, right_col, left_col)
                ),
                criteria
            )
            named_columns.add(left_col)
        else:
            raise UnrestrictedEqualityException(left, right)
        return output

    @staticmethod
    def process_extended_projection_formulas(classified_formulas, output):
        extended_projections = []
        to_keep = []
        named_columns = classified_formulas['named_columns']
        dst_columns = set()
        for ext_proj in classified_formulas['ext_proj_formulas']:
            dst_column, fun_exp = ext_proj.args
            cols_for_fun_exp = ExtractColumnConstants().walk(fun_exp)
            if cols_for_fun_exp.issubset(named_columns):
                extended_projections.append(
                    ExtendedProjectionListMember(fun_exp, dst_column)
                )
                dst_columns.add(dst_column)
            else:
                to_keep.append(ext_proj)
        if len(extended_projections) > 0:
            for column in classified_formulas['named_columns']:
                extended_projections.append(
                    ExtendedProjectionListMember(column, column)
                )
            output = ExtendedProjection(output, extended_projections)

        named_columns |= dst_columns
        classified_formulas['ext_proj_formulas'] = to_keep
        return output

    @staticmethod
    def process_selection_formulas(classified_formulas, output):
        to_keep = []
        for selection in classified_formulas['selection_formulas']:
            selection_columns = ExtractColumnConstants().walk(selection)
            if selection_columns.issubset(
                classified_formulas['named_columns']
            ):
                output = Selection(output, selection)
            else:
                to_keep.append(selection)
        classified_formulas['selection_formulas'] = to_keep
        return output<|MERGE_RESOLUTION|>--- conflicted
+++ resolved
@@ -1,20 +1,9 @@
-<<<<<<< HEAD
-from operator import eq, invert
-from typing import AbstractSet, Tuple, Callable
-=======
 from operator import contains, eq, not_
 from typing import AbstractSet, Callable, Tuple
->>>>>>> 31bb8fd8
 
 from ..exceptions import NeuroLangException
 from ..expression_walker import (ExpressionBasicEvaluator,
                                  ReplaceExpressionsByValues, add_match)
-<<<<<<< HEAD
-from ..expressions import Constant, FunctionApplication, Symbol
-from ..relational_algebra import (ColumnInt, ColumnStr, Difference,
-                                  NameColumns, NaturalJoin, Projection,
-                                  RenameColumn, Selection)
-=======
 from ..expressions import (Constant, Expression, FunctionApplication,
                            NonConstant, Symbol)
 from ..relational_algebra import (Column, ColumnInt, ColumnStr, Destroy,
@@ -23,15 +12,10 @@
                                   NaturalJoin, Projection,
                                   RelationalAlgebraOperation, RenameColumn,
                                   Selection)
->>>>>>> 31bb8fd8
 from ..utils import NamedRelationalAlgebraFrozenSet
 from .expressions import Conjunction, Negation
 
 EQ = Constant(eq)
-<<<<<<< HEAD
-EQ_pattern = Constant[Callable](eq)
-REBV = ReplaceExpressionsByValues({})
-=======
 CONTAINS = Constant(contains)
 EQ_pattern = Constant[Callable](eq)
 Builtin_pattern = Constant[Callable]
@@ -100,7 +84,6 @@
             else:
                 res.update(self.walk(arg))
         return res
->>>>>>> 31bb8fd8
 
 
 class TranslateToNamedRA(ExpressionBasicEvaluator):
@@ -123,8 +106,6 @@
             )
         )
 
-<<<<<<< HEAD
-=======
     @add_match(FunctionApplication(EQ_pattern, (FunctionApplication, Symbol)))
     def translate_eq_fa_s(self, expression):
         return self.walk(EQ(*expression.args[::-1]))
@@ -146,7 +127,6 @@
             res = FunctionApplication(EQ, (dst, processed_fa))
         return res
 
->>>>>>> 31bb8fd8
     @add_match(FunctionApplication(EQ_pattern, ...))
     def translate_eq(self, expression):
         new_args = tuple()
