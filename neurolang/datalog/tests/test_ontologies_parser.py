import io

import pytest
from rdflib import RDF

from ...exceptions import NeuroLangNotImplementedError
from ...expression_walker import ExpressionBasicEvaluator
from ...expressions import Symbol
from ...logic import Union
from ..chase import Chase
from ..constraints_representation import DatalogConstraintsProgram
from ..expressions import Implication
from ..ontologies_parser import OntologyParser
from ..ontologies_rewriter import OntologyRewriter


class Datalog(DatalogConstraintsProgram, ExpressionBasicEvaluator):
    pass


def test_all_values_from():
    """
    Test case acquired from:
    http://owl.semanticweb.org/page/TestCase:WebOnt-allValuesFrom-001.html

    Since the original test is a test of entailment, a query is derived that
    simulates the information implied by the Conclusion ontology
    """

    premise_ontology = """
    <rdf:RDF
        xmlns:rdf="http://www.w3.org/1999/02/22-rdf-syntax-ns#"
        xmlns:rdfs="http://www.w3.org/2000/01/rdf-schema#"
        xmlns:owl="http://www.w3.org/2002/07/owl#"
        xmlns:first="http://www.w3.org/2002/03owlt/allValuesFrom/premises001#"
        xml:base="http://www.w3.org/2002/03owlt/allValuesFrom/premises001" >
        <owl:Ontology/>
        <owl:Class rdf:ID="r">
        <rdfs:subClassOf>
            <owl:Restriction>
                <owl:onProperty rdf:resource="#p"/>
                <owl:allValuesFrom rdf:resource="#c"/>
            </owl:Restriction>
        </rdfs:subClassOf>
        </owl:Class>
        <owl:ObjectProperty rdf:ID="p"/>
        <owl:Class rdf:ID="c"/>
        <first:r rdf:ID="i">
        <rdf:type rdf:resource="http://www.w3.org/2002/07/owl#Thing"/>
        <first:p>
            <owl:Thing rdf:ID="o" />
        </first:p>
        </first:r>
    </rdf:RDF>
    """

    conclusion_ontology = """
    <rdf:RDF
    xmlns:rdf="http://www.w3.org/1999/02/22-rdf-syntax-ns#"
    xmlns:first="http://www.w3.org/2002/03owlt/allValuesFrom/premises001#"
    xmlns:owl="http://www.w3.org/2002/07/owl#"
    xml:base="http://www.w3.org/2002/03owlt/allValuesFrom/conclusions001" >
        <first:c rdf:about="premises001#o">
            <rdf:type rdf:resource="http://www.w3.org/2002/07/owl#Thing"/>
        </first:c>
        <owl:Class rdf:about="premises001#c"/>
    </rdf:RDF>  
    """

    rdf_type = Symbol(str(RDF.type))
    answer = Symbol("answer")
    x = Symbol("x")
    y = Symbol("y")
    test_base_q = Union((Implication(answer(x, y), rdf_type(x, y)),))

    onto = OntologyParser(io.StringIO(premise_ontology))
    predicate_tuples, union_of_constraints, _ = onto.parse_ontology()

    triples = predicate_tuples[onto.get_triples_symbol()]
    pointers = predicate_tuples[onto.get_pointers_symbol()]

    dl = Datalog()
    dl.add_extensional_predicate_from_tuples(
        onto.get_triples_symbol(), triples
    )
    dl.add_extensional_predicate_from_tuples(
        onto.get_pointers_symbol(), pointers
    )

    orw = OntologyRewriter(test_base_q, union_of_constraints)
    rewrite = orw.Xrewrite()

    uc = ()
    for imp in rewrite:
        uc += (imp[0],)
    uc = Union(uc)

    dl.walk(uc)
    dc = Chase(dl)
    solution_instance = dc.build_chase_solution()

    resp = list(solution_instance["answer"].value.unwrapped_iter())

    assert (
        "http://www.w3.org/2002/03owlt/allValuesFrom/premises001#o",
        "http://www.w3.org/2002/03owlt/allValuesFrom/premises001#c",
    ) in resp


def test_has_value():
    test_case = """
    <rdf:RDF
        xmlns:rdf="http://www.w3.org/1999/02/22-rdf-syntax-ns#"
        xmlns:rdfs="http://www.w3.org/2000/01/rdf-schema#"
        xmlns:owl="http://www.w3.org/2002/07/owl#"
        xmlns:first="http://www.w3.org/2002/03owlt/hasValue/premises001#"
        xml:base="http://www.w3.org/2002/03owlt/hasValue/premises001" >
        <owl:Ontology/>
        <owl:Class rdf:ID="r">
        <rdfs:subClassOf>
            <owl:Restriction>
                <owl:onProperty rdf:resource="#p2"/>
                <owl:hasValue rdf:datatype="http://www.w3.org/2001/XMLSchema#boolean">true</owl:hasValue>
            </owl:Restriction>
        </rdfs:subClassOf>
        </owl:Class>
        <owl:ObjectProperty rdf:ID="p"/>
        <owl:ObjectProperty rdf:ID="p2"/>
        <owl:Class rdf:ID="c"/>
        <first:r rdf:ID="i">
        <rdf:type rdf:resource="http://www.w3.org/2002/07/owl#Thing"/>
        <first:p>
            <owl:Thing rdf:ID="o" />
        </first:p>
        </first:r>
    </rdf:RDF>
    """

    answer = Symbol("answer")
    x = Symbol("x")
    y = Symbol("y")
    p2 = Symbol("http://www.w3.org/2002/03owlt/hasValue/premises001#p2")
    test_base_q = Union((Implication(answer(x, y), p2(x, y)),))

    onto = OntologyParser(io.StringIO(test_case))
    predicate_tuples, union_of_constraints, _ = onto.parse_ontology()

    triples = predicate_tuples[onto.get_triples_symbol()]
    pointers = predicate_tuples[onto.get_pointers_symbol()]

    dl = Datalog()
    dl.add_extensional_predicate_from_tuples(
        onto.get_triples_symbol(), triples
    )
    dl.add_extensional_predicate_from_tuples(
        onto.get_pointers_symbol(), pointers
    )

    orw = OntologyRewriter(test_base_q, union_of_constraints)
    rewrite = orw.Xrewrite()

    uc = ()
    for imp in rewrite:
        uc += (imp[0],)
    uc = Union(uc)

    dl.walk(uc)
    dc = Chase(dl)
    solution_instance = dc.build_chase_solution()

    resp = list(solution_instance["answer"].value.unwrapped_iter())

    assert (
        "http://www.w3.org/2002/03owlt/hasValue/premises001#i",
        "true",
    ) in resp


@pytest.mark.skip()
def test_min_cardinality():
    """
    Test case based on:
    http://owl.semanticweb.org/page/TestCase:WebOnt-cardinality-001.html

    Since the original test is a test of entailment between cardinality
    and minCardinality and maxCardinality, a query is derived that
    simulates the information implied.
    """

    test_case = """
    <rdf:RDF
        xmlns:rdf="http://www.w3.org/1999/02/22-rdf-syntax-ns#"
        xmlns:rdfs="http://www.w3.org/2000/01/rdf-schema#"
        xmlns:owl="http://www.w3.org/2002/07/owl#"
        xml:base="http://www.w3.org/2002/03owlt/cardinality/conclusions001" >
        <owl:Class rdf:about="premises001#c">
        <rdfs:subClassOf>
            <owl:Restriction>
                <owl:onProperty rdf:resource="premises001#p"/>
                <owl:minCardinality
                    rdf:datatype="http://www.w3.org/2001/XMLSchema#nonNegativeInteger">
                    2
                </owl:minCardinality>
            </owl:Restriction>
        </rdfs:subClassOf>
        </owl:Class>
        <owl:ObjectProperty rdf:about="premises001#p"/>
    </rdf:RDF>
    """

    answer = Symbol("answer")
    x = Symbol("x")
    y = Symbol("y")
    p2 = Symbol("http://www.w3.org/2002/03owlt/hasValue/premises001#p")
    test_base_q = Union((Implication(answer(x, y), p2(x, y)),))

    onto = OntologyParser(io.StringIO(test_case))
    predicate_tuples, union_of_constraints, _ = onto.parse_ontology()

    triples = predicate_tuples[onto.get_triples_symbol()]
    pointers = predicate_tuples[onto.get_pointers_symbol()]

    dl = Datalog()
    dl.add_extensional_predicate_from_tuples(
        onto.get_triples_symbol(), triples
    )
    dl.add_extensional_predicate_from_tuples(
        onto.get_pointers_symbol(), pointers
    )

    orw = OntologyRewriter(test_base_q, union_of_constraints)
    rewrite = orw.Xrewrite()

    uc = ()
    for imp in rewrite:
        uc += (imp[0],)
    uc = Union(uc)

    dl.walk(uc)
    dc = Chase(dl)
    solution_instance = dc.build_chase_solution()

    resp = list(solution_instance["answer"].value.unwrapped_iter())


@pytest.mark.skip()
def test_max_cardinality():
    """
    Test case based on:
    http://owl.semanticweb.org/page/TestCase:WebOnt-cardinality-001.html

    Since the original test is a test of entailment between cardinality
    and minCardinality and maxCardinality, a query is derived that
    simulates the information implied.
    """

    test_case = """
    <rdf:RDF
        xmlns:rdf="http://www.w3.org/1999/02/22-rdf-syntax-ns#"
        xmlns:rdfs="http://www.w3.org/2000/01/rdf-schema#"
        xmlns:owl="http://www.w3.org/2002/07/owl#"
        xml:base="http://www.w3.org/2002/03owlt/cardinality/conclusions001" >
        <owl:Class rdf:about="premises001#c">
        <rdfs:subClassOf>
            <owl:Restriction>
                <owl:onProperty rdf:resource="premises001#p"/>
                <owl:maxCardinality 
                    rdf:datatype="http://www.w3.org/2001/XMLSchema#nonNegativeInteger">
                    2
                </owl:maxCardinality>
            </owl:Restriction>
        </rdfs:subClassOf>
        </owl:Class>
        <owl:ObjectProperty rdf:about="premises001#p"/>
    </rdf:RDF>
    """

    answer = Symbol("answer")
    x = Symbol("x")
    y = Symbol("y")
    p2 = Symbol("http://www.w3.org/2002/03owlt/hasValue/premises001#p")
    test_base_q = Union((Implication(answer(x, y), p2(x, y)),))

    onto = OntologyParser(io.StringIO(test_case))
    predicate_tuples, union_of_constraints, _ = onto.parse_ontology()

    triples = predicate_tuples[onto.get_triples_symbol()]
    pointers = predicate_tuples[onto.get_pointers_symbol()]

    dl = Datalog()
    dl.add_extensional_predicate_from_tuples(
        onto.get_triples_symbol(), triples
    )
    dl.add_extensional_predicate_from_tuples(
        onto.get_pointers_symbol(), pointers
    )

    orw = OntologyRewriter(test_base_q, union_of_constraints)
    rewrite = orw.Xrewrite()

    uc = ()
    for imp in rewrite:
        uc += (imp[0],)
    uc = Union(uc)

    dl.walk(uc)
    dc = Chase(dl)
    solution_instance = dc.build_chase_solution()

<<<<<<< HEAD
    resp = list(solution_instance["answer"].value.unwrapped_iter())
=======
    resp = list(solution_instance["answer"].value.unwrapped_iter())


def test_not_implemented():

    test_case = """
    <rdf:RDF
    xmlns:rdf="http://www.w3.org/1999/02/22-rdf-syntax-ns#"
    xmlns:rdfs="http://www.w3.org/2000/01/rdf-schema#"
    xmlns:owl="http://www.w3.org/2002/07/owl#"
    xmlns:first="http://www.w3.org/2002/03owlt/someValuesFrom/premises001#"
    xml:base="http://www.w3.org/2002/03owlt/someValuesFrom/premises001" >
        <owl:Class rdf:ID="r">
        <rdfs:subClassOf>
            <owl:Restriction>
                <owl:onProperty rdf:resource="#p"/>
                <owl:someValuesFrom rdf:resource="#c"/>
            </owl:Restriction>
        </rdfs:subClassOf>
        </owl:Class>
        <owl:ObjectProperty rdf:ID="p"/>
        <owl:Class rdf:ID="c"/>
        <first:r rdf:ID="i"/>
    </rdf:RDF>
    """
    onto = OntologyParser(io.StringIO(test_case))

    with pytest.raises(NeuroLangNotImplementedError):
        predicate_tuples, union_of_constraints, _ = onto.parse_ontology()
>>>>>>> 58516c01
<|MERGE_RESOLUTION|>--- conflicted
+++ resolved
@@ -307,36 +307,4 @@
     dc = Chase(dl)
     solution_instance = dc.build_chase_solution()
 
-<<<<<<< HEAD
-    resp = list(solution_instance["answer"].value.unwrapped_iter())
-=======
-    resp = list(solution_instance["answer"].value.unwrapped_iter())
-
-
-def test_not_implemented():
-
-    test_case = """
-    <rdf:RDF
-    xmlns:rdf="http://www.w3.org/1999/02/22-rdf-syntax-ns#"
-    xmlns:rdfs="http://www.w3.org/2000/01/rdf-schema#"
-    xmlns:owl="http://www.w3.org/2002/07/owl#"
-    xmlns:first="http://www.w3.org/2002/03owlt/someValuesFrom/premises001#"
-    xml:base="http://www.w3.org/2002/03owlt/someValuesFrom/premises001" >
-        <owl:Class rdf:ID="r">
-        <rdfs:subClassOf>
-            <owl:Restriction>
-                <owl:onProperty rdf:resource="#p"/>
-                <owl:someValuesFrom rdf:resource="#c"/>
-            </owl:Restriction>
-        </rdfs:subClassOf>
-        </owl:Class>
-        <owl:ObjectProperty rdf:ID="p"/>
-        <owl:Class rdf:ID="c"/>
-        <first:r rdf:ID="i"/>
-    </rdf:RDF>
-    """
-    onto = OntologyParser(io.StringIO(test_case))
-
-    with pytest.raises(NeuroLangNotImplementedError):
-        predicate_tuples, union_of_constraints, _ = onto.parse_ontology()
->>>>>>> 58516c01
+    resp = list(solution_instance["answer"].value.unwrapped_iter())