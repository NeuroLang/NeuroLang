--- conflicted
+++ resolved
@@ -22,7 +22,6 @@
             <rdfs:label>administrative staff worker</rdfs:label>
             <rdfs:subClassOf rdf:resource="#Employee"/>
         </owl:Class>
-<<<<<<< HEAD
 
         <owl:Class rdf:ID="Article">
             <rdfs:label>article</rdfs:label>
@@ -197,351 +196,6 @@
     assert set(constraints.keys()) == set(['AdministrativeStaff', 'Organization', 'Article', 'Work', 'rdf-schema:label'])
 
     AdminConstraint = constraints['AdministrativeStaff']
-=======
-
-        <owl:Class rdf:ID="Article">
-            <rdfs:label>article</rdfs:label>
-            <rdfs:subClassOf rdf:resource="#Publication"/>
-        </owl:Class>
-
-        <owl:Class rdf:ID="AssistantProfessor">
-            <rdfs:label>assistant professor</rdfs:label>
-            <rdfs:subClassOf rdf:resource="#Professor"/>
-        </owl:Class>
-
-        <owl:Class rdf:ID="AssociateProfessor">
-            <rdfs:label>associate professor</rdfs:label>
-            <rdfs:subClassOf rdf:resource="#Professor"/>
-        </owl:Class>
-
-        <owl:Class rdf:ID="Book">
-            <rdfs:label>book</rdfs:label>
-            <rdfs:subClassOf rdf:resource="#Publication"/>
-        </owl:Class>
-    </rdf:RDF>'''
-
-    x = Symbol.fresh()
-    Employee = Symbol('Employee')
-    AdministrativeStaff = Symbol('AdministrativeStaff')
-    Publication = Symbol('Publication')
-    Article = Symbol('Article')
-    Professor = Symbol('Professor')
-    AssistantProfessor = Symbol('AssistantProfessor')
-    AssociateProfessor = Symbol('AssociateProfessor')
-    Book = Symbol('Book')
-
-    label = Symbol('rdf-schema:label')
-
-    imp1 = RightImplication(AdministrativeStaff(x), Employee(x))
-    imp2 = RightImplication(Article(x), Publication(x))
-    imp3 = RightImplication(AssistantProfessor(x), Professor(x))
-    imp4 = RightImplication(AssociateProfessor(x), Professor(x))
-    imp5 = RightImplication(Book(x), Publication(x))
-
-
-    imp_label1 = RightImplication(AdministrativeStaff(x), label(x, Constant('administrative staff worker')))
-    imp_label2 = RightImplication(AssistantProfessor(x), label(x, Constant('assistant professor')))
-    imp_label3 = RightImplication(AssociateProfessor(x), label(x, Constant('associate professor')))
-    imp_label4 = RightImplication(Book(x), label(x, Constant('book')))
-    imp_label5 = RightImplication(Article(x), label(x, Constant('article')))
-
-    onto = OntologyParser(io.StringIO(owl))
-    constraints, _, _ = onto.parse_ontology()
-
-    assert set(constraints.keys()) == set(['Employee', 'Publication', 'Professor', 'rdf-schema:label'])
-
-    AdminConstraint = constraints['Employee']
->>>>>>> 5132a6e7
-    assert len(AdminConstraint) == 1 and isinstance(AdminConstraint, set)
-    AdminConstraint = next(iter(AdminConstraint))
-    assert isinstance(AdminConstraint, RightImplication)
-    assert len(AdminConstraint.antecedent.args) == 1
-    assert len(AdminConstraint.consequent.args) == 1
-    assert AdminConstraint.antecedent.args[0] == AdminConstraint.consequent.args[0]
-    assert AdminConstraint.antecedent.functor == imp1.antecedent.functor
-    assert AdminConstraint.consequent.functor == imp1.consequent.functor
-
-<<<<<<< HEAD
-    OrganizationConstraint = constraints['Organization']
-    assert len(OrganizationConstraint) == 1 and isinstance(OrganizationConstraint, set)
-    OrganizationConstraint = next(iter(OrganizationConstraint))
-    assert isinstance(OrganizationConstraint, RightImplication)
-    assert len(OrganizationConstraint.antecedent.args) == 1
-    assert len(OrganizationConstraint.consequent.args) == 1
-    assert OrganizationConstraint.antecedent.args[0] == OrganizationConstraint.consequent.args[0]
-    assert OrganizationConstraint.antecedent.functor == imp2.antecedent.functor
-    assert OrganizationConstraint.consequent.functor == imp2.consequent.functor
-
-    ArticleConstraint = constraints['Article']
-    assert len(ArticleConstraint) == 1 and isinstance(ArticleConstraint, set)
-    ArticleConstraint = next(iter(ArticleConstraint))
-    assert isinstance(ArticleConstraint, RightImplication)
-    assert len(ArticleConstraint.antecedent.args) == 1
-    assert len(ArticleConstraint.consequent.args) == 1
-    assert ArticleConstraint.antecedent.args[0] == ArticleConstraint.consequent.args[0]
-    assert ArticleConstraint.antecedent.functor == imp3.antecedent.functor
-    assert ArticleConstraint.consequent.functor == imp3.consequent.functor
-
-    WorkConstraint = constraints['Work']
-    assert len(WorkConstraint) == 1 and isinstance(WorkConstraint, set)
-    WorkConstraint = next(iter(WorkConstraint))
-    assert isinstance(WorkConstraint, RightImplication)
-    assert len(WorkConstraint.antecedent.args) == 1
-    assert len(WorkConstraint.consequent.args) == 1
-    assert WorkConstraint.antecedent.args[0] == WorkConstraint.consequent.args[0]
-    assert WorkConstraint.antecedent.functor == imp4.antecedent.functor
-    assert WorkConstraint.consequent.functor == imp4.consequent.functor
-
-
-    Labels = constraints['rdf-schema:label']
-    assert len(Labels) == 4 and isinstance(Labels, set)
-=======
-    PublicationConstraint = constraints['Publication']
-    assert len(PublicationConstraint) == 2 and isinstance(PublicationConstraint, set)
-    for pc in PublicationConstraint:
-        assert isinstance(pc, RightImplication)
-        assert len(pc.antecedent.args) == 1
-        assert len(pc.consequent.args) == 1
-        assert pc.antecedent.args[0] == pc.consequent.args[0]
-        if pc.antecedent.functor == Article:
-            assert pc.antecedent.functor == imp2.antecedent.functor
-            assert pc.consequent.functor == imp2.consequent.functor
-        elif pc.antecedent.functor == Book:
-            assert pc.antecedent.functor == imp5.antecedent.functor
-            assert pc.consequent.functor == imp5.consequent.functor
-        else:
-            assert False
-
-    ProfessorConstraint = constraints['Professor']
-    assert len(ProfessorConstraint) == 2 and isinstance(ProfessorConstraint, set)
-    for pc in ProfessorConstraint:
-        assert isinstance(pc, RightImplication)
-        assert len(pc.antecedent.args) == 1
-        assert len(pc.consequent.args) == 1
-        assert pc.antecedent.args[0] == pc.consequent.args[0]
-        if pc.antecedent.functor == AssistantProfessor:
-            assert pc.antecedent.functor == imp3.antecedent.functor
-            assert pc.consequent.functor == imp3.consequent.functor
-        elif pc.antecedent.functor == AssociateProfessor:
-            assert pc.antecedent.functor == imp4.antecedent.functor
-            assert pc.consequent.functor == imp4.consequent.functor
-        else:
-            assert False
-
-    Labels = constraints['rdf-schema:label']
-    assert len(Labels) == 5 and isinstance(Labels, set)
->>>>>>> 5132a6e7
-    for l in Labels:
-        assert isinstance(l, RightImplication)
-        assert len(l.antecedent.args) == 1
-        assert len(l.consequent.args) == 2
-        assert l.antecedent.args[0] == l.consequent.args[0]
-        assert isinstance(l.consequent.args[1], Constant)
-        assert l.consequent.functor == label
-<<<<<<< HEAD
-        if l.antecedent.functor == ClericalStaff:
-            assert l.consequent.args[1] == imp_label1.consequent.args[1]
-        elif l.antecedent.functor == College:
-            assert l.consequent.args[1] == imp_label2.consequent.args[1]
-        elif l.antecedent.functor == ConferencePaper:
-            assert l.consequent.args[1] == imp_label3.consequent.args[1]
-        elif l.antecedent.functor == Course:
-            assert l.consequent.args[1] == imp_label4.consequent.args[1]
-        else:
-            assert False
-
-
-def test_3():
-=======
-        if l.antecedent.functor == AdministrativeStaff:
-            assert l.consequent.args[1] == imp_label1.consequent.args[1]
-        elif l.antecedent.functor == AssistantProfessor:
-            assert l.consequent.args[1] == imp_label2.consequent.args[1]
-        elif l.antecedent.functor == AssociateProfessor:
-            assert l.consequent.args[1] == imp_label3.consequent.args[1]
-        elif l.antecedent.functor == Book:
-            assert l.consequent.args[1] == imp_label4.consequent.args[1]
-        elif l.antecedent.functor == Article:
-            assert l.consequent.args[1] == imp_label5.consequent.args[1]
-        else:
-            assert False
-
-def test_2():
->>>>>>> 5132a6e7
-    owl = '''<?xml version="1.0"?>
-    <rdf:RDF xmlns="http://www.w3.org/2002/07/owl#"
-        xmlns:owl="http://www.w3.org/2002/07/owl#"
-        xmlns:rdf="http://www.w3.org/1999/02/22-rdf-syntax-ns#"
-        xmlns:rdfs="http://www.w3.org/2000/01/rdf-schema#">
-        <Ontology>
-            <versionInfo>0.3.1</versionInfo>
-        </Ontology>
-
-<<<<<<< HEAD
-        <owl:Class rdf:ID="Chair">
-            <rdfs:label>chair</rdfs:label>
-            <rdfs:subClassOf>
-                <owl:Class>
-                    <owl:intersectionOf rdf:parseType="Collection">
-                        <owl:Class rdf:about="#Person" />
-                        <owl:Restriction>
-                            <owl:onProperty rdf:resource="#headOf" />
-                            <owl:someValuesFrom>
-                                <owl:Class rdf:about="#Department" />
-                            </owl:someValuesFrom>
-                        </owl:Restriction>
-                    </owl:intersectionOf>
-                </owl:Class>
-            </rdfs:subClassOf>
-            <rdfs:subClassOf rdf:resource="#Professor" />
-        </owl:Class>
-    </rdf:RDF>'''
-
-    Professor = Symbol('Professor')
-    Chair = Symbol('Chair')
-    headOf = Symbol('headOf')
-    Department = Symbol('Department')
-    Person = Symbol('Person')
-
-    label = Symbol('rdf-schema:label')
-
-    onto = OntologyParser(io.StringIO(owl))
-    constraints, _, _, _ = onto.parse_ontology()
-
-    for c in constraints:
-        if c.startswith('fresh'):
-            support_rule = next(iter(constraints[c]))
-            supportChair = support_rule.consequent.functor
-            x = support_rule.consequent.args[0]
-            y = support_rule.consequent.args[1]
-            break
-
-    assert set(constraints.keys()) == set(['Person', 'headOf', 'Department', 'Professor', 'rdf-schema:label', c])
-
-    imp1 = RightImplication(supportChair(x, y), Person(x))
-    imp2 = RightImplication(Chair(x), supportChair(x, y))
-    imp3 = RightImplication(supportChair(x, y), headOf(x, y))
-    imp4 = RightImplication(supportChair(x, y), Department(y))
-    imp5 = RightImplication(Chair(x), Professor(x),)
-
-    imp_label = RightImplication(Chair(x), label(x, Constant('chair')))
-
-    PersonConstraint = constraints['Person']
-    assert len(PersonConstraint) == 1 and isinstance(PersonConstraint, set)
-    PersonConstraint = next(iter(PersonConstraint))
-    assert isinstance(PersonConstraint, RightImplication)
-    assert len(PersonConstraint.antecedent.args) == 2
-    assert len(PersonConstraint.consequent.args) == 1
-    assert PersonConstraint.antecedent.args[0] == PersonConstraint.consequent.args[0]
-    assert PersonConstraint.antecedent.functor == imp1.antecedent.functor
-    assert PersonConstraint.consequent.functor == imp1.consequent.functor
-
-    SupportConstraint = constraints[c]
-    assert len(SupportConstraint) == 1 and isinstance(SupportConstraint, set)
-    SupportConstraint = next(iter(SupportConstraint))
-    assert isinstance(SupportConstraint, RightImplication)
-    assert len(SupportConstraint.antecedent.args) == 1
-    assert len(SupportConstraint.consequent.args) == 2
-    assert SupportConstraint.antecedent.args[0] == SupportConstraint.consequent.args[0]
-    assert SupportConstraint.antecedent.functor == imp2.antecedent.functor
-    assert SupportConstraint.consequent.functor == imp2.consequent.functor
-
-    headOfConstraint = constraints['headOf']
-    assert len(headOfConstraint) == 1 and isinstance(headOfConstraint, set)
-    headOfConstraint = next(iter(headOfConstraint))
-    assert isinstance(headOfConstraint, RightImplication)
-    assert len(headOfConstraint.antecedent.args) == 2
-    assert len(headOfConstraint.consequent.args) == 2
-    assert headOfConstraint.antecedent.args == headOfConstraint.consequent.args
-    assert headOfConstraint.antecedent.functor == imp3.antecedent.functor
-    assert headOfConstraint.consequent.functor == imp3.consequent.functor
-
-    DepartmentConstraint = constraints['Department']
-    assert len(DepartmentConstraint) == 1 and isinstance(DepartmentConstraint, set)
-    DepartmentConstraint = next(iter(DepartmentConstraint))
-    assert isinstance(DepartmentConstraint, RightImplication)
-    assert len(DepartmentConstraint.antecedent.args) == 2
-    assert len(DepartmentConstraint.consequent.args) == 1
-    assert DepartmentConstraint.antecedent.args[1] == DepartmentConstraint.consequent.args[0]
-    assert DepartmentConstraint.antecedent.functor == imp4.antecedent.functor
-    assert DepartmentConstraint.consequent.functor == imp4.consequent.functor
-
-    ProfessorConstraint = constraints['Professor']
-    assert len(ProfessorConstraint) == 1 and isinstance(ProfessorConstraint, set)
-    ProfessorConstraint = next(iter(ProfessorConstraint))
-    assert isinstance(ProfessorConstraint, RightImplication)
-    assert len(ProfessorConstraint.antecedent.args) == 1
-    assert len(ProfessorConstraint.consequent.args) == 1
-    assert ProfessorConstraint.antecedent.args[0] == ProfessorConstraint.consequent.args[0]
-    assert ProfessorConstraint.antecedent.functor == imp5.antecedent.functor
-    assert ProfessorConstraint.consequent.functor == imp5.consequent.functor
-
-    Labels = constraints['rdf-schema:label']
-    assert len(Labels) == 1 and isinstance(Labels, set)
-    l = Labels.pop()
-    assert isinstance(l, RightImplication)
-    assert len(l.antecedent.args) == 1
-    assert len(l.consequent.args) == 2
-    assert l.antecedent.args[0] == l.consequent.args[0]
-    assert isinstance(l.consequent.args[1], Constant)
-    assert l.consequent.functor == label
-    if l.antecedent.functor == Chair:
-        assert l.consequent.args[1] == imp_label.consequent.args[1]
-    else:
-        assert False
-
-
-
-def test_open_world_example():
-=======
-        <owl:Class rdf:ID="ClericalStaff">
-            <rdfs:label>clerical staff worker</rdfs:label>
-            <rdfs:subClassOf rdf:resource="#AdministrativeStaff"/>
-        </owl:Class>
-
-        <owl:Class rdf:ID="College">
-            <rdfs:label>school</rdfs:label>
-            <rdfs:subClassOf rdf:resource="#Organization"/>
-        </owl:Class>
-
-        <owl:Class rdf:ID="ConferencePaper">
-            <rdfs:label>conference paper</rdfs:label>
-            <rdfs:subClassOf rdf:resource="#Article"/>
-        </owl:Class>
-
-        <owl:Class rdf:ID="Course">
-            <rdfs:label>teaching course</rdfs:label>
-            <rdfs:subClassOf rdf:resource="#Work"/>
-        </owl:Class>
-    </rdf:RDF>'''
-
-    x = Symbol('x')
-    ClericalStaff = Symbol('ClericalStaff')
-    AdministrativeStaff = Symbol('AdministrativeStaff')
-    College = Symbol('College')
-    Organization = Symbol('Organization')
-    ConferencePaper = Symbol('ConferencePaper')
-    Article = Symbol('Article')
-    Course = Symbol('Course')
-    Work = Symbol('Work')
-    label = Symbol('rdf-schema:label')
-
-    imp1 = RightImplication(ClericalStaff(x), AdministrativeStaff(x))
-    imp2 = RightImplication(College(x), Organization(x))
-    imp3 = RightImplication(ConferencePaper(x), Article(x))
-    imp4 = RightImplication(Course(x), Work(x))
-
-    imp_label1 = RightImplication(ClericalStaff(x), label(x, Constant('clerical staff worker')))
-    imp_label2 = RightImplication(College(x), label(x, Constant('school')),)
-    imp_label3 = RightImplication(ConferencePaper(x), label(x, Constant('conference paper')))
-    imp_label4 = RightImplication(Course(x), label(x, Constant('teaching course')))
-
-    onto = OntologyParser(io.StringIO(owl))
-    constraints, _, _ = onto.parse_ontology()
-
-    assert set(constraints.keys()) == set(['AdministrativeStaff', 'Organization', 'Article', 'Work', 'rdf-schema:label'])
-
-    AdminConstraint = constraints['AdministrativeStaff']
     assert len(AdminConstraint) == 1 and isinstance(AdminConstraint, set)
     AdminConstraint = next(iter(AdminConstraint))
     assert isinstance(AdminConstraint, RightImplication)
@@ -604,37 +258,15 @@
 
 
 def test_3():
->>>>>>> 5132a6e7
-    owl = '''<?xml version="1.0"?>
-    <rdf:RDF xmlns="http://www.w3.org/2002/07/owl#"
-        xmlns:owl="http://www.w3.org/2002/07/owl#"
-        xmlns:rdf="http://www.w3.org/1999/02/22-rdf-syntax-ns#"
-        xmlns:rdfs="http://www.w3.org/2000/01/rdf-schema#">
-        <Ontology>
-            <versionInfo>0.3.1</versionInfo>
-        </Ontology>
-
-<<<<<<< HEAD
-        <owl:Class rdf:ID="Dean">
-            <rdfs:label>dean</rdfs:label>
-            <rdfs:subClassOf>
-                <owl:Class>
-                    <owl:intersectionOf rdf:parseType="Collection">
-                        <owl:Class rdf:about="#Person" />
-                        <owl:Restriction>
-                            <owl:onProperty rdf:resource="#headOf" />
-                            <owl:someValuesFrom>
-                                <owl:Class rdf:about="#College" />
-                            </owl:someValuesFrom>
-                        </owl:Restriction>
-                    </owl:intersectionOf>
-                </owl:Class>
-            </rdfs:subClassOf>
-            <rdfs:subClassOf rdf:resource="#Professor" />
-        </owl:Class>
-
-=======
->>>>>>> 5132a6e7
+    owl = '''<?xml version="1.0"?>
+    <rdf:RDF xmlns="http://www.w3.org/2002/07/owl#"
+        xmlns:owl="http://www.w3.org/2002/07/owl#"
+        xmlns:rdf="http://www.w3.org/1999/02/22-rdf-syntax-ns#"
+        xmlns:rdfs="http://www.w3.org/2000/01/rdf-schema#">
+        <Ontology>
+            <versionInfo>0.3.1</versionInfo>
+        </Ontology>
+
         <owl:Class rdf:ID="Chair">
             <rdfs:label>chair</rdfs:label>
             <rdfs:subClassOf>
@@ -654,96 +286,6 @@
         </owl:Class>
     </rdf:RDF>'''
 
-<<<<<<< HEAD
-    nl = NeurolangPDL()
-    nl.load_ontology(io.StringIO(owl))
-
-    nl.add_tuple_set([('Juan',), ('Manuel',)], name='Dean')
-    nl.add_tuple_set([('Miguel',), ('Alberto',)], name='Chair')
-    nl.add_tuple_set([('College A',), ('College B',)], name='College')
-    nl.add_tuple_set([('Department A',), ('Department B',)], name='Department')
-
-    with nl.scope as e:
-        e.answer[e.a] = (
-            e.headOf[e.a, e.b] &
-            e.College[e.b]
-        )
-
-        f_term = nl.solve_all()
-
-    res = f_term['answer'].as_pandas_dataframe().values
-    assert (res == [['Juan'], ['Manuel']]).all()
-
-
-def test_retrieve_property():
-    owl = '''<?xml version="1.0"?>
-    <rdf:RDF xmlns="http://www.w3.org/2002/07/owl#"
-        xmlns:owl="http://www.w3.org/2002/07/owl#"
-        xmlns:rdf="http://www.w3.org/1999/02/22-rdf-syntax-ns#"
-        xmlns:rdfs="http://www.w3.org/2000/01/rdf-schema#">
-        <Ontology>
-            <versionInfo>0.3.1</versionInfo>
-        </Ontology>
-
-        <owl:Class rdf:ID="Dean">
-            <rdfs:label>dean</rdfs:label>
-            <rdfs:subClassOf>
-                <owl:Class>
-                    <owl:intersectionOf rdf:parseType="Collection">
-                        <owl:Class rdf:about="#Person" />
-                        <owl:Restriction>
-                            <owl:onProperty rdf:resource="#headOf" />
-                            <owl:someValuesFrom>
-                                <owl:Class rdf:about="#College" />
-                            </owl:someValuesFrom>
-                        </owl:Restriction>
-                    </owl:intersectionOf>
-                </owl:Class>
-            </rdfs:subClassOf>
-            <rdfs:subClassOf rdf:resource="#Professor" />
-        </owl:Class>
-
-        <owl:Class rdf:ID="Chair">
-            <rdfs:label>chair</rdfs:label>
-            <rdfs:subClassOf>
-                <owl:Class>
-                    <owl:intersectionOf rdf:parseType="Collection">
-                        <owl:Class rdf:about="#Person" />
-                        <owl:Restriction>
-                            <owl:onProperty rdf:resource="#headOf" />
-                            <owl:someValuesFrom>
-                                <owl:Class rdf:about="#Department" />
-                            </owl:someValuesFrom>
-                        </owl:Restriction>
-                    </owl:intersectionOf>
-                </owl:Class>
-            </rdfs:subClassOf>
-            <rdfs:subClassOf rdf:resource="#Professor" />
-        </owl:Class>
-    </rdf:RDF>'''
-
-    nl = NeurolangPDL()
-    nl.load_ontology(io.StringIO(owl))
-
-    nl.add_tuple_set([('Juan',), ('Manuel',)], name='Dean')
-    nl.add_tuple_set([('Miguel',), ('Alberto',)], name='Chair')
-    nl.add_tuple_set([('College A',), ('College B',)], name='College')
-    nl.add_tuple_set([('Department A',), ('Department B',)], name='Department')
-
-    label = nl.new_symbol(name='rdf-schema:label')
-
-    with nl.scope as e:
-        e.answer[e.a] = (
-            label[e.a, 'dean']
-        )
-
-        f_term = nl.solve_all()
-
-    res = f_term['answer'].as_pandas_dataframe().values
-    assert (res == [['Juan'], ['Manuel']]).all()
-
-def test_retrieve_subclass():
-=======
     Professor = Symbol('Professor')
     Chair = Symbol('Chair')
     headOf = Symbol('headOf')
@@ -753,7 +295,7 @@
     label = Symbol('rdf-schema:label')
 
     onto = OntologyParser(io.StringIO(owl))
-    constraints, _, _ = onto.parse_ontology()
+    constraints, _, _, _ = onto.parse_ontology()
 
     for c in constraints:
         if c.startswith('fresh'):
@@ -840,7 +382,6 @@
 
 
 def test_open_world_example():
->>>>>>> 5132a6e7
     owl = '''<?xml version="1.0"?>
     <rdf:RDF xmlns="http://www.w3.org/2002/07/owl#"
         xmlns:owl="http://www.w3.org/2002/07/owl#"
@@ -897,43 +438,26 @@
 
     with nl.scope as e:
         e.answer[e.a] = (
-<<<<<<< HEAD
-            e.Professor[e.a]
-=======
             e.headOf[e.a, e.b] &
             e.College[e.b]
->>>>>>> 5132a6e7
         )
 
         f_term = nl.solve_all()
 
     res = f_term['answer'].as_pandas_dataframe().values
-<<<<<<< HEAD
-    assert ['Miguel'] in res
-    assert ['Alberto'] in res
-    assert ['Juan'] in res
-    assert ['Manuel'] in res
-    assert len(res) == 4
-
-
-def test_knowledge_subclassof():
-=======
     assert (res == [['Juan'], ['Manuel']]).all()
 
 
 def test_retrieve_property():
->>>>>>> 5132a6e7
-    owl = '''<?xml version="1.0"?>
-    <rdf:RDF xmlns="http://www.w3.org/2002/07/owl#"
-        xmlns:owl="http://www.w3.org/2002/07/owl#"
-        xmlns:rdf="http://www.w3.org/1999/02/22-rdf-syntax-ns#"
-        xmlns:rdfs="http://www.w3.org/2000/01/rdf-schema#">
-        <Ontology>
-            <versionInfo>0.3.1</versionInfo>
-        </Ontology>
-
-<<<<<<< HEAD
-=======
+    owl = '''<?xml version="1.0"?>
+    <rdf:RDF xmlns="http://www.w3.org/2002/07/owl#"
+        xmlns:owl="http://www.w3.org/2002/07/owl#"
+        xmlns:rdf="http://www.w3.org/1999/02/22-rdf-syntax-ns#"
+        xmlns:rdfs="http://www.w3.org/2000/01/rdf-schema#">
+        <Ontology>
+            <versionInfo>0.3.1</versionInfo>
+        </Ontology>
+
         <owl:Class rdf:ID="Dean">
             <rdfs:label>dean</rdfs:label>
             <rdfs:subClassOf>
@@ -952,7 +476,6 @@
             <rdfs:subClassOf rdf:resource="#Professor" />
         </owl:Class>
 
->>>>>>> 5132a6e7
         <owl:Class rdf:ID="Chair">
             <rdfs:label>chair</rdfs:label>
             <rdfs:subClassOf>
@@ -975,20 +498,6 @@
     nl = NeurolangPDL()
     nl.load_ontology(io.StringIO(owl))
 
-<<<<<<< HEAD
-    subClassOf = nl.new_symbol(name='neurolang:subClassOf')
-    with nl.scope as e:
-        e.answer[e.a] = (
-            subClassOf[e.a, 'Professor']
-        )
-
-        f_term = nl.query((e.a,), e.answer(e.a))
-
-    res = f_term.as_pandas_dataframe().values
-    assert (res == [['Chair']]).all()
-
-def test_knowledge_property():
-=======
     nl.add_tuple_set([('Juan',), ('Manuel',)], name='Dean')
     nl.add_tuple_set([('Miguel',), ('Alberto',)], name='Chair')
     nl.add_tuple_set([('College A',), ('College B',)], name='College')
@@ -1007,82 +516,55 @@
     assert (res == [['Juan'], ['Manuel']]).all()
 
 def test_retrieve_subclass():
->>>>>>> 5132a6e7
-    owl = '''<?xml version="1.0"?>
-    <rdf:RDF xmlns="http://www.w3.org/2002/07/owl#"
-        xmlns:owl="http://www.w3.org/2002/07/owl#"
-        xmlns:rdf="http://www.w3.org/1999/02/22-rdf-syntax-ns#"
-        xmlns:rdfs="http://www.w3.org/2000/01/rdf-schema#">
-        <Ontology>
-            <versionInfo>0.3.1</versionInfo>
-        </Ontology>
-
-<<<<<<< HEAD
+    owl = '''<?xml version="1.0"?>
+    <rdf:RDF xmlns="http://www.w3.org/2002/07/owl#"
+        xmlns:owl="http://www.w3.org/2002/07/owl#"
+        xmlns:rdf="http://www.w3.org/1999/02/22-rdf-syntax-ns#"
+        xmlns:rdfs="http://www.w3.org/2000/01/rdf-schema#">
+        <Ontology>
+            <versionInfo>0.3.1</versionInfo>
+        </Ontology>
+
+        <owl:Class rdf:ID="Dean">
+            <rdfs:label>dean</rdfs:label>
+            <rdfs:subClassOf>
+                <owl:Class>
+                    <owl:intersectionOf rdf:parseType="Collection">
+                        <owl:Class rdf:about="#Person" />
+                        <owl:Restriction>
+                            <owl:onProperty rdf:resource="#headOf" />
+                            <owl:someValuesFrom>
+                                <owl:Class rdf:about="#College" />
+                            </owl:someValuesFrom>
+                        </owl:Restriction>
+                    </owl:intersectionOf>
+                </owl:Class>
+            </rdfs:subClassOf>
+            <rdfs:subClassOf rdf:resource="#Professor" />
+        </owl:Class>
+
         <owl:Class rdf:ID="Chair">
             <rdfs:label>chair</rdfs:label>
-=======
-        <owl:Class rdf:ID="Dean">
-            <rdfs:label>dean</rdfs:label>
->>>>>>> 5132a6e7
-            <rdfs:subClassOf>
-                <owl:Class>
-                    <owl:intersectionOf rdf:parseType="Collection">
-                        <owl:Class rdf:about="#Person" />
-                        <owl:Restriction>
-                            <owl:onProperty rdf:resource="#headOf" />
-                            <owl:someValuesFrom>
-<<<<<<< HEAD
+            <rdfs:subClassOf>
+                <owl:Class>
+                    <owl:intersectionOf rdf:parseType="Collection">
+                        <owl:Class rdf:about="#Person" />
+                        <owl:Restriction>
+                            <owl:onProperty rdf:resource="#headOf" />
+                            <owl:someValuesFrom>
                                 <owl:Class rdf:about="#Department" />
-=======
-                                <owl:Class rdf:about="#College" />
->>>>>>> 5132a6e7
-                            </owl:someValuesFrom>
-                        </owl:Restriction>
-                    </owl:intersectionOf>
-                </owl:Class>
-            </rdfs:subClassOf>
-            <rdfs:subClassOf rdf:resource="#Professor" />
-        </owl:Class>
-<<<<<<< HEAD
-=======
-
-        <owl:Class rdf:ID="Chair">
-            <rdfs:label>chair</rdfs:label>
-            <rdfs:subClassOf>
-                <owl:Class>
-                    <owl:intersectionOf rdf:parseType="Collection">
-                        <owl:Class rdf:about="#Person" />
-                        <owl:Restriction>
-                            <owl:onProperty rdf:resource="#headOf" />
-                            <owl:someValuesFrom>
-                                <owl:Class rdf:about="#Department" />
-                            </owl:someValuesFrom>
-                        </owl:Restriction>
-                    </owl:intersectionOf>
-                </owl:Class>
-            </rdfs:subClassOf>
-            <rdfs:subClassOf rdf:resource="#Professor" />
-        </owl:Class>
->>>>>>> 5132a6e7
+                            </owl:someValuesFrom>
+                        </owl:Restriction>
+                    </owl:intersectionOf>
+                </owl:Class>
+            </rdfs:subClassOf>
+            <rdfs:subClassOf rdf:resource="#Professor" />
+        </owl:Class>
     </rdf:RDF>'''
 
     nl = NeurolangPDL()
     nl.load_ontology(io.StringIO(owl))
 
-<<<<<<< HEAD
-    label = nl.new_symbol(name='neurolang:label')
-    with nl.scope as e:
-        e.answer[e.a] = (
-            label[e.a, 'chair']
-        )
-
-        f_term = nl.query((e.a,), e.answer[e.a])
-
-    res = f_term.as_pandas_dataframe().values
-    assert (res == [['Chair']]).all()
-
-
-=======
     nl.add_tuple_set([('Juan',), ('Manuel',)], name='Dean')
     nl.add_tuple_set([('Miguel',), ('Alberto',)], name='Chair')
     nl.add_tuple_set([('College A',), ('College B',)], name='College')
@@ -1101,17 +583,18 @@
     assert ['Juan'] in res
     assert ['Manuel'] in res
     assert len(res) == 4
->>>>>>> 5132a6e7
-
-def test_entity_rules():
-    owl = '''<?xml version="1.0"?>
-    <rdf:RDF xmlns="http://www.w3.org/2002/07/owl#"
-        xmlns:owl="http://www.w3.org/2002/07/owl#"
-        xmlns:rdf="http://www.w3.org/1999/02/22-rdf-syntax-ns#"
-        xmlns:rdfs="http://www.w3.org/2000/01/rdf-schema#">
-        <Ontology>
-            <versionInfo>0.3.1</versionInfo>
-        </Ontology>
+
+
+def test_knowledge_subclassof():
+    owl = '''<?xml version="1.0"?>
+    <rdf:RDF xmlns="http://www.w3.org/2002/07/owl#"
+        xmlns:owl="http://www.w3.org/2002/07/owl#"
+        xmlns:rdf="http://www.w3.org/1999/02/22-rdf-syntax-ns#"
+        xmlns:rdfs="http://www.w3.org/2000/01/rdf-schema#">
+        <Ontology>
+            <versionInfo>0.3.1</versionInfo>
+        </Ontology>
+
         <owl:Class rdf:ID="Chair">
             <rdfs:label>chair</rdfs:label>
             <rdfs:subClassOf>
@@ -1131,12 +614,95 @@
         </owl:Class>
     </rdf:RDF>'''
 
+    nl = NeurolangPDL()
+    nl.load_ontology(io.StringIO(owl))
+
+    subClassOf = nl.new_symbol(name='neurolang:subClassOf')
+    with nl.scope as e:
+        e.answer[e.a] = (
+            subClassOf[e.a, 'Professor']
+        )
+
+        f_term = nl.query((e.a,), e.answer(e.a))
+
+    res = f_term.as_pandas_dataframe().values
+    assert (res == [['Chair']]).all()
+
+def test_knowledge_property():
+    owl = '''<?xml version="1.0"?>
+    <rdf:RDF xmlns="http://www.w3.org/2002/07/owl#"
+        xmlns:owl="http://www.w3.org/2002/07/owl#"
+        xmlns:rdf="http://www.w3.org/1999/02/22-rdf-syntax-ns#"
+        xmlns:rdfs="http://www.w3.org/2000/01/rdf-schema#">
+        <Ontology>
+            <versionInfo>0.3.1</versionInfo>
+        </Ontology>
+
+        <owl:Class rdf:ID="Chair">
+            <rdfs:label>chair</rdfs:label>
+            <rdfs:subClassOf>
+                <owl:Class>
+                    <owl:intersectionOf rdf:parseType="Collection">
+                        <owl:Class rdf:about="#Person" />
+                        <owl:Restriction>
+                            <owl:onProperty rdf:resource="#headOf" />
+                            <owl:someValuesFrom>
+                                <owl:Class rdf:about="#Department" />
+                            </owl:someValuesFrom>
+                        </owl:Restriction>
+                    </owl:intersectionOf>
+                </owl:Class>
+            </rdfs:subClassOf>
+            <rdfs:subClassOf rdf:resource="#Professor" />
+        </owl:Class>
+    </rdf:RDF>'''
+
+    nl = NeurolangPDL()
+    nl.load_ontology(io.StringIO(owl))
+
+    label = nl.new_symbol(name='neurolang:label')
+    with nl.scope as e:
+        e.answer[e.a] = (
+            label[e.a, 'chair']
+        )
+
+        f_term = nl.query((e.a,), e.answer[e.a])
+
+    res = f_term.as_pandas_dataframe().values
+    assert (res == [['Chair']]).all()
+
+
+
+def test_entity_rules():
+    owl = '''<?xml version="1.0"?>
+    <rdf:RDF xmlns="http://www.w3.org/2002/07/owl#"
+        xmlns:owl="http://www.w3.org/2002/07/owl#"
+        xmlns:rdf="http://www.w3.org/1999/02/22-rdf-syntax-ns#"
+        xmlns:rdfs="http://www.w3.org/2000/01/rdf-schema#">
+        <Ontology>
+            <versionInfo>0.3.1</versionInfo>
+        </Ontology>
+        <owl:Class rdf:ID="Chair">
+            <rdfs:label>chair</rdfs:label>
+            <rdfs:subClassOf>
+                <owl:Class>
+                    <owl:intersectionOf rdf:parseType="Collection">
+                        <owl:Class rdf:about="#Person" />
+                        <owl:Restriction>
+                            <owl:onProperty rdf:resource="#headOf" />
+                            <owl:someValuesFrom>
+                                <owl:Class rdf:about="#Department" />
+                            </owl:someValuesFrom>
+                        </owl:Restriction>
+                    </owl:intersectionOf>
+                </owl:Class>
+            </rdfs:subClassOf>
+            <rdfs:subClassOf rdf:resource="#Professor" />
+        </owl:Class>
+    </rdf:RDF>'''
+
     onto = OntologyParser(io.StringIO(owl))
-<<<<<<< HEAD
     _, _, entity_rules, _ = onto.parse_ontology()
-=======
-    _, entity_rules, _ = onto.parse_ontology()
->>>>>>> 5132a6e7
 
     chair = Symbol('Chair')
     entity = Symbol('Entity')
@@ -1185,11 +751,6 @@
 
     nl = NeurolangPDL()
 
-<<<<<<< HEAD
-    nl.add_tuple_set
-
-=======
->>>>>>> 5132a6e7
     nl.load_ontology(io.StringIO(owl))
 
     chair = Symbol('Chair')
