
import io
from neurolang.logic import Implication

from ...expressions import Constant, Symbol
from ...frontend import NeurolangPDL
from ..constraints_representation import RightImplication
from ..ontologies_parser import OntologyParser


def test_1():
    owl = '''<?xml version="1.0"?>
    <rdf:RDF xmlns="http://www.w3.org/2002/07/owl#"
        xmlns:owl="http://www.w3.org/2002/07/owl#"
        xmlns:rdf="http://www.w3.org/1999/02/22-rdf-syntax-ns#"
        xmlns:rdfs="http://www.w3.org/2000/01/rdf-schema#">
        <Ontology>
            <versionInfo>0.3.1</versionInfo>
        </Ontology>

        <owl:Class rdf:ID="AdministrativeStaff">
            <rdfs:label>administrative staff worker</rdfs:label>
            <rdfs:subClassOf rdf:resource="#Employee"/>
        </owl:Class>

        <owl:Class rdf:ID="Article">
            <rdfs:label>article</rdfs:label>
            <rdfs:subClassOf rdf:resource="#Publication"/>
        </owl:Class>

        <owl:Class rdf:ID="AssistantProfessor">
            <rdfs:label>assistant professor</rdfs:label>
            <rdfs:subClassOf rdf:resource="#Professor"/>
        </owl:Class>

        <owl:Class rdf:ID="AssociateProfessor">
            <rdfs:label>associate professor</rdfs:label>
            <rdfs:subClassOf rdf:resource="#Professor"/>
        </owl:Class>

        <owl:Class rdf:ID="Book">
            <rdfs:label>book</rdfs:label>
            <rdfs:subClassOf rdf:resource="#Publication"/>
        </owl:Class>
    </rdf:RDF>'''

    x = Symbol.fresh()
    Employee = Symbol('Employee')
    AdministrativeStaff = Symbol('AdministrativeStaff')
    Publication = Symbol('Publication')
    Article = Symbol('Article')
    Professor = Symbol('Professor')
    AssistantProfessor = Symbol('AssistantProfessor')
    AssociateProfessor = Symbol('AssociateProfessor')
    Book = Symbol('Book')

    label = Symbol('rdf-schema:label')

    imp1 = RightImplication(AdministrativeStaff(x), Employee(x))
    imp2 = RightImplication(Article(x), Publication(x))
    imp3 = RightImplication(AssistantProfessor(x), Professor(x))
    imp4 = RightImplication(AssociateProfessor(x), Professor(x))
    imp5 = RightImplication(Book(x), Publication(x))


    imp_label1 = RightImplication(AdministrativeStaff(x), label(x, Constant('administrative staff worker')))
    imp_label2 = RightImplication(AssistantProfessor(x), label(x, Constant('assistant professor')))
    imp_label3 = RightImplication(AssociateProfessor(x), label(x, Constant('associate professor')))
    imp_label4 = RightImplication(Book(x), label(x, Constant('book')))
    imp_label5 = RightImplication(Article(x), label(x, Constant('article')))

    onto = OntologyParser(io.StringIO(owl))
    constraints, _, _ = onto.parse_ontology()

    assert set(constraints.keys()) == set(['Employee', 'Publication', 'Professor', 'rdf-schema:label'])

    AdminConstraint = constraints['Employee']
    assert len(AdminConstraint) == 1 and isinstance(AdminConstraint, set)
    AdminConstraint = next(iter(AdminConstraint))
    assert isinstance(AdminConstraint, RightImplication)
    assert len(AdminConstraint.antecedent.args) == 1
    assert len(AdminConstraint.consequent.args) == 1
    assert AdminConstraint.antecedent.args[0] == AdminConstraint.consequent.args[0]
    assert AdminConstraint.antecedent.functor == imp1.antecedent.functor
    assert AdminConstraint.consequent.functor == imp1.consequent.functor

    PublicationConstraint = constraints['Publication']
    assert len(PublicationConstraint) == 2 and isinstance(PublicationConstraint, set)
    for pc in PublicationConstraint:
        assert isinstance(pc, RightImplication)
        assert len(pc.antecedent.args) == 1
        assert len(pc.consequent.args) == 1
        assert pc.antecedent.args[0] == pc.consequent.args[0]
        if pc.antecedent.functor == Article:
            assert pc.antecedent.functor == imp2.antecedent.functor
            assert pc.consequent.functor == imp2.consequent.functor
        elif pc.antecedent.functor == Book:
            assert pc.antecedent.functor == imp5.antecedent.functor
            assert pc.consequent.functor == imp5.consequent.functor
        else:
            assert False

    ProfessorConstraint = constraints['Professor']
    assert len(ProfessorConstraint) == 2 and isinstance(ProfessorConstraint, set)
    for pc in ProfessorConstraint:
        assert isinstance(pc, RightImplication)
        assert len(pc.antecedent.args) == 1
        assert len(pc.consequent.args) == 1
        assert pc.antecedent.args[0] == pc.consequent.args[0]
        if pc.antecedent.functor == AssistantProfessor:
            assert pc.antecedent.functor == imp3.antecedent.functor
            assert pc.consequent.functor == imp3.consequent.functor
        elif pc.antecedent.functor == AssociateProfessor:
            assert pc.antecedent.functor == imp4.antecedent.functor
            assert pc.consequent.functor == imp4.consequent.functor
        else:
            assert False

    Labels = constraints['rdf-schema:label']
    assert len(Labels) == 5 and isinstance(Labels, set)
    for l in Labels:
        assert isinstance(l, RightImplication)
        assert len(l.antecedent.args) == 1
        assert len(l.consequent.args) == 2
        assert l.antecedent.args[0] == l.consequent.args[0]
        assert isinstance(l.consequent.args[1], Constant)
        assert l.consequent.functor == label
        if l.antecedent.functor == AdministrativeStaff:
            assert l.consequent.args[1] == imp_label1.consequent.args[1]
        elif l.antecedent.functor == AssistantProfessor:
            assert l.consequent.args[1] == imp_label2.consequent.args[1]
        elif l.antecedent.functor == AssociateProfessor:
            assert l.consequent.args[1] == imp_label3.consequent.args[1]
        elif l.antecedent.functor == Book:
            assert l.consequent.args[1] == imp_label4.consequent.args[1]
        elif l.antecedent.functor == Article:
            assert l.consequent.args[1] == imp_label5.consequent.args[1]
        else:
            assert False

def test_2():
    owl = '''<?xml version="1.0"?>
    <rdf:RDF xmlns="http://www.w3.org/2002/07/owl#"
        xmlns:owl="http://www.w3.org/2002/07/owl#"
        xmlns:rdf="http://www.w3.org/1999/02/22-rdf-syntax-ns#"
        xmlns:rdfs="http://www.w3.org/2000/01/rdf-schema#">
        <Ontology>
            <versionInfo>0.3.1</versionInfo>
        </Ontology>

        <owl:Class rdf:ID="ClericalStaff">
            <rdfs:label>clerical staff worker</rdfs:label>
            <rdfs:subClassOf rdf:resource="#AdministrativeStaff"/>
        </owl:Class>

        <owl:Class rdf:ID="College">
            <rdfs:label>school</rdfs:label>
            <rdfs:subClassOf rdf:resource="#Organization"/>
        </owl:Class>

        <owl:Class rdf:ID="ConferencePaper">
            <rdfs:label>conference paper</rdfs:label>
            <rdfs:subClassOf rdf:resource="#Article"/>
        </owl:Class>

        <owl:Class rdf:ID="Course">
            <rdfs:label>teaching course</rdfs:label>
            <rdfs:subClassOf rdf:resource="#Work"/>
        </owl:Class>
    </rdf:RDF>'''

    x = Symbol('x')
    ClericalStaff = Symbol('ClericalStaff')
    AdministrativeStaff = Symbol('AdministrativeStaff')
    College = Symbol('College')
    Organization = Symbol('Organization')
    ConferencePaper = Symbol('ConferencePaper')
    Article = Symbol('Article')
    Course = Symbol('Course')
    Work = Symbol('Work')
    label = Symbol('rdf-schema:label')

    imp1 = RightImplication(ClericalStaff(x), AdministrativeStaff(x))
    imp2 = RightImplication(College(x), Organization(x))
    imp3 = RightImplication(ConferencePaper(x), Article(x))
    imp4 = RightImplication(Course(x), Work(x))

    imp_label1 = RightImplication(ClericalStaff(x), label(x, Constant('clerical staff worker')))
    imp_label2 = RightImplication(College(x), label(x, Constant('school')),)
    imp_label3 = RightImplication(ConferencePaper(x), label(x, Constant('conference paper')))
    imp_label4 = RightImplication(Course(x), label(x, Constant('teaching course')))

    onto = OntologyParser(io.StringIO(owl))
    constraints, _, _ = onto.parse_ontology()

    assert set(constraints.keys()) == set(['AdministrativeStaff', 'Organization', 'Article', 'Work', 'rdf-schema:label'])

    AdminConstraint = constraints['AdministrativeStaff']
    assert len(AdminConstraint) == 1 and isinstance(AdminConstraint, set)
    AdminConstraint = next(iter(AdminConstraint))
    assert isinstance(AdminConstraint, RightImplication)
    assert len(AdminConstraint.antecedent.args) == 1
    assert len(AdminConstraint.consequent.args) == 1
    assert AdminConstraint.antecedent.args[0] == AdminConstraint.consequent.args[0]
    assert AdminConstraint.antecedent.functor == imp1.antecedent.functor
    assert AdminConstraint.consequent.functor == imp1.consequent.functor

    OrganizationConstraint = constraints['Organization']
    assert len(OrganizationConstraint) == 1 and isinstance(OrganizationConstraint, set)
    OrganizationConstraint = next(iter(OrganizationConstraint))
    assert isinstance(OrganizationConstraint, RightImplication)
    assert len(OrganizationConstraint.antecedent.args) == 1
    assert len(OrganizationConstraint.consequent.args) == 1
    assert OrganizationConstraint.antecedent.args[0] == OrganizationConstraint.consequent.args[0]
    assert OrganizationConstraint.antecedent.functor == imp2.antecedent.functor
    assert OrganizationConstraint.consequent.functor == imp2.consequent.functor

    ArticleConstraint = constraints['Article']
    assert len(ArticleConstraint) == 1 and isinstance(ArticleConstraint, set)
    ArticleConstraint = next(iter(ArticleConstraint))
    assert isinstance(ArticleConstraint, RightImplication)
    assert len(ArticleConstraint.antecedent.args) == 1
    assert len(ArticleConstraint.consequent.args) == 1
    assert ArticleConstraint.antecedent.args[0] == ArticleConstraint.consequent.args[0]
    assert ArticleConstraint.antecedent.functor == imp3.antecedent.functor
    assert ArticleConstraint.consequent.functor == imp3.consequent.functor

    WorkConstraint = constraints['Work']
    assert len(WorkConstraint) == 1 and isinstance(WorkConstraint, set)
    WorkConstraint = next(iter(WorkConstraint))
    assert isinstance(WorkConstraint, RightImplication)
    assert len(WorkConstraint.antecedent.args) == 1
    assert len(WorkConstraint.consequent.args) == 1
    assert WorkConstraint.antecedent.args[0] == WorkConstraint.consequent.args[0]
    assert WorkConstraint.antecedent.functor == imp4.antecedent.functor
    assert WorkConstraint.consequent.functor == imp4.consequent.functor


    Labels = constraints['rdf-schema:label']
    assert len(Labels) == 4 and isinstance(Labels, set)
    for l in Labels:
        assert isinstance(l, RightImplication)
        assert len(l.antecedent.args) == 1
        assert len(l.consequent.args) == 2
        assert l.antecedent.args[0] == l.consequent.args[0]
        assert isinstance(l.consequent.args[1], Constant)
        assert l.consequent.functor == label
        if l.antecedent.functor == ClericalStaff:
            assert l.consequent.args[1] == imp_label1.consequent.args[1]
        elif l.antecedent.functor == College:
            assert l.consequent.args[1] == imp_label2.consequent.args[1]
        elif l.antecedent.functor == ConferencePaper:
            assert l.consequent.args[1] == imp_label3.consequent.args[1]
        elif l.antecedent.functor == Course:
            assert l.consequent.args[1] == imp_label4.consequent.args[1]
        else:
            assert False


def test_3():
    owl = '''<?xml version="1.0"?>
    <rdf:RDF xmlns="http://www.w3.org/2002/07/owl#"
        xmlns:owl="http://www.w3.org/2002/07/owl#"
        xmlns:rdf="http://www.w3.org/1999/02/22-rdf-syntax-ns#"
        xmlns:rdfs="http://www.w3.org/2000/01/rdf-schema#">
        <Ontology>
            <versionInfo>0.3.1</versionInfo>
        </Ontology>

        <owl:Class rdf:ID="Chair">
            <rdfs:label>chair</rdfs:label>
            <rdfs:subClassOf>
                <owl:Class>
                    <owl:intersectionOf rdf:parseType="Collection">
                        <owl:Class rdf:about="#Person" />
                        <owl:Restriction>
                            <owl:onProperty rdf:resource="#headOf" />
                            <owl:someValuesFrom>
                                <owl:Class rdf:about="#Department" />
                            </owl:someValuesFrom>
                        </owl:Restriction>
                    </owl:intersectionOf>
                </owl:Class>
            </rdfs:subClassOf>
            <rdfs:subClassOf rdf:resource="#Professor" />
        </owl:Class>
    </rdf:RDF>'''

    Professor = Symbol('Professor')
    Chair = Symbol('Chair')
    headOf = Symbol('headOf')
    Department = Symbol('Department')
    Person = Symbol('Person')

    label = Symbol('rdf-schema:label')

    onto = OntologyParser(io.StringIO(owl))
    constraints, _, _ = onto.parse_ontology()

    for c in constraints:
        if c.startswith('fresh'):
            support_rule = next(iter(constraints[c]))
            supportChair = support_rule.consequent.functor
            x = support_rule.consequent.args[0]
            y = support_rule.consequent.args[1]
            break

    assert set(constraints.keys()) == set(['Person', 'headOf', 'Department', 'Professor', 'rdf-schema:label', c])

    imp1 = RightImplication(supportChair(x, y), Person(x))
    imp2 = RightImplication(Chair(x), supportChair(x, y))
    imp3 = RightImplication(supportChair(x, y), headOf(x, y))
    imp4 = RightImplication(supportChair(x, y), Department(y))
    imp5 = RightImplication(Chair(x), Professor(x),)

    imp_label = RightImplication(Chair(x), label(x, Constant('chair')))

    PersonConstraint = constraints['Person']
    assert len(PersonConstraint) == 1 and isinstance(PersonConstraint, set)
    PersonConstraint = next(iter(PersonConstraint))
    assert isinstance(PersonConstraint, RightImplication)
    assert len(PersonConstraint.antecedent.args) == 2
    assert len(PersonConstraint.consequent.args) == 1
    assert PersonConstraint.antecedent.args[0] == PersonConstraint.consequent.args[0]
    assert PersonConstraint.antecedent.functor == imp1.antecedent.functor
    assert PersonConstraint.consequent.functor == imp1.consequent.functor

    SupportConstraint = constraints[c]
    assert len(SupportConstraint) == 1 and isinstance(SupportConstraint, set)
    SupportConstraint = next(iter(SupportConstraint))
    assert isinstance(SupportConstraint, RightImplication)
    assert len(SupportConstraint.antecedent.args) == 1
    assert len(SupportConstraint.consequent.args) == 2
    assert SupportConstraint.antecedent.args[0] == SupportConstraint.consequent.args[0]
    assert SupportConstraint.antecedent.functor == imp2.antecedent.functor
    assert SupportConstraint.consequent.functor == imp2.consequent.functor

    headOfConstraint = constraints['headOf']
    assert len(headOfConstraint) == 1 and isinstance(headOfConstraint, set)
    headOfConstraint = next(iter(headOfConstraint))
    assert isinstance(headOfConstraint, RightImplication)
    assert len(headOfConstraint.antecedent.args) == 2
    assert len(headOfConstraint.consequent.args) == 2
    assert headOfConstraint.antecedent.args == headOfConstraint.consequent.args
    assert headOfConstraint.antecedent.functor == imp3.antecedent.functor
    assert headOfConstraint.consequent.functor == imp3.consequent.functor

    DepartmentConstraint = constraints['Department']
    assert len(DepartmentConstraint) == 1 and isinstance(DepartmentConstraint, set)
    DepartmentConstraint = next(iter(DepartmentConstraint))
    assert isinstance(DepartmentConstraint, RightImplication)
    assert len(DepartmentConstraint.antecedent.args) == 2
    assert len(DepartmentConstraint.consequent.args) == 1
    assert DepartmentConstraint.antecedent.args[1] == DepartmentConstraint.consequent.args[0]
    assert DepartmentConstraint.antecedent.functor == imp4.antecedent.functor
    assert DepartmentConstraint.consequent.functor == imp4.consequent.functor

    ProfessorConstraint = constraints['Professor']
    assert len(ProfessorConstraint) == 1 and isinstance(ProfessorConstraint, set)
    ProfessorConstraint = next(iter(ProfessorConstraint))
    assert isinstance(ProfessorConstraint, RightImplication)
    assert len(ProfessorConstraint.antecedent.args) == 1
    assert len(ProfessorConstraint.consequent.args) == 1
    assert ProfessorConstraint.antecedent.args[0] == ProfessorConstraint.consequent.args[0]
    assert ProfessorConstraint.antecedent.functor == imp5.antecedent.functor
    assert ProfessorConstraint.consequent.functor == imp5.consequent.functor

    Labels = constraints['rdf-schema:label']
    assert len(Labels) == 1 and isinstance(Labels, set)
    l = Labels.pop()
    assert isinstance(l, RightImplication)
    assert len(l.antecedent.args) == 1
    assert len(l.consequent.args) == 2
    assert l.antecedent.args[0] == l.consequent.args[0]
    assert isinstance(l.consequent.args[1], Constant)
    assert l.consequent.functor == label
    if l.antecedent.functor == Chair:
        assert l.consequent.args[1] == imp_label.consequent.args[1]
    else:
        assert False



def test_open_world_example():
    owl = '''<?xml version="1.0"?>
    <rdf:RDF xmlns="http://www.w3.org/2002/07/owl#"
        xmlns:owl="http://www.w3.org/2002/07/owl#"
        xmlns:rdf="http://www.w3.org/1999/02/22-rdf-syntax-ns#"
        xmlns:rdfs="http://www.w3.org/2000/01/rdf-schema#">
        <Ontology>
            <versionInfo>0.3.1</versionInfo>
        </Ontology>

        <owl:Class rdf:ID="Dean">
            <rdfs:label>dean</rdfs:label>
            <rdfs:subClassOf>
                <owl:Class>
                    <owl:intersectionOf rdf:parseType="Collection">
                        <owl:Class rdf:about="#Person" />
                        <owl:Restriction>
                            <owl:onProperty rdf:resource="#headOf" />
                            <owl:someValuesFrom>
                                <owl:Class rdf:about="#College" />
                            </owl:someValuesFrom>
                        </owl:Restriction>
                    </owl:intersectionOf>
                </owl:Class>
            </rdfs:subClassOf>
            <rdfs:subClassOf rdf:resource="#Professor" />
        </owl:Class>

        <owl:Class rdf:ID="Chair">
            <rdfs:label>chair</rdfs:label>
            <rdfs:subClassOf>
                <owl:Class>
                    <owl:intersectionOf rdf:parseType="Collection">
                        <owl:Class rdf:about="#Person" />
                        <owl:Restriction>
                            <owl:onProperty rdf:resource="#headOf" />
                            <owl:someValuesFrom>
                                <owl:Class rdf:about="#Department" />
                            </owl:someValuesFrom>
                        </owl:Restriction>
                    </owl:intersectionOf>
                </owl:Class>
            </rdfs:subClassOf>
            <rdfs:subClassOf rdf:resource="#Professor" />
        </owl:Class>
    </rdf:RDF>'''

    nl = NeurolangPDL()
    nl.load_ontology(io.StringIO(owl))

    nl.add_tuple_set([('Juan',), ('Manuel',)], name='Dean')
    nl.add_tuple_set([('Miguel',), ('Alberto',)], name='Chair')
    nl.add_tuple_set([('College A',), ('College B',)], name='College')
    nl.add_tuple_set([('Department A',), ('Department B',)], name='Department')

    with nl.scope as e:
        e.answer[e.a] = (
            e.headOf[e.a, e.b] &
            e.College[e.b]
        )

        f_term = nl.solve_all()

    res = f_term['answer'].as_pandas_dataframe().values
    assert (res == [['Juan'], ['Manuel']]).all()


def test_retrieve_property():
    owl = '''<?xml version="1.0"?>
    <rdf:RDF xmlns="http://www.w3.org/2002/07/owl#"
        xmlns:owl="http://www.w3.org/2002/07/owl#"
        xmlns:rdf="http://www.w3.org/1999/02/22-rdf-syntax-ns#"
        xmlns:rdfs="http://www.w3.org/2000/01/rdf-schema#">
        <Ontology>
            <versionInfo>0.3.1</versionInfo>
        </Ontology>

        <owl:Class rdf:ID="Dean">
            <rdfs:label>dean</rdfs:label>
            <rdfs:subClassOf>
                <owl:Class>
                    <owl:intersectionOf rdf:parseType="Collection">
                        <owl:Class rdf:about="#Person" />
                        <owl:Restriction>
                            <owl:onProperty rdf:resource="#headOf" />
                            <owl:someValuesFrom>
                                <owl:Class rdf:about="#College" />
                            </owl:someValuesFrom>
                        </owl:Restriction>
                    </owl:intersectionOf>
                </owl:Class>
            </rdfs:subClassOf>
            <rdfs:subClassOf rdf:resource="#Professor" />
        </owl:Class>

        <owl:Class rdf:ID="Chair">
            <rdfs:label>chair</rdfs:label>
            <rdfs:subClassOf>
                <owl:Class>
                    <owl:intersectionOf rdf:parseType="Collection">
                        <owl:Class rdf:about="#Person" />
                        <owl:Restriction>
                            <owl:onProperty rdf:resource="#headOf" />
                            <owl:someValuesFrom>
                                <owl:Class rdf:about="#Department" />
                            </owl:someValuesFrom>
                        </owl:Restriction>
                    </owl:intersectionOf>
                </owl:Class>
            </rdfs:subClassOf>
            <rdfs:subClassOf rdf:resource="#Professor" />
        </owl:Class>
    </rdf:RDF>'''

    nl = NeurolangPDL()
    nl.load_ontology(io.StringIO(owl))

    nl.add_tuple_set([('Juan',), ('Manuel',)], name='Dean')
    nl.add_tuple_set([('Miguel',), ('Alberto',)], name='Chair')
    nl.add_tuple_set([('College A',), ('College B',)], name='College')
    nl.add_tuple_set([('Department A',), ('Department B',)], name='Department')

    label = nl.new_symbol(name='rdf-schema:label')

    with nl.scope as e:
        e.answer[e.a] = (
            label[e.a, 'dean']
        )

        f_term = nl.solve_all()

    res = f_term['answer'].as_pandas_dataframe().values
    assert (res == [['Juan'], ['Manuel']]).all()

def test_retrieve_subclass():
    owl = '''<?xml version="1.0"?>
    <rdf:RDF xmlns="http://www.w3.org/2002/07/owl#"
        xmlns:owl="http://www.w3.org/2002/07/owl#"
        xmlns:rdf="http://www.w3.org/1999/02/22-rdf-syntax-ns#"
        xmlns:rdfs="http://www.w3.org/2000/01/rdf-schema#">
        <Ontology>
            <versionInfo>0.3.1</versionInfo>
        </Ontology>

        <owl:Class rdf:ID="Dean">
            <rdfs:label>dean</rdfs:label>
            <rdfs:subClassOf>
                <owl:Class>
                    <owl:intersectionOf rdf:parseType="Collection">
                        <owl:Class rdf:about="#Person" />
                        <owl:Restriction>
                            <owl:onProperty rdf:resource="#headOf" />
                            <owl:someValuesFrom>
                                <owl:Class rdf:about="#College" />
                            </owl:someValuesFrom>
                        </owl:Restriction>
                    </owl:intersectionOf>
                </owl:Class>
            </rdfs:subClassOf>
            <rdfs:subClassOf rdf:resource="#Professor" />
        </owl:Class>

        <owl:Class rdf:ID="Chair">
            <rdfs:label>chair</rdfs:label>
            <rdfs:subClassOf>
                <owl:Class>
                    <owl:intersectionOf rdf:parseType="Collection">
                        <owl:Class rdf:about="#Person" />
                        <owl:Restriction>
                            <owl:onProperty rdf:resource="#headOf" />
                            <owl:someValuesFrom>
                                <owl:Class rdf:about="#Department" />
                            </owl:someValuesFrom>
                        </owl:Restriction>
                    </owl:intersectionOf>
                </owl:Class>
            </rdfs:subClassOf>
            <rdfs:subClassOf rdf:resource="#Professor" />
        </owl:Class>
    </rdf:RDF>'''

    nl = NeurolangPDL()
    nl.load_ontology(io.StringIO(owl))

    nl.add_tuple_set([('Juan',), ('Manuel',)], name='Dean')
    nl.add_tuple_set([('Miguel',), ('Alberto',)], name='Chair')
    nl.add_tuple_set([('College A',), ('College B',)], name='College')
    nl.add_tuple_set([('Department A',), ('Department B',)], name='Department')

    with nl.scope as e:
        e.answer[e.a] = (
            e.Professor[e.a]
        )

        f_term = nl.solve_all()

    res = f_term['answer'].as_pandas_dataframe().values
    assert ['Miguel'] in res
    assert ['Alberto'] in res
    assert ['Juan'] in res
    assert ['Manuel'] in res
    assert len(res) == 4

<<<<<<< HEAD

def test_knowledge_subclassof():
    owl = '''<?xml version="1.0"?>
    <rdf:RDF xmlns="http://www.w3.org/2002/07/owl#"
        xmlns:owl="http://www.w3.org/2002/07/owl#"
        xmlns:rdf="http://www.w3.org/1999/02/22-rdf-syntax-ns#"
        xmlns:rdfs="http://www.w3.org/2000/01/rdf-schema#">
        <Ontology>
            <versionInfo>0.3.1</versionInfo>
        </Ontology>

        <owl:Class rdf:ID="Chair">
            <rdfs:label>chair</rdfs:label>
            <rdfs:subClassOf>
                <owl:Class>
                    <owl:intersectionOf rdf:parseType="Collection">
                        <owl:Class rdf:about="#Person" />
                        <owl:Restriction>
                            <owl:onProperty rdf:resource="#headOf" />
                            <owl:someValuesFrom>
                                <owl:Class rdf:about="#Department" />
                            </owl:someValuesFrom>
                        </owl:Restriction>
                    </owl:intersectionOf>
                </owl:Class>
            </rdfs:subClassOf>
            <rdfs:subClassOf rdf:resource="#Professor" />
        </owl:Class>
    </rdf:RDF>'''

    nl = NeurolangPDL()
    nl.load_ontology(io.StringIO(owl))

    subClassOf = nl.new_symbol(name='neurolang:subClassOf')
    with nl.scope as e:
        e.answer[e.a] = (
            subClassOf[e.a, 'Professor']
        )

        f_term = nl.query((e.a,), e.answer(e.a))

    res = f_term.as_pandas_dataframe().values
    assert (res == [['Chair']]).all()

def test_knowledge_property():
    owl = '''<?xml version="1.0"?>
    <rdf:RDF xmlns="http://www.w3.org/2002/07/owl#"
        xmlns:owl="http://www.w3.org/2002/07/owl#"
        xmlns:rdf="http://www.w3.org/1999/02/22-rdf-syntax-ns#"
        xmlns:rdfs="http://www.w3.org/2000/01/rdf-schema#">
        <Ontology>
            <versionInfo>0.3.1</versionInfo>
        </Ontology>

        <owl:Class rdf:ID="Chair">
            <rdfs:label>chair</rdfs:label>
            <rdfs:subClassOf>
                <owl:Class>
                    <owl:intersectionOf rdf:parseType="Collection">
                        <owl:Class rdf:about="#Person" />
                        <owl:Restriction>
                            <owl:onProperty rdf:resource="#headOf" />
                            <owl:someValuesFrom>
                                <owl:Class rdf:about="#Department" />
                            </owl:someValuesFrom>
                        </owl:Restriction>
                    </owl:intersectionOf>
                </owl:Class>
            </rdfs:subClassOf>
            <rdfs:subClassOf rdf:resource="#Professor" />
        </owl:Class>
    </rdf:RDF>'''

    nl = NeurolangPDL()
    nl.load_ontology(io.StringIO(owl))

    label = nl.new_symbol(name='neurolang:label')
    with nl.scope as e:
        e.answer[e.a] = (
            label[e.a, 'chair']
        )

        f_term = nl.query((e.a,), e.answer[e.a])

    res = f_term.as_pandas_dataframe().values
    assert (res == [['Chair']]).all()



=======
>>>>>>> 2617e689
def test_entity_rules():
    owl = '''<?xml version="1.0"?>
    <rdf:RDF xmlns="http://www.w3.org/2002/07/owl#"
        xmlns:owl="http://www.w3.org/2002/07/owl#"
        xmlns:rdf="http://www.w3.org/1999/02/22-rdf-syntax-ns#"
        xmlns:rdfs="http://www.w3.org/2000/01/rdf-schema#">
        <Ontology>
            <versionInfo>0.3.1</versionInfo>
        </Ontology>
<<<<<<< HEAD

=======
>>>>>>> 2617e689
        <owl:Class rdf:ID="Chair">
            <rdfs:label>chair</rdfs:label>
            <rdfs:subClassOf>
                <owl:Class>
                    <owl:intersectionOf rdf:parseType="Collection">
                        <owl:Class rdf:about="#Person" />
                        <owl:Restriction>
                            <owl:onProperty rdf:resource="#headOf" />
                            <owl:someValuesFrom>
                                <owl:Class rdf:about="#Department" />
                            </owl:someValuesFrom>
                        </owl:Restriction>
                    </owl:intersectionOf>
                </owl:Class>
            </rdfs:subClassOf>
            <rdfs:subClassOf rdf:resource="#Professor" />
        </owl:Class>
    </rdf:RDF>'''

    onto = OntologyParser(io.StringIO(owl))
<<<<<<< HEAD
    _, _, entity_rules = onto.parse_ontology()
=======
    _, entity_rules, _ = onto.parse_ontology()
>>>>>>> 2617e689

    chair = Symbol('Chair')
    entity = Symbol('Entity')
    keys = entity_rules.keys()
    assert len(keys) == 1
    assert chair in keys

    rule = entity_rules[chair]
    assert len(rule) == 1
    rule = rule.pop()
    assert isinstance(rule, Implication)
    assert rule.consequent.functor == chair
    assert len(rule.consequent.args) == 1 and rule.consequent.args[0].is_fresh

    fresh_var = rule.consequent.args[0]
    assert rule == Implication(chair(fresh_var), entity(fresh_var, Constant('chair')))


def test_entity_rules_inclusion():
    owl = '''<?xml version="1.0"?>
    <rdf:RDF xmlns="http://www.w3.org/2002/07/owl#"
        xmlns:owl="http://www.w3.org/2002/07/owl#"
        xmlns:rdf="http://www.w3.org/1999/02/22-rdf-syntax-ns#"
        xmlns:rdfs="http://www.w3.org/2000/01/rdf-schema#">
        <Ontology>
            <versionInfo>0.3.1</versionInfo>
        </Ontology>
<<<<<<< HEAD

=======
>>>>>>> 2617e689
        <owl:Class rdf:ID="Chair">
            <rdfs:label>chair</rdfs:label>
            <rdfs:subClassOf>
                <owl:Class>
                    <owl:intersectionOf rdf:parseType="Collection">
                        <owl:Class rdf:about="#Person" />
                        <owl:Restriction>
                            <owl:onProperty rdf:resource="#headOf" />
                            <owl:someValuesFrom>
                                <owl:Class rdf:about="#Department" />
                            </owl:someValuesFrom>
                        </owl:Restriction>
                    </owl:intersectionOf>
                </owl:Class>
            </rdfs:subClassOf>
            <rdfs:subClassOf rdf:resource="#Professor" />
        </owl:Class>
    </rdf:RDF>'''

    nl = NeurolangPDL()

    nl.add_tuple_set

    nl.load_ontology(io.StringIO(owl))

    chair = Symbol('Chair')
    entity = Symbol('Entity')
    assert chair in nl.symbol_table

    assert len(nl.symbol_table[chair].formulas) == 1
    rule = nl.symbol_table[chair].formulas[0]

    assert isinstance(rule, Implication)
    assert rule.consequent.functor == chair
    assert len(rule.consequent.args) == 1 and rule.consequent.args[0].is_fresh

    fresh_var = rule.consequent.args[0]
<<<<<<< HEAD
    assert rule == Implication(chair(fresh_var), entity(fresh_var, Constant('chair')))

=======
    assert rule == Implication(chair(fresh_var), entity(fresh_var, Constant('chair')))
>>>>>>> 2617e689
<|MERGE_RESOLUTION|>--- conflicted
+++ resolved
@@ -584,7 +584,6 @@
     assert ['Manuel'] in res
     assert len(res) == 4
 
-<<<<<<< HEAD
 
 def test_knowledge_subclassof():
     owl = '''<?xml version="1.0"?>
@@ -674,8 +673,6 @@
 
 
 
-=======
->>>>>>> 2617e689
 def test_entity_rules():
     owl = '''<?xml version="1.0"?>
     <rdf:RDF xmlns="http://www.w3.org/2002/07/owl#"
@@ -685,10 +682,6 @@
         <Ontology>
             <versionInfo>0.3.1</versionInfo>
         </Ontology>
-<<<<<<< HEAD
-
-=======
->>>>>>> 2617e689
         <owl:Class rdf:ID="Chair">
             <rdfs:label>chair</rdfs:label>
             <rdfs:subClassOf>
@@ -709,11 +702,7 @@
     </rdf:RDF>'''
 
     onto = OntologyParser(io.StringIO(owl))
-<<<<<<< HEAD
-    _, _, entity_rules = onto.parse_ontology()
-=======
-    _, entity_rules, _ = onto.parse_ontology()
->>>>>>> 2617e689
+    _, _, entity_rules, _ = onto.parse_ontology()
 
     chair = Symbol('Chair')
     entity = Symbol('Entity')
@@ -741,10 +730,6 @@
         <Ontology>
             <versionInfo>0.3.1</versionInfo>
         </Ontology>
-<<<<<<< HEAD
-
-=======
->>>>>>> 2617e689
         <owl:Class rdf:ID="Chair">
             <rdfs:label>chair</rdfs:label>
             <rdfs:subClassOf>
@@ -782,9 +767,4 @@
     assert len(rule.consequent.args) == 1 and rule.consequent.args[0].is_fresh
 
     fresh_var = rule.consequent.args[0]
-<<<<<<< HEAD
-    assert rule == Implication(chair(fresh_var), entity(fresh_var, Constant('chair')))
-
-=======
-    assert rule == Implication(chair(fresh_var), entity(fresh_var, Constant('chair')))
->>>>>>> 2617e689
+    assert rule == Implication(chair(fresh_var), entity(fresh_var, Constant('chair')))