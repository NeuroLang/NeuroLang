import io

from ... import expression_walker as ew
from ...expression_walker import ReplaceExpressionWalker
from ...expressions import Constant, ExpressionBlock, Symbol
from ...logic import (Conjunction, ExistentialPredicate, FunctionApplication,
                      Implication)
from ...logic.transformations import CollapseConjunctions
from ..aggregation import DatalogWithAggregationMixin
from ..expressions import TranslateToLogic
from ..ontologies_parser import OntologyParser, RightImplication
from ..ontologies_rewriter import OntologyRewriter

S_ = Symbol
C_ = Constant
EP_ = ExistentialPredicate
EB_ = ExpressionBlock
FA_ = FunctionApplication
I_ = Implication
RI_ = RightImplication


class DatalogTranslator(
    TranslateToLogic, ew.IdentityWalker, DatalogWithAggregationMixin
):
    pass

def  _categorize_constraints(formulas):
    parsed_constraints = {}
    for sigma in formulas:
        sigma_functor = sigma.consequent.functor.name
        if sigma_functor in parsed_constraints:
            cons_set = parsed_constraints[sigma_functor]
            if sigma not in cons_set:
                cons_set.add(sigma)
                parsed_constraints[sigma_functor] = cons_set
        else:
            parsed_constraints[sigma_functor] = set([sigma])

    return parsed_constraints

def test_normal_rewriting_step():
    project = S_("project")
    inArea = S_("inArea")
    hasCollaborator = S_("hasCollaborator")
    p = S_("p")

    x = S_("x")
    y = S_("y")
    z = S_("z")
    a = S_("a")
    b = S_("b")
    db = C_("db")

    sigma = RI_(project(x) & inArea(x, y), hasCollaborator(z, y, x))
    q = I_(p(b), hasCollaborator(a, db, b))

    qB = EB_((q,))

    dt = DatalogTranslator()
    qB = dt.walk(qB)

    sigmaB = _categorize_constraints([sigma])

    orw = OntologyRewriter(qB, sigmaB)
    rewrite = orw.Xrewrite()

    assert len(rewrite) == 2
    imp1 = rewrite.pop()
    imp2 = rewrite.pop()
    assert imp1 == q or imp2 == q
    q2 = I_(p(b), project(b) & inArea(b, db))
    assert imp1 == q2 or imp2 == q2


def test_more_than_one_free_variable():
    project = S_("project")
    inArea = S_("inArea")
    hasCollaborator = S_("hasCollaborator")
    p = S_("p")

    w = S_("w")
    x = S_("x")
    y = S_("y")
    z = S_("z")
    a = S_("a")
    b = S_("b")
    c = S_("c")
    db = C_("db")

    sigma = RI_(project(x) & inArea(x, y), hasCollaborator(w, z, y, x))
    q = I_(p(b), hasCollaborator(c, a, db, b))

    qB = EB_((q,))

    dt = DatalogTranslator()
    qB = dt.walk(qB)

    sigmaB = _categorize_constraints([sigma])

    orw = OntologyRewriter(qB, sigmaB)
    rewrite = orw.Xrewrite()

    assert len(rewrite) == 2
    imp1 = rewrite.pop()
    imp2 = rewrite.pop()
    assert imp1 == q or imp2 == q
    q2 = I_(p(b), project(b) & inArea(b, db))
    assert imp1 == q2 or imp2 == q2


def test_unsound_rewriting_step_constant():
    project = S_("project")
    inArea = S_("inArea")
    hasCollaborator = S_("hasCollaborator")
    p = S_("p")

    x = S_("x")
    y = S_("y")
    z = S_("z")
    b = S_("b")
    db = C_("db")
    c = C_("c")

    sigma = RI_(project(x) & inArea(x, y), hasCollaborator(z, y, x))
    q = I_(p(b), hasCollaborator(c, db, b))

    qB = EB_((q,))

    dt = DatalogTranslator()
    qB = dt.walk(qB)

    sigmaB = _categorize_constraints([sigma])

    orw = OntologyRewriter(qB, sigmaB)
    rewrite = orw.Xrewrite()

    assert len(rewrite) == 1
    imp = rewrite.pop()
    assert imp == q


def test_unsound_rewriting_step_shared():
    project = S_("project")
    inArea = S_("inArea")
    hasCollaborator = S_("hasCollaborator")
    p = S_("p")

    x = S_("x")
    y = S_("y")
    z = S_("z")
    b = S_("b")
    db = C_("db")

    sigma = RI_(project(x) & inArea(x, y), hasCollaborator(z, y, x))
    q = I_(p(b), hasCollaborator(b, db, b))

    qB = EB_((q,))

    dt = DatalogTranslator()
    qB = dt.walk(qB)

    sigmaB = _categorize_constraints([sigma])

    orw = OntologyRewriter(qB, sigmaB)
    rewrite = orw.Xrewrite()

    assert len(rewrite) == 1
    imp = rewrite.pop()
    assert imp == q


def test_outside_variable():
    s = S_("s")
    r = S_("r")
    t = S_("t")
    p = S_("p")

    x = S_("x")
    y = S_("y")
    z = S_("z")

    a = S_("a")
    b = S_("b")
    c = S_("c")
    e = S_("e")

    sigma = RI_(s(x) & r(x, y), t(x, y, z))
    q2 = I_(p(a), s(c) & t(a, b, c) & t(a, e, c))

    qB = EB_((q2,))

    dt = DatalogTranslator()
    qB = dt.walk(qB)

    sigmaB = _categorize_constraints([sigma])

    orw = OntologyRewriter(qB, sigmaB)
    rewrite = orw.Xrewrite()

    assert len(rewrite) == 1


def test_example_4_3():
    project = S_("project")
    inArea = S_("inArea")
    hasCollaborator = S_("hasCollaborator")
    collaborator = S_("collaborator")
    p = S_("p")

    x = S_("x")
    y = S_("y")
    z = S_("z")
    a = S_("a")
    b = S_("b")
    c = S_("c")

    sigma1 = RI_(project(x) & inArea(x, y), hasCollaborator(z, y, x))
    sigma2 = RI_(hasCollaborator(x, y, z), collaborator(x))

    q = I_(p(b, c), hasCollaborator(a, b, c) & collaborator(a))

    qB = EB_((q,))

    dt = DatalogTranslator()
    qB = dt.walk(qB)

    sigmaB = _categorize_constraints([sigma1, sigma2])

    orw = OntologyRewriter(qB, sigmaB)
    rewrite = orw.Xrewrite()

    assert len(rewrite) == 4


def test_infinite_walker():

    subClassOf = Symbol(str("subClassOf"))
    rest = Symbol("rest")
    reg = Symbol("reg")

    x1 = Symbol("x1")
    y1 = Symbol("y1")
    x = Symbol("x")
    y = Symbol("y")

    sigma_ant = Conjunction((subClassOf(x1, y1), rest(x1, y1), rest(y1, y1)))
    S = subClassOf(x1, y1)
    q_ant = Conjunction((subClassOf(x1, y1), rest(y, x1), rest(x, y1), reg(x)))

    replace = dict({S: sigma_ant})
    rsw = ReplaceExpressionWalker(replace)
    sigma_rep = rsw.walk(q_ant)
    sigma_rep = CollapseConjunctions().walk(sigma_rep)

    expected = Conjunction((sigma_ant, rest(y, x1), rest(x, y1), reg(x)))
    expected = CollapseConjunctions().walk(expected)

    assert sigma_rep == expected


def test_distinguished_variables():
    project = S_("project")
    inArea = S_("inArea")
    hasCollaborator = S_("hasCollaborator")
    p = S_("p")

    x = S_("x")
    y = S_("y")
<<<<<<< HEAD
    z = S_("z")
    a = S_("a")
    b = S_("b")
    db = C_("db")
=======
    a = S_("a")
    b = S_("b")
>>>>>>> fac45c93

    sigma = RI_(project(x), hasCollaborator(y, x))
    q = I_(p(a), hasCollaborator(a, b) & inArea(b))

    qB = EB_((q,))

    dt = DatalogTranslator()
    qB = dt.walk(qB)

    sigmaB = _categorize_constraints([sigma])

    orw = OntologyRewriter(qB, sigmaB)
    rewrite = orw.Xrewrite()

    assert len(rewrite) == 1
    imp1 = rewrite.pop()
    assert imp1 == qB.formulas[0]

def test_empty_rewrite():
    owl = '''<?xml version="1.0"?>
    <rdf:RDF xmlns="http://www.w3.org/2002/07/owl#"
        xmlns:owl="http://www.w3.org/2002/07/owl#"
        xmlns:rdf="http://www.w3.org/1999/02/22-rdf-syntax-ns#"
        xmlns:rdfs="http://www.w3.org/2000/01/rdf-schema#">
        <Ontology>
            <versionInfo>0.3.1</versionInfo>
        </Ontology>

        <owl:Class rdf:ID="AdministrativeStaff">
            <rdfs:label>administrative staff worker</rdfs:label>
            <rdfs:subClassOf rdf:resource="#Employee"/>
        </owl:Class>

        <owl:Class rdf:ID="Article">
            <rdfs:label>article</rdfs:label>
            <rdfs:subClassOf rdf:resource="#Publication"/>
        </owl:Class>

        <owl:Class rdf:ID="AssistantProfessor">
            <rdfs:label>assistant professor</rdfs:label>
            <rdfs:subClassOf rdf:resource="#Professor"/>
        </owl:Class>

        <owl:Class rdf:ID="AssociateProfessor">
            <rdfs:label>associate professor</rdfs:label>
            <rdfs:subClassOf rdf:resource="#Professor"/>
        </owl:Class>

        <owl:Class rdf:ID="Book">
            <rdfs:label>book</rdfs:label>
            <rdfs:subClassOf rdf:resource="#Publication"/>
        </owl:Class>
    </rdf:RDF>'''

    book = Symbol('book')
    x = Symbol('x')
    p = Symbol('p')

    onto = OntologyParser(io.StringIO(owl))
<<<<<<< HEAD
    constraints, _ = onto.parse_ontology()
=======
    constraints = onto.parse_ontology()
>>>>>>> fac45c93

    q = I_(p(x), book(x))

    qB = EB_((q,))

    dt = DatalogTranslator()
    qB = dt.walk(qB)

    orw = OntologyRewriter(qB, constraints)
    rewrited = orw.Xrewrite()

    assert len(rewrited) == 1
    imp = rewrited.pop()
    assert imp == q


def test_ontology_parsed_rewrite():
    owl = '''<?xml version="1.0"?>
    <rdf:RDF xmlns="http://www.w3.org/2002/07/owl#"
        xmlns:owl="http://www.w3.org/2002/07/owl#"
        xmlns:rdf="http://www.w3.org/1999/02/22-rdf-syntax-ns#"
        xmlns:rdfs="http://www.w3.org/2000/01/rdf-schema#">
        <Ontology>
            <versionInfo>0.3.1</versionInfo>
        </Ontology>

        <owl:Class rdf:ID="Chair">
            <rdfs:label>chair</rdfs:label>
            <rdfs:subClassOf>
                <owl:Class>
                    <owl:intersectionOf rdf:parseType="Collection">
                        <owl:Class rdf:about="#Person" />
                        <owl:Restriction>
                            <owl:onProperty rdf:resource="#headOf" />
                            <owl:someValuesFrom>
                                <owl:Class rdf:about="#Department" />
                            </owl:someValuesFrom>
                        </owl:Restriction>
                    </owl:intersectionOf>
                </owl:Class>
            </rdfs:subClassOf>
            <rdfs:subClassOf rdf:resource="#Professor" />
        </owl:Class>
    </rdf:RDF>'''

    headof = Symbol('headOf')
    chair = Symbol('Chair')
    x = Symbol('x')
    y = Symbol('y')
    p = Symbol('p')

    onto = OntologyParser(io.StringIO(owl))
<<<<<<< HEAD
    constraints, _ = onto.parse_ontology()
=======
    constraints = onto.parse_ontology()
>>>>>>> fac45c93

    q = I_(p(x), headof(x, y))

    qB = EB_((q,))

    dt = DatalogTranslator()
    qB = dt.walk(qB)

    orw = OntologyRewriter(qB, constraints)
    rewrited = orw.Xrewrite()

    rewrited = list(rewrited)

    assert len(rewrited) == 3
    assert q in rewrited
    index_no_q = [i for i, e in enumerate(rewrited) if e != q]
    assert len(index_no_q) == 2
    index_1 = index_no_q[0]
    index_2 = index_no_q[1]

    if rewrited[index_1].antecedent == chair(x):
        assert len(rewrited[index_2].antecedent.args) == 2
        assert rewrited[index_2].antecedent.args[0] == rewrited[index_2].consequent.args[0]
    elif rewrited[index_2].antecedent == chair(x):
        assert len(rewrited[index_1].antecedent.args) == 2
        assert rewrited[index_1].antecedent.args[0] == rewrited[index_1].consequent.args[0]
    else:
        assert False<|MERGE_RESOLUTION|>--- conflicted
+++ resolved
@@ -267,15 +267,8 @@
 
     x = S_("x")
     y = S_("y")
-<<<<<<< HEAD
-    z = S_("z")
     a = S_("a")
     b = S_("b")
-    db = C_("db")
-=======
-    a = S_("a")
-    b = S_("b")
->>>>>>> fac45c93
 
     sigma = RI_(project(x), hasCollaborator(y, x))
     q = I_(p(a), hasCollaborator(a, b) & inArea(b))
@@ -335,11 +328,7 @@
     p = Symbol('p')
 
     onto = OntologyParser(io.StringIO(owl))
-<<<<<<< HEAD
     constraints, _ = onto.parse_ontology()
-=======
-    constraints = onto.parse_ontology()
->>>>>>> fac45c93
 
     q = I_(p(x), book(x))
 
@@ -392,11 +381,7 @@
     p = Symbol('p')
 
     onto = OntologyParser(io.StringIO(owl))
-<<<<<<< HEAD
     constraints, _ = onto.parse_ontology()
-=======
-    constraints = onto.parse_ontology()
->>>>>>> fac45c93
 
     q = I_(p(x), headof(x, y))
 
