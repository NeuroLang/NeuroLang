--- conflicted
+++ resolved
@@ -2,11 +2,8 @@
 
 import pytest
 import numpy as np
-<<<<<<< HEAD
-=======
 
 from neurolang.exceptions import ForbiddenUnstratifiedAggregation
->>>>>>> 4182b8d4
 
 from ...expression_walker import ExpressionBasicEvaluator
 from ...expressions import (
