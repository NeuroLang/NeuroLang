from neurolang.exceptions import ForbiddenUnstratifiedAggregation
from typing import AbstractSet

import pytest

from ...expression_walker import ExpressionBasicEvaluator
from ...expressions import (Constant, ExpressionBlock, NeuroLangException,
                            Symbol)
from ...type_system import Unknown
from .. import DatalogProgram, Fact, Implication
<<<<<<< HEAD
from ..aggregation import (
    AGG_MAX,
    AGG_MEAN,
    AggregationApplication,
    BuiltinAggregationMixin,
    Chase,
    DatalogWithAggregationMixin,
    TranslateToLogicWithAggregation,
)
=======
from ..chase import Chase, ChaseAggregationSN
from ..aggregation import (AggregationApplication,
                           DatalogWithAggregationMixin,
                           TranslateToLogicWithAggregation)
>>>>>>> 66771bdb
from ..expressions import Union

S_ = Symbol
C_ = Constant
Imp_ = Implication
Fa_ = AggregationApplication
Eb_ = ExpressionBlock
U_ = Union
F_ = Fact


class Datalog(
    TranslateToLogicWithAggregation,
    DatalogWithAggregationMixin, DatalogProgram,
    ExpressionBasicEvaluator
):
    def function_sum(self, x: AbstractSet) -> Unknown:
        return sum(v for v in x)

    def function_sum2(self, x: AbstractSet, y: AbstractSet) -> Unknown:
        return sum(v + w for v, w in zip(x, y))

    def function_set_create(self, x: AbstractSet) -> Unknown:
        return frozenset(x)


def test_aggregation_parsing():
    dl = Datalog()

    P = S_('P')  # noqa: N806
    Q = S_('Q')  # noqa: N806
    x = S_('x')
    y = S_('y')

    edb = [
        F_(P(C_(i), C_(j)))
        for i in range(3)
        for j in range(3)
    ]

    code = U_(edb + [
        Imp_(Q(x, S_('sum')(y,)), P(x, y)),
    ])

    dl.walk(code)

    assert Q in dl.intensional_database()
    assert P in dl.extensional_database()

    with pytest.raises(NeuroLangException):
        dl.walk(U_([
            Imp_(Q(x, Fa_(C_(sum), (y,)), Fa_(C_(sum), (y,))), P(x, y)),
        ]))


def test_aggregation_non_stratified():
    P = S_('P')  # noqa: N806
    Q = S_('Q')  # noqa: N806
    x = S_('x')

    edb = [
        F_(P(C_(i)))
        for i in range(3)
    ]

    code = Eb_(edb + [
        Imp_(Q(Fa_(S_('sum'), (x,))), Q(x)),
    ])

    dl = Datalog()
    dl.walk(code)

    chase = ChaseAggregationSN(dl)

    with pytest.raises(ForbiddenUnstratifiedAggregation):
        chase.build_chase_solution()


def test_aggregation_chase_no_grouping():

    P = S_('P')  # noqa: N806
    Q = S_('Q')  # noqa: N806
    R = S_('R')  # noqa: N806
    x = S_('x')

    edb = [
        F_(P(C_(i)))
        for i in range(3)
    ]

    code = Eb_(edb + [
        Imp_(Q(Fa_(S_('sum'), (x,))), P(x)),
    ])

    dl = Datalog()
    dl.walk(code)

    chase = Chase(dl)

    solution = chase.build_chase_solution()

    dl.add_extensional_predicate_from_tuples(R, {(3,)})

    res = dl.extensional_database()['R']

    assert solution[Q] == res


def test_aggregation_chase_no_grouping_2args():

    P = S_('P')  # noqa: N806
    Q = S_('Q')  # noqa: N806
    R = S_('R')  # noqa: N806
    x = S_('x')
    y = S_('y')

    edb = [
        F_(P(C_(i), C_(2 * i)))
        for i in range(3)
    ]

    code = U_(edb + [
        Imp_(Q(Fa_(S_('sum2'), (x, y))), P(x, y)),
    ])

    dl = Datalog()
    dl.walk(code)

    chase = Chase(dl)

    solution = chase.build_chase_solution()

    dl.add_extensional_predicate_from_tuples(R, {(9,)})

    res = dl.extensional_database()['R']

    assert solution[Q] == res


def test_aggregation_chase_single_grouping():
    dl = Datalog()

    P = S_('P')  # noqa: N806
    Q = S_('Q')  # noqa: N806
    R = S_('R')  # noqa: N806
    x = S_('x')
    y = S_('y')

    edb = [
        F_(P(C_(i), C_(i * j)))
        for i in range(3)
        for j in range(3)
    ]

    code = Eb_(edb + [
        Imp_(Q(x, Fa_(S_('sum'), (y,))), P(x, y)),
    ])

    dl.walk(code)

    chase = Chase(dl)

    solution = chase.build_chase_solution()

    dl.add_extensional_predicate_from_tuples(
        R,
        {
            (0, 0),
            (1, 3),
            (2, 6)
        }
    )
    res = dl.extensional_database()['R']

    assert solution[Q] == res


def test_aggregation_chase_single_grouping_muliple_columns():
    dl = Datalog()

    P = S_('P')  # noqa: N806
    Q = S_('Q')  # noqa: N806
    R = S_('R')  # noqa: N806
    x = S_('x')
    y = S_('y')
    z = S_('z')

    edb = [
        F_(P(C_(i), C_(i * j), C_(0)))
        for i in range(3)
        for j in range(3)
    ]

    code = Eb_(edb + [
        Imp_(Q(x, Fa_(S_('sum2'), (y, z))), P(x, y, z)),
    ])

    dl.walk(code)

    chase = Chase(dl)

    solution = chase.build_chase_solution()

    dl.add_extensional_predicate_from_tuples(
        R,
        {
            (0, 0),
            (1, 3),
            (2, 6)
        }
    )
    res = dl.extensional_database()['R']

    assert solution[Q] == res


def test_aggregation_set_creation():
    dl = Datalog()
    P = S_('P')
    Q = S_('Q')
    x = S_('x')
    y = S_('y')

    edb = tuple(
        F_(P(C_(0), C_(i)))
        for i in range(3)
    )

    code = Eb_(edb + (
        Imp_(
            Q(x, Fa_(S_('set_create'), (y,))),
            P(x, y)
        ),
    ))

    dl.walk(code)
    chase = Chase(dl)
    solution = chase.build_chase_solution()

    assert Q in solution
    assert set(solution[Q].value.unwrapped_iter()) == {
        (0, frozenset(i for i in range(3)))
    }


def test_aggregation_emptyset():
    dl = Datalog()

    P = S_('P')  # noqa: N806
    Q = S_('Q')  # noqa: N806
    R = S_('R')  # noqa: N806
    x = S_('x')
    y = S_('y')

    edb = [
        F_(P(C_(i), C_(i * j)))
        for i in range(3)
        for j in range(3)
    ] + [F_(R(C_(10)))]

    code = Eb_(edb + [
        Imp_(Q(x, Fa_(S_('sum'), (y,))), R(x) & P(x, y)),
    ])

    dl.walk(code)

    chase = Chase(dl)

    solution = chase.build_chase_solution()

    assert Q not in solution or solution[Q] == set()


def test_builtin_max_aggregation():
    class DatalogWithBuiltinAggregation(
        BuiltinAggregationMixin,
        DatalogWithAggregationMixin,
        DatalogProgram,
    ):
        pass

    dl = DatalogWithBuiltinAggregation()
    assert AGG_MAX in dl.symbol_table
    assert AGG_MEAN in dl.symbol_table<|MERGE_RESOLUTION|>--- conflicted
+++ resolved
@@ -1,29 +1,27 @@
+from typing import AbstractSet
+
+import pytest
+
 from neurolang.exceptions import ForbiddenUnstratifiedAggregation
-from typing import AbstractSet
-
-import pytest
 
 from ...expression_walker import ExpressionBasicEvaluator
-from ...expressions import (Constant, ExpressionBlock, NeuroLangException,
-                            Symbol)
+from ...expressions import (
+    Constant,
+    ExpressionBlock,
+    NeuroLangException,
+    Symbol,
+)
 from ...type_system import Unknown
 from .. import DatalogProgram, Fact, Implication
-<<<<<<< HEAD
 from ..aggregation import (
     AGG_MAX,
     AGG_MEAN,
     AggregationApplication,
     BuiltinAggregationMixin,
-    Chase,
     DatalogWithAggregationMixin,
     TranslateToLogicWithAggregation,
 )
-=======
 from ..chase import Chase, ChaseAggregationSN
-from ..aggregation import (AggregationApplication,
-                           DatalogWithAggregationMixin,
-                           TranslateToLogicWithAggregation)
->>>>>>> 66771bdb
 from ..expressions import Union
 
 S_ = Symbol
