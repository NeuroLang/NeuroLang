--- conflicted
+++ resolved
@@ -252,51 +252,24 @@
 
 
 def test_is_ground_predicate():
-<<<<<<< HEAD
-    P = S_('P')
-    x = S_('x')
-    a = C_('a')
-=======
     P = S_("P")
     x = S_("x")
     a = C_("a")
->>>>>>> fac83716
     assert not is_ground_predicate(P(x))
     assert is_ground_predicate(P(a))
 
 
 def test_conjunct_if_needed():
-<<<<<<< HEAD
-    P = S_('P')
-    Q = S_('Q')
-    x = S_('x')
-    predicates = [P(x)]
-    assert conjunct_if_needed(predicates) == P(x)
-    predicates = [P(x), Q(x)]
-=======
     P = S_("P")
     Q = S_("Q")
     x = S_("x")
     predicates = (P(x),)
     assert conjunct_if_needed(predicates) == P(x)
     predicates = (P(x), Q(x))
->>>>>>> fac83716
     assert conjunct_if_needed(predicates) == Conjunction(predicates)
 
 
 def test_conjunct_formulas():
-<<<<<<< HEAD
-    P = S_('P')
-    Q = S_('Q')
-    x = S_('x')
-    y = S_('y')
-    f1 = Conjunction([P(x), Q(x, x)])
-    f2 = Conjunction([Q(x, y), Q(y, y)])
-    assert conjunct_formulas(f1, f2) == Conjunction([
-        P(x), Q(x, x), Q(x, y), Q(y, y)
-    ])
-    assert conjunct_formulas(P(x), Q(x)) == Conjunction([P(x), Q(x)])
-=======
     P = S_("P")
     Q = S_("Q")
     x = S_("x")
@@ -306,5 +279,4 @@
     assert conjunct_formulas(f1, f2) == Conjunction(
         (P(x), Q(x, x), Q(x, y), Q(y, y))
     )
-    assert conjunct_formulas(P(x), Q(x)) == Conjunction((P(x), Q(x)))
->>>>>>> fac83716
+    assert conjunct_formulas(P(x), Q(x)) == Conjunction((P(x), Q(x)))