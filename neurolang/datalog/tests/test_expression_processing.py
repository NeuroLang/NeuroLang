from operator import eq

from ...expressions import (Constant, ExistentialPredicate, ExpressionBlock,
                            Symbol)
from ...expression_walker import ExpressionBasicEvaluator
from .. import Fact, Implication, DatalogProgram, Disjunction
from ..expression_processing import (
    TranslateToDatalogSemantics,
    extract_datalog_free_variables, is_conjunctive_expression,
    extract_datalog_predicates,
    is_conjunctive_expression_with_nested_predicates,
    stratify, reachable_code, is_linear_rule
    )

S_ = Symbol
C_ = Constant
Imp_ = Implication
Disj_ = Disjunction
B_ = ExpressionBlock
EP_ = ExistentialPredicate
T_ = Fact


DT = TranslateToDatalogSemantics()


def test_conjunctive_expression():
    Q = S_('Q')  # noqa: N806
    R = S_('R')  # noqa: N806
    x = S_('x')
    y = S_('y')

    assert is_conjunctive_expression(
        Q()
    )

    assert is_conjunctive_expression(
        Q(x)
    )

    assert is_conjunctive_expression(
        DT.walk(Q(x) & R(y, C_(1)))
    )

    assert not is_conjunctive_expression(
        DT.walk(R(x) | R(y))
    )

    assert not is_conjunctive_expression(
        DT.walk(R(x) & R(y) | R(x))
    )

    assert not is_conjunctive_expression(
        DT.walk(~R(x))
    )

    assert not is_conjunctive_expression(
        R(Q(x))
    )


def test_conjunctive_expression_with_nested():
    Q = S_('Q')  # noqa: N806
    R = S_('R')  # noqa: N806
    x = S_('x')
    y = S_('y')

    assert is_conjunctive_expression_with_nested_predicates(
        Q()
    )

    assert is_conjunctive_expression_with_nested_predicates(
        Q(x)
    )

    assert is_conjunctive_expression_with_nested_predicates(
        Q(x) & R(y, C_(1))
    )

    assert is_conjunctive_expression_with_nested_predicates(
        Q(x) & R(Q(y), C_(1))
    )

    assert not is_conjunctive_expression_with_nested_predicates(
        R(x) | R(y)
    )

    assert not is_conjunctive_expression_with_nested_predicates(
        R(x) & R(y) | R(x)
    )

    assert not is_conjunctive_expression_with_nested_predicates(
        ~R(x)
    )


def test_extract_free_variables():
    Q = S_('Q')  # noqa: N806
    R = S_('R')  # noqa: N806
    x = S_('x')
    y = S_('y')

    emptyset = set()
    assert extract_datalog_free_variables(Q()) == emptyset
    assert extract_datalog_free_variables(Q(C_(1))) == emptyset
    assert extract_datalog_free_variables(x) == {x}
    assert extract_datalog_free_variables(Q(x, y)) == {x, y}
    assert extract_datalog_free_variables(Q(x, C_(1))) == {x}
    assert extract_datalog_free_variables(Q(x) & R(y)) == {x, y}
    assert extract_datalog_free_variables(EP_(x, Q(x, y))) == {y}
    assert extract_datalog_free_variables(Imp_(R(x), Q(x, y))) == {y}
    assert extract_datalog_free_variables(Imp_(R(x), Q(y) & Q(x))) == {y}
    assert extract_datalog_free_variables(Q(R(y))) == {y}
    assert extract_datalog_free_variables(Q(x) | R(y)) == {x, y}
    assert extract_datalog_free_variables(~(R(y))) == {y}
    assert extract_datalog_free_variables(B_([Q(x), R(y)])) == {x, y}


def test_extract_datalog_predicates():
    Q = S_('Q')  # noqa: N806
    R = S_('R')  # noqa: N806
    x = S_('x')
    y = S_('y')

    assert extract_datalog_predicates(C_(1)) == set()
    assert extract_datalog_predicates(Q) == set()

    expression = Q(x)
    assert extract_datalog_predicates(expression) == {Q(x)}

    expression = DT.walk(Q(x) & R(y))
    assert extract_datalog_predicates(expression) == {Q(x), R(y)}

    expression = DT.walk(B_([Q(x), Q(y) & R(y)]))
    assert extract_datalog_predicates(expression) == {Q(x), Q(y), R(y)}


def test_is_linear_rule():
    Q = S_('Q')  # noqa: N806
    R = S_('R')  # noqa: N806
    x = S_('x')
    y = S_('y')

    assert is_linear_rule(T_(Q(C_(1))))
    assert is_linear_rule(T_(Q(C_(x))))
    assert is_linear_rule(Imp_(Q(x), R(x, y)))
    assert is_linear_rule(Imp_(Q(x), Q(x)))
    assert is_linear_rule(DT.walk(Imp_(Q(x), R(x, y) & Q(x))))
    assert not is_linear_rule(DT.walk(Imp_(Q(x), R(x, y) & Q(x) & Q(y))))


class Datalog(
    DatalogProgram,
    ExpressionBasicEvaluator
):
    pass


def test_stratification():
    Q = S_('Q')  # noqa: N806
    R = S_('R')  # noqa: N806
    S = S_('S')  # noqa: N806
    T = S_('T')  # noqa: N806
    x = S_('x')
    y = S_('y')

    code = DT.walk(B_([
        T_(Q(C_(1), C_(2))),
        Imp_(R(x, y), Q(x, y)),
        Imp_(R(x, y), Q(y, x)),
        Imp_(S(x), R(x, y) & S(y))
    ]))

    datalog = Datalog()
    datalog.walk(code)

    strata, stratifyiable = stratify(code, datalog)

    assert stratifyiable
    assert strata == [
<<<<<<< HEAD
        list(code.literals[:1]),
        list(code.literals[1: 3]),
        list(code.literals[3:])
=======
        list(code.formulas[:1]),
        list(code.formulas[1: 3]),
        list(code.formulas[3:])
>>>>>>> 2c621332
    ]

    code = DT.walk(B_([
        Imp_(Q(x, y), C_(eq)(x, y)),
        Imp_(R(x, y), Q(x, y)),
        Imp_(R(x, y), Q(y, x)),
        Imp_(S(x), R(x, y) & T(y)),
        Imp_(T(x), R(x, y) & S(x))
    ]))

    datalog = Datalog()
    datalog.walk(code)

    strata, stratifyiable = stratify(code, datalog)

    assert not stratifyiable
    assert strata == [
<<<<<<< HEAD
        list(code.literals[:1]),
        list(code.literals[1: 3]),
        list(code.literals[3:])
=======
        list(code.formulas[:1]),
        list(code.formulas[1: 3]),
        list(code.formulas[3:])
>>>>>>> 2c621332
    ]


def test_reachable():
    Q = S_('Q')  # noqa: N806
    R = S_('R')  # noqa: N806
    S = S_('S')  # noqa: N806
    T = S_('T')  # noqa: N806
    x = S_('x')
    y = S_('y')

    code = DT.walk(B_([
        Imp_(R(x, y), Q(x, y)),
        Imp_(R(x, y), Q(y, x)),
        Imp_(S(x), R(x, y) & S(y)),
        Imp_(T(x), Q(x, y)),
    ]))

    datalog = Datalog()
    datalog.walk(code)

<<<<<<< HEAD
    reached = reachable_code(code.literals[-2], datalog)

    assert set(reached.literals) == set(code.literals[:-1])
=======
    reached = reachable_code(code.formulas[-2], datalog)

    assert set(reached.formulas) == set(code.formulas[:-1])
>>>>>>> 2c621332
<|MERGE_RESOLUTION|>--- conflicted
+++ resolved
@@ -178,15 +178,9 @@
 
     assert stratifyiable
     assert strata == [
-<<<<<<< HEAD
-        list(code.literals[:1]),
-        list(code.literals[1: 3]),
-        list(code.literals[3:])
-=======
         list(code.formulas[:1]),
         list(code.formulas[1: 3]),
         list(code.formulas[3:])
->>>>>>> 2c621332
     ]
 
     code = DT.walk(B_([
@@ -204,15 +198,9 @@
 
     assert not stratifyiable
     assert strata == [
-<<<<<<< HEAD
-        list(code.literals[:1]),
-        list(code.literals[1: 3]),
-        list(code.literals[3:])
-=======
         list(code.formulas[:1]),
         list(code.formulas[1: 3]),
         list(code.formulas[3:])
->>>>>>> 2c621332
     ]
 
 
@@ -234,12 +222,6 @@
     datalog = Datalog()
     datalog.walk(code)
 
-<<<<<<< HEAD
-    reached = reachable_code(code.literals[-2], datalog)
-
-    assert set(reached.literals) == set(code.literals[:-1])
-=======
     reached = reachable_code(code.formulas[-2], datalog)
 
-    assert set(reached.formulas) == set(code.formulas[:-1])
->>>>>>> 2c621332
+    assert set(reached.formulas) == set(code.formulas[:-1])