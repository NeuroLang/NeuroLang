--- conflicted
+++ resolved
@@ -25,10 +25,7 @@
             self._load_ontology([paths], [load_format])
 
         self.parsed_constraints = {}
-<<<<<<< HEAD
         self.estructural_knowledge = {}
-=======
->>>>>>> 144f4ae4
 
     def _load_ontology(self, paths, load_format, structural_knowledge='no'):
         if structural_knowledge not in ['no', 'yes', 'only']:
@@ -53,11 +50,7 @@
         '''
         self._parse_classes()
 
-<<<<<<< HEAD
         return self.parsed_constraints, self.estructural_knowledge
-=======
-        return self.parsed_constraints
->>>>>>> 144f4ae4
 
     def _parse_classes(self):
         '''This method obtains all the classes present in the ontology and
@@ -476,7 +469,6 @@
         label = Symbol(self._parse_name(prop))
         con = label(x, entity_name)
 
-<<<<<<< HEAD
         #self._categorize_rules([Implication(con, ant)])
         self._categorize_constraints([RightImplication(ant, con)])
 
@@ -484,9 +476,6 @@
         neurolang_prop = Symbol(self.STRUCTURAL_KNOWLEDGE_NAMESPACE+prop_name)
         est = neurolang_prop(Constant(entity.name), entity_name)
         self._categorize_structural_knowledge([est])
-=======
-        self._categorize_constraints([RightImplication(ant, con)])
->>>>>>> 144f4ae4
 
     def _parseEnumeratedClass(self, entity, prop, value):
         warnings.warn("Not implemented yet: EnumeratedClass")
@@ -506,7 +495,6 @@
                 cons_set = self.parsed_constraints[sigma_functor]
                 cons_set.add(sigma)
                 self.parsed_constraints[sigma_functor] = cons_set
-<<<<<<< HEAD
             else:
                 self.parsed_constraints[sigma_functor] = set([sigma])
 
@@ -518,8 +506,4 @@
                 cons_set.add(sigma)
                 self.estructural_knowledge[sigma_functor] = cons_set
             else:
-                self.estructural_knowledge[sigma_functor] = set([sigma])
-=======
-            else:
-                self.parsed_constraints[sigma_functor] = set([sigma])
->>>>>>> 144f4ae4
+                self.estructural_knowledge[sigma_functor] = set([sigma])