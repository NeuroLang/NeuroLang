--- conflicted
+++ resolved
@@ -256,13 +256,8 @@
         )
 
         warnings.warn(
-<<<<<<< HEAD
-            f"""The restriction maxCardinality has not
-            been parsed for {restricted_node}. Not implemented yet."""
-=======
             f"""The restriction maxCardinality cannot be
             parsed for {restricted_node}"""
->>>>>>> 540ea159
         )
 
         return Union(())
