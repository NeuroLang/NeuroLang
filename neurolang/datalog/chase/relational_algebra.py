import operator
from collections import defaultdict
from functools import lru_cache
from typing import AbstractSet, Callable

from ...expressions import Constant, FunctionApplication, Symbol
from ...expression_walker import ReplaceSymbolWalker
from ...logic.unification import apply_substitution_arguments
from ...relational_algebra import (ColumnInt, Product, Projection,
                                   RelationalAlgebraOptimiser,
                                   RelationalAlgebraSolver, Selection, eq_)
from ...type_system import Unknown, is_leq_informative
from ...utils import NamedRelationalAlgebraFrozenSet
from ..expression_processing import extract_logic_free_variables
from ..expressions import Conjunction, Implication
from ..instance import MapInstance
from ..translate_to_named_ra import TranslateToNamedRA
from ..wrapped_collections import (WrappedNamedRelationalAlgebraFrozenSet,
                                   WrappedRelationalAlgebraSet)


invert = Constant(operator.invert)
eq = Constant(operator.eq)


class ChaseRelationalAlgebraPlusCeriMixin:
    """
    Conjunctive query solving using Ceri et al [1]_ algorithm for unnamed
    positive relational algebra.

    .. [1] S. Ceri, G. Gottlob, L. Lavazza, in Proceedings of the 12th
       International Conference on Very Large Data Bases
       (Morgan Kaufmann Publishers Inc.,
       San Francisco, CA, USA, 1986;
       http://dl.acm.org/citation.cfm?id=645913.671468), VLDB ’86, pp. 395–402.
    """
    def obtain_substitutions(self, args_to_project, rule_predicates_iterator):
        ra_code, projected_var_names = self.translate_to_ra_plus(
            args_to_project,
            rule_predicates_iterator
        )
        ra_code_opt = RelationalAlgebraOptimiser().walk(ra_code)
        if not isinstance(ra_code_opt, Constant) or len(ra_code_opt.value) > 0:
            result = RelationalAlgebraSolver().walk(ra_code_opt)
        else:
            return [{}]

        substitutions = self.compute_substitutions(result, projected_var_names)

        return substitutions

    def translate_to_ra_plus(
        self,
        args_to_project,
        rule_predicates_iterator
    ):
        self.seen_vars = dict()
        self.selections = []
        self.projections = tuple()
        self.projected_var_names = dict()
        column = 0
        new_ra_expressions = tuple()
        rule_predicates_iterator = list(rule_predicates_iterator)
        for pred_ra in rule_predicates_iterator:
            ra_expression_arity = pred_ra[1].arity
            new_ra_expression = self.translate_predicate(
                pred_ra, column, args_to_project
            )
            new_ra_expressions += (new_ra_expression,)
            column += ra_expression_arity
        if len(new_ra_expressions) > 0:
            if len(new_ra_expressions) == 1:
                relation = new_ra_expressions[0]
            else:
                relation = Product(new_ra_expressions)
            for s1, s2 in self.selections:
                relation = Selection(relation, eq_(s1, s2))
            relation = Projection(relation, self.projections)
        else:
            relation = Constant[AbstractSet](self.datalog_program.new_set())
        projected_var_names = self.projected_var_names
        del self.seen_vars
        del self.selections
        del self.projections
        del self.projected_var_names
        return relation, projected_var_names

    def translate_predicate(self, pred_ra, column, args_to_project):
        predicate, ra_expression = pred_ra
        local_selections = []
        for i, arg in enumerate(predicate.args):
            c = Constant[ColumnInt](ColumnInt(column + i))
            local_column = Constant[ColumnInt](ColumnInt(i))
            self.translate_predicate_process_argument(
                arg, local_selections, local_column, c, args_to_project
            )
        new_ra_expression = Constant[AbstractSet](ra_expression)
        for s1, s2 in local_selections:
            new_ra_expression = Selection(new_ra_expression, eq_(s1, s2))
        return new_ra_expression

    def translate_predicate_process_argument(
        self, arg, local_selections, local_column,
        global_column, args_to_project
    ):
        if isinstance(arg, Constant):
            local_selections.append((local_column, arg))
        elif isinstance(arg, Symbol):
            self.translate_predicate_process_argument_symbol(
                arg, global_column, args_to_project
            )

    def translate_predicate_process_argument_symbol(
        self, arg, global_column, args_to_project
    ):
        if arg in self.seen_vars:
            self.selections.append((self.seen_vars[arg], global_column))
        else:
            if arg in args_to_project:
                self.projected_var_names[arg] = len(self.projections)
                self.projections += (global_column,)
            self.seen_vars[arg] = global_column

    def compute_substitutions(self, result, projected_var_names):
        substitutions = []
        for tuple_ in result.value:
            subs = {
                var: tuple_.value[col]
                for var, col in projected_var_names.items()
            }
            substitutions.append(subs)
        return substitutions


class ChaseNamedRelationalAlgebraMixin:
    """
    Conjunctive query solving using the algorithm 5.4.8 from Abiteboul et al
    [1]_ algorithm for named relational algebra.

    ..[1] S. Abiteboul, R. Hull, V. Vianu, Foundations of databases
      (Addison Wesley, 1995), Addison-Wesley.

    """
    def chase_step(self, instance, rule, restriction_instance=None):
        if restriction_instance is None:
            restriction_instance = MapInstance()

        rule = self.rewrite_constants_in_consequent(rule)
        rule = self.rewrite_antecedent_equalities(rule)

        consequent = rule.consequent

        if isinstance(rule.antecedent, Conjunction):
            predicates = rule.antecedent.formulas
        else:
            predicates = (rule.antecedent,)

        substitutions = self.obtain_substitutions(
            predicates, instance, restriction_instance
        )

        if consequent.functor in instance:
            substitutions = self.eliminate_already_computed(
                consequent, instance, substitutions
            )
        if consequent.functor in restriction_instance:
            substitutions = self.eliminate_already_computed(
                consequent, restriction_instance, substitutions
            )

        return self.compute_result_set(
            rule, substitutions, instance, restriction_instance
        )

    @lru_cache(1024)
    def rewrite_constants_in_consequent(self, rule):
        new_equalities = []
        new_args = tuple()
        for arg in rule.consequent.args:
            if isinstance(arg, Constant):
                fresh = Symbol[arg.type].fresh()
                new_equalities.append(eq_(fresh, arg))
                arg = fresh
            new_args += (arg,)
        if len(new_equalities) > 0:
            rule = self.rewrite_rule_consequent_constants_to_equalities(
                rule, new_args, new_equalities
            )
        return rule

    @lru_cache(1024)
    def rewrite_antecedent_equalities(self, rule):
        if not isinstance(rule.antecedent, Conjunction):
            return rule

        free_variables = (
            extract_logic_free_variables(rule.antecedent) |
            extract_logic_free_variables(rule.consequent)
        )
        cont = True
        while cont:
            cont = False
            for pos, predicate in enumerate(rule.antecedent.formulas):
                if (
                    isinstance(predicate, FunctionApplication) and
                    predicate.functor == eq and
                    predicate.args[0] in free_variables and
                    predicate.args[1] in free_variables
                ):
                    equality = predicate
                    new_antecedent_preds = (
                        rule.antecedent.formulas[:pos] +
                        rule.antecedent.formulas[pos + 1:]
                    )
                    cont = len(new_antecedent_preds) > 1
                    new_antecedent = Conjunction(new_antecedent_preds)
                    rule = Implication(rule.consequent, new_antecedent)
                    rule = ReplaceSymbolWalker(
                        {equality.args[0]: equality.args[1]}
                    ).walk(rule)
        return rule

    @staticmethod
    def rewrite_rule_consequent_constants_to_equalities(
        rule, new_args, new_equalities
    ):
        consequent = rule.consequent.functor(*new_args)
        if isinstance(rule.antecedent, Conjunction):
            antecedent_formulas = rule.antecedent.formulas
        else:
            antecedent_formulas = (rule.antecedent,)
        antecedent = Conjunction(
            antecedent_formulas + tuple(new_equalities)
        )
        rule = Implication(consequent, antecedent)
        return rule

    def eliminate_already_computed(self, consequent, instance, substitutions):
        substitutions_columns = set(substitutions.columns)
        if substitutions_columns.isdisjoint(consequent.args):
            return substitutions

        args = tuple(
            arg.name for arg in consequent.args
            if isinstance(arg, Symbol)
        )
        already_computed = WrappedNamedRelationalAlgebraFrozenSet(
            args,
            instance[consequent.functor].value
        )
        if substitutions_columns.issuperset(already_computed.columns):
            already_computed = substitutions.naturaljoin(already_computed)
        elif substitutions_columns.issubset(already_computed.columns):
            already_computed = already_computed.projection(
                *substitutions_columns
            )
        elif substitutions_columns.symmetric_difference(
            already_computed.columns
        ):
            return substitutions
        substitutions = substitutions - already_computed
        if not isinstance(
            substitutions,
            WrappedNamedRelationalAlgebraFrozenSet
        ):
            substitutions = (
                sorted(substitutions.columns),
                substitutions
            )
        return substitutions

    def obtain_substitutions(
        self, rule_predicates_iterator, instance, restriction_instance
    ):
        symbol_table = defaultdict(
            lambda: Constant[AbstractSet](WrappedRelationalAlgebraSet())
        )
        symbol_table.update(instance)
        symbol_table.update(restriction_instance)
        predicates = tuple(rule_predicates_iterator)

        if len(predicates) == 0:
            return [{}]

        ra_code = self.translate_conjunction_to_named_ra(
            Conjunction(predicates)
        )
        result = RelationalAlgebraSolver(symbol_table).walk(ra_code)

        result_value = result.value
        substitutions = WrappedNamedRelationalAlgebraFrozenSet(
            result_value.columns,
            result_value
        )

        return substitutions

    @lru_cache(1024)
    def translate_conjunction_to_named_ra(self, conjunction):
        builtin_symbols = {
            k: v
            for k, v in self.datalog_program.symbol_table.items()
            if (
<<<<<<< HEAD
                ChaseNamedRelationalAlgebraMixin.
                is_eq_expressible_as_ra(functor, pred, cq_free_vars)
            ):
                edb_idb_predicates.append(pred)
            elif (
                isinstance(functor.type, Callable) and
                is_leq_informative(Sequence[bool], functor.type.__args__[-1])
            ):
                builtin_vectorized_predicates.append((pred, functor))
            else:
                new_builtin_predicates.append((pred, functor))
        builtin_predicates = new_builtin_predicates
        return builtin_predicates

    @staticmethod
    def is_eq_expressible_as_ra(functor, pred, cq_free_vars):
        is_negation = False
        if isinstance(pred, Negation):
            pred = pred.formula
            is_negation = True
            return False

        return (
            functor.value == eq_ and
            not any(isinstance(arg, Definition) for arg in pred.args) and
            any(
                isinstance(arg, Constant) or
                (not is_negation and arg in cq_free_vars)
                for arg in pred.args
=======
                v.type is not Unknown and
                is_leq_informative(v.type, Callable)
>>>>>>> 31bb8fd8
            )
        }
        rsw = ReplaceSymbolWalker(builtin_symbols)
        conjunction = rsw.walk(conjunction)
        traslator_to_named_ra = TranslateToNamedRA()
        return traslator_to_named_ra.walk(conjunction)

    def compute_result_set(
        self, rule, substitutions, instance, restriction_instance=None
    ):
        if restriction_instance is None:
            restriction_instance = MapInstance

        if isinstance(substitutions, NamedRelationalAlgebraFrozenSet):
            new_tuples = substitutions.projection(
                *(arg.name for arg in rule.consequent.args)
            )
            new_tuples = WrappedRelationalAlgebraSet(new_tuples.to_unnamed())
        else:
            tuples = [
                tuple(
                    a.value for a in
                    apply_substitution_arguments(
                        rule.consequent.args, substitution
                    )
                )
                for substitution in substitutions
                if len(substitutions) > 0
            ]
            new_tuples = self.datalog_program.new_set(tuples)

        return self.compute_instance_update(
            rule, new_tuples, instance, restriction_instance
        )<|MERGE_RESOLUTION|>--- conflicted
+++ resolved
@@ -301,40 +301,8 @@
             k: v
             for k, v in self.datalog_program.symbol_table.items()
             if (
-<<<<<<< HEAD
-                ChaseNamedRelationalAlgebraMixin.
-                is_eq_expressible_as_ra(functor, pred, cq_free_vars)
-            ):
-                edb_idb_predicates.append(pred)
-            elif (
-                isinstance(functor.type, Callable) and
-                is_leq_informative(Sequence[bool], functor.type.__args__[-1])
-            ):
-                builtin_vectorized_predicates.append((pred, functor))
-            else:
-                new_builtin_predicates.append((pred, functor))
-        builtin_predicates = new_builtin_predicates
-        return builtin_predicates
-
-    @staticmethod
-    def is_eq_expressible_as_ra(functor, pred, cq_free_vars):
-        is_negation = False
-        if isinstance(pred, Negation):
-            pred = pred.formula
-            is_negation = True
-            return False
-
-        return (
-            functor.value == eq_ and
-            not any(isinstance(arg, Definition) for arg in pred.args) and
-            any(
-                isinstance(arg, Constant) or
-                (not is_negation and arg in cq_free_vars)
-                for arg in pred.args
-=======
                 v.type is not Unknown and
                 is_leq_informative(v.type, Callable)
->>>>>>> 31bb8fd8
             )
         }
         rsw = ReplaceSymbolWalker(builtin_symbols)
