"""
Utilities to process intermediate representations of
Datalog programs.
"""

from typing import Iterable

from ..expression_walker import ExpressionWalker
from ..expressions import Constant, FunctionApplication, Symbol
from ..logic import Conjunction, Negation, Quantifier, Union
from ..logic import expression_processing as elp
from .expressions import TranslateToLogic


class TranslateToDatalogSemantics(TranslateToLogic, ExpressionWalker):
    pass


def implication_has_existential_variable_in_antecedent(implication):
    '''
    Whether an implication has at least one existential variable in its
    antecedent.
    '''
    c_free_vars = set(extract_logic_free_variables(implication.consequent))
    a_free_vars = set(extract_logic_free_variables(implication.antecedent))
    return a_free_vars > c_free_vars


def is_conjunctive_expression(expression):
    if isinstance(expression, Conjunction):
        formulas = expression.formulas
    else:
        formulas = [expression]

    return all(
        expression == Constant(True) or expression == Constant(False) or (
            isinstance(expression, FunctionApplication) and not any(
                isinstance(arg, FunctionApplication) for arg in expression.args
            )
        ) for expression in formulas
    )


def is_conjunctive_expression_with_nested_predicates(expression):
    tr = TranslateToDatalogSemantics()
    expression = tr.walk(expression)
    stack = [expression]
    while stack:
        exp = stack.pop()
        if exp == Constant(True) or exp == Constant(False):
            pass
        elif isinstance(exp, FunctionApplication):
            stack += [
                arg for arg in exp.args
                if isinstance(arg, FunctionApplication)
            ]
        elif isinstance(exp, Conjunction):
            stack += exp.formulas
        elif isinstance(exp, Quantifier):
            stack.append(exp.body)
        else:
            return False

    return True


def is_linear_rule(rule):
    """Check if a rule is linear

    Parameters
    ----------
    rule : Implication
        rule to analyse

    Returns
    -------
    bool
        True if the rule is linear

    """
    predicates = extract_logic_predicates(rule.antecedent)
    return sum(
        int(
            (predicate.formula.functor == rule.consequent.functor)
            if isinstance(predicate, Negation)
            else predicate.functor == rule.consequent.functor
        )
        for predicate in predicates
    ) < 2


def all_body_preds_in_set(implication, predicate_set):
    """Checks wether all predicates in the antecedent
    are in the functor_set or are the consequent functor.

    Parameters
    ----------
    implication :
        Implication
    predicate_set :
        set or functors of the consequent

    Returns
    -------
    bool
        True is all predicates in the antecedent are
        in the prediacte_set

    """
    preds = (
        e.functor for e in extract_logic_predicates(implication.antecedent)
    )
    predicate_set = predicate_set | {implication.consequent.functor}
    return all(not isinstance(e, Symbol) or e in predicate_set for e in preds)


def extract_logic_free_variables(expression):
    """Extract variables from expression assuming it's in datalog format.

    Parameters
    ----------
    expression : Expression


    Returns
    -------
        OrderedSet
            set of all free variables in the expression.
    """
    translator = TranslateToDatalogSemantics()
    datalog_code = translator.walk(expression)
    return elp.extract_logic_free_variables(datalog_code)


def extract_logic_predicates(expression):
    """Extract predicates from expression
    knowing that it's in Datalog format

    Parameters
    ----------
    expression : Expression
        expression to extract predicates from


    Returns
    -------
    OrderedSet
        set of all predicates in the expression in lexicographical
        order.

    """
    return elp.extract_logic_predicates(expression)


def stratify(union, datalog_instance):
    """Given an expression block containing `Implication` instances
     and a datalog instance, return the stratification of the formulas
     in the block as a list of lists..

    Parameters
    ----------
    union : Union
        union of implications to be stratified.

    datalog_instance : DatalogProgram
        Datalog instance containing the EDB and IDB databases


    Returns
    -------
        list of lists of `Implications`, boolean
            Strata and wether it was stratisfiable.
            If it was not all non-stratified predicates
            will be in the last strata.

    """
    strata = []
    seen = set(k for k in datalog_instance.extensional_database().keys())
    seen |= set(k for k in datalog_instance.builtins())
    to_process = union.formulas
    stratifiable = True

    stratum, new_to_process = stratify_obtain_facts_stratum(to_process, seen)

    if len(stratum) > 0:
        strata.append(stratum)
    to_process = new_to_process

    while len(to_process) > 0:
        new_seen, new_to_process, stratum = stratify_obtain_new_stratum(
            to_process, seen
        )
        to_process = new_to_process
        if len(new_seen) > 0:
            strata.append(stratum)
            seen |= new_seen
        else:
            strata.append(to_process)
            stratifiable = False
            break

    return strata, stratifiable


def stratify_obtain_facts_stratum(to_process, seen):
    new_to_process = []
    stratum = []
    true_ = Constant(True)
    for r in to_process:
        if r.antecedent == true_:
            stratum.append(r)
            seen.add(r.consequent.functor)
        else:
            new_to_process.append(r)
    return stratum, new_to_process


def stratify_obtain_new_stratum(to_process, seen):
    stratum = []
    new_to_process = []
    new_seen = set()
    for r in to_process:
        if all_body_preds_in_set(r, seen):
            stratum.append(r)
            new_seen.add(r.consequent.functor)
        else:
            new_to_process.append(r)
    return new_seen, new_to_process, stratum


def reachable_code(query, datalog):
    """Produces the code reachable by a query

    Parameters
    ----------
    query : Implication
        Rule to figure out the reachable program from
    datalog : DatalogProgram
        datalog instance containing the EDB and IDB.

    Returns
    -------
    ExpressionBlock
        Code needed to solve the query.
    """
    if not isinstance(query, Iterable):
        query = [query]

    reachable_code = []
    idb = datalog.intensional_database()
    to_reach = [q.consequent.functor for q in query]
    reached = set()
    seen_rules = set()
    while to_reach:
        p = to_reach.pop()
        reached.add(p)
        rules = idb[p]
        for rule in rules.formulas:
            if rule in seen_rules:
                continue
            seen_rules.add(rule)
            reachable_code.append(rule)
            for predicate in extract_logic_predicates(rule.antecedent):
                functor = predicate.functor
                if functor not in reached and functor in idb:
                    to_reach.append(functor)

    return Union(reachable_code[::-1])


def conjunct_if_needed(formulas):
    """Only conjunct the given list of formulas if there is more than one."""
    if len(formulas) == 1:
        return formulas[0]
    else:
        return Conjunction(formulas)


def conjunct_formulas(f1, f2):
    """Conjunct two logical formulas."""
    if isinstance(f1, Conjunction) and isinstance(f2, Conjunction):
<<<<<<< HEAD
        return Conjunction(list(f1.formulas) + list(f2.formulas))
    elif isinstance(f1, Conjunction):
        return Conjunction(list(f1.formulas) + [f2])
    elif isinstance(f2, Conjunction):
        return Conjunction([f1] + list(f2.formulas))
    else:
        return Conjunction([f1, f2])
=======
        return Conjunction(tuple(f1.formulas) + tuple(f2.formulas))
    elif isinstance(f1, Conjunction):
        return Conjunction(tuple(f1.formulas) + (f2, ))
    elif isinstance(f2, Conjunction):
        return Conjunction((f1, ) + tuple(f2.formulas))
    else:
        return Conjunction((f1, f2))
>>>>>>> fac83716


def is_ground_predicate(predicate):
    """Whether all the predicate's terms are all constant."""
    return all(isinstance(arg, Constant) for arg in predicate.args)<|MERGE_RESOLUTION|>--- conflicted
+++ resolved
@@ -279,15 +279,6 @@
 def conjunct_formulas(f1, f2):
     """Conjunct two logical formulas."""
     if isinstance(f1, Conjunction) and isinstance(f2, Conjunction):
-<<<<<<< HEAD
-        return Conjunction(list(f1.formulas) + list(f2.formulas))
-    elif isinstance(f1, Conjunction):
-        return Conjunction(list(f1.formulas) + [f2])
-    elif isinstance(f2, Conjunction):
-        return Conjunction([f1] + list(f2.formulas))
-    else:
-        return Conjunction([f1, f2])
-=======
         return Conjunction(tuple(f1.formulas) + tuple(f2.formulas))
     elif isinstance(f1, Conjunction):
         return Conjunction(tuple(f1.formulas) + (f2, ))
@@ -295,7 +286,6 @@
         return Conjunction((f1, ) + tuple(f2.formulas))
     else:
         return Conjunction((f1, f2))
->>>>>>> fac83716
 
 
 def is_ground_predicate(predicate):
