"""
Utilities to process intermediate representations of
Datalog programs.
"""

from typing import Iterable

import numpy as np

from ..exceptions import (
    ForbiddenDisjunctionError,
    ForbiddenExpressionError,
    RuleNotFoundError,
    SymbolNotFoundError,
    UnsupportedProgramError,
)
from ..expression_walker import ExpressionWalker
from ..expressions import Constant, FunctionApplication, Symbol
from ..logic import Conjunction, Implication, Negation, Quantifier, Union
from ..logic import expression_processing as elp
from .expressions import TranslateToLogic


class TranslateToDatalogSemantics(TranslateToLogic, ExpressionWalker):
    pass


def implication_has_existential_variable_in_antecedent(implication):
    """
    Whether an implication has at least one existential variable in its
    antecedent.
    """
    c_free_vars = set(extract_logic_free_variables(implication.consequent))
    a_free_vars = set(extract_logic_free_variables(implication.antecedent))
    return a_free_vars > c_free_vars


def is_conjunctive_expression(expression):
    if isinstance(expression, Conjunction):
        formulas = expression.formulas
    else:
        formulas = [expression]

    return all(
        expression == Constant(True)
        or expression == Constant(False)
        or (
            isinstance(expression, FunctionApplication)
            and not any(
                isinstance(arg, FunctionApplication) for arg in expression.args
            )
        )
        for expression in formulas
    )


def is_conjunctive_expression_with_nested_predicates(expression):
    tr = TranslateToDatalogSemantics()
    expression = tr.walk(expression)
    stack = [expression]
    while stack:
        exp = stack.pop()
        if exp == Constant(True) or exp == Constant(False):
            pass
        elif isinstance(exp, FunctionApplication):
            stack += [
                arg for arg in exp.args if isinstance(arg, FunctionApplication)
            ]
        elif isinstance(exp, Conjunction):
            stack += exp.formulas
        elif isinstance(exp, Quantifier):
            stack.append(exp.body)
        else:
            return False

    return True


def is_linear_rule(rule):
    """Check if a rule is linear

    Parameters
    ----------
    rule : Implication
        rule to analyse

    Returns
    -------
    bool
        True if the rule is linear

    """
    predicates = extract_logic_predicates(rule.antecedent)
    return (
        sum(
            int(
                (predicate.formula.functor == rule.consequent.functor)
                if isinstance(predicate, Negation)
                else predicate.functor == rule.consequent.functor
            )
            for predicate in predicates
        )
        < 2
    )


def all_body_preds_in_set(implication, predicate_set):
    """Checks wether all predicates in the antecedent
    are in the functor_set or are the consequent functor.

    Parameters
    ----------
    implication :
        Implication
    predicate_set :
        set or functors of the consequent

    Returns
    -------
    bool
        True is all predicates in the antecedent are
        in the prediacte_set

    """
    preds = (
        e.functor for e in extract_logic_predicates(implication.antecedent)
    )
    predicate_set = predicate_set | {implication.consequent.functor}
    return all(not isinstance(e, Symbol) or e in predicate_set for e in preds)


def extract_logic_free_variables(expression):
    """Extract variables from expression assuming it's in datalog format.

    Parameters
    ----------
    expression : Expression


    Returns
    -------
        OrderedSet
            set of all free variables in the expression.
    """
    translator = TranslateToDatalogSemantics()
    datalog_code = translator.walk(expression)
    return elp.extract_logic_free_variables(datalog_code)


def extract_logic_predicates(expression):
    """Extract predicates from expression
    knowing that it's in Datalog format

    Parameters
    ----------
    expression : Expression
        expression to extract predicates from


    Returns
    -------
    OrderedSet
        set of all predicates in the expression in lexicographical
        order.

    """
    return elp.extract_logic_predicates(expression)


def stratify(union, datalog_instance):
    """Given an expression block containing `Implication` instances
     and a datalog instance, return the stratification of the formulas
     in the block as a list of lists..

    Parameters
    ----------
    union : Union
        union of implications to be stratified.

    datalog_instance : DatalogProgram
        Datalog instance containing the EDB and IDB databases


    Returns
    -------
        list of lists of `Implications`, boolean
            Strata and wether it was stratisfiable.
            If it was not, all non-stratified predicates
            will be in the last strata.

    """
    strata = []
    seen = set(k for k in datalog_instance.extensional_database().keys())
    seen |= set(k for k in datalog_instance.builtins())
    to_process = union.formulas
    stratifiable = True

    stratum, new_to_process = stratify_obtain_facts_stratum(to_process, seen)

    if len(stratum) > 0:
        strata.append(stratum)
    to_process = new_to_process

    while len(to_process) > 0:
        new_seen, new_to_process, stratum = stratify_obtain_new_stratum(
            to_process, seen
        )
        to_process = new_to_process
        if len(new_seen) > 0:
            strata.append(stratum)
            seen |= new_seen
        else:
            strata.append(to_process)
            stratifiable = False
            break

    return strata, stratifiable


def stratify_obtain_facts_stratum(to_process, seen):
    new_to_process = []
    stratum = []
    true_ = Constant(True)
    for r in to_process:
        if r.antecedent == true_:
            stratum.append(r)
            seen.add(r.consequent.functor)
        else:
            new_to_process.append(r)
    return stratum, new_to_process


def stratify_obtain_new_stratum(to_process, seen):
    stratum = []
    new_to_process = []
    new_seen = set()
    for r in to_process:
        if all_body_preds_in_set(r, seen):
            stratum.append(r)
            new_seen.add(r.consequent.functor)
        else:
            new_to_process.append(r)
    return new_seen, new_to_process, stratum


def reachable_code(query, datalog):
    """Produces the code reachable by a query

    Parameters
    ----------
    query : Implication
        Rule to figure out the reachable program from
    datalog : DatalogProgram
        datalog instance containing the EDB and IDB.

    Returns
    -------
    ExpressionBlock
        Code needed to solve the query.
    """
    if not isinstance(query, Iterable):
        query = [query]

    reachable_code = []
    idb = datalog.intensional_database()
    to_reach = [q.consequent.functor for q in query]
    reached = set()
    seen_rules = set()
    while to_reach:
        p = to_reach.pop()
        reached.add(p)
        rules = idb[p]
        for rule in rules.formulas:
            if rule in seen_rules:
                continue
            seen_rules.add(rule)
            reachable_code.append(rule)
            for predicate in extract_logic_predicates(rule.antecedent):
                functor = predicate.functor
                if functor not in reached and functor in idb:
                    to_reach.append(functor)

    return Union(reachable_code[::-1])


def dependency_matrix(datalog, rules=None):
    """Produces the dependecy matrix for a datalog's
    instance intensional database (IDB).

    Parameters
    ----------
    datalog : DatalogProgram
        datalog instance containing the EDB and IDB.
    rules : None or Union of rules
        an optional subset of rules from the datalog
        program's IDB.

    Returns
    -------
    idb_symbols: list
        A list of IDB symbols
        in the dependency matrix.
    dependency_matrix: ndarray
        The dependency matrix
        where row is the origin symbol and column is the
        dependency. It is the adjacency matrix of the
        graph where each node is a predicate of the IDB.

    Raises
    ------
    SymbolNotFoundError
        If there is a predicate in the antecedent of a rule which
        is not a constant or an extensiona/intensional predicate.
    """

    if rules is None:
        idb = datalog.intensional_database()
        to_reach = []
        for rule_union in idb.values():
            to_reach += rule_union.formulas
        idb_symbols = idb.keys()
    else:
        if isinstance(rules, Union):
            to_reach = list(rules.formulas)
        else:
            to_reach = list(rules)
        idb_symbols = set()
        for rule in to_reach:
            functor = rule.consequent.functor
            if rule not in datalog.intensional_database()[functor].formulas:
                raise RuleNotFoundError(
                    f"Rule {rule} not contained in the datalog " "instance."
                )
            idb_symbols.add(functor)

    idb_symbols = tuple(sorted(idb_symbols, key=lambda s: s.name))
    edb = datalog.extensional_database()

    dependency_matrix = np.zeros(
        (len(idb_symbols), len(idb_symbols)), dtype=int
    )

    while to_reach:
        rule = to_reach.pop()
        head_functor = rule.consequent.functor
        ix_head = idb_symbols.index(head_functor)
        for predicate in extract_logic_predicates(rule.antecedent):
            functor = predicate.functor
            if functor in edb:
                continue
            elif functor in idb_symbols:
                ix_functor = idb_symbols.index(functor)
                dependency_matrix[ix_head, ix_functor] += 1
            elif isinstance(functor, Symbol) and (
                functor not in datalog.symbol_table
                or functor in datalog.intensional_database()
            ):
                raise SymbolNotFoundError(f"Symbol not found {functor.name}")

    return idb_symbols, dependency_matrix


def program_has_loops(program_representation):
    if not isinstance(program_representation, np.ndarray):
        _, program_representation = dependency_matrix(program_representation)
    reachable = program_representation
    for _ in range(len(program_representation)):
        if any(np.diag(reachable)):
            return True
        else:
            reachable = np.dot(reachable, program_representation)

    return False


def conjunct_if_needed(formulas):
    """Only conjunct the given list of formulas if there is more than one."""
    if len(formulas) == 1:
        return formulas[0]
    else:
        return Conjunction(formulas)


def conjunct_formulas(f1, f2):
    """Conjunct two logical formulas."""
    if isinstance(f1, Conjunction) and isinstance(f2, Conjunction):
        return Conjunction(tuple(f1.formulas) + tuple(f2.formulas))
    elif isinstance(f1, Conjunction):
        return Conjunction(tuple(f1.formulas) + (f2,))
    elif isinstance(f2, Conjunction):
        return Conjunction((f1,) + tuple(f2.formulas))
    else:
        return Conjunction((f1, f2))


def is_ground_predicate(predicate):
    """Whether all the predicate's terms are all constant."""
    return all(isinstance(arg, Constant) for arg in predicate.args)


<<<<<<< HEAD
def is_rule_with_builtin(rule, known_builtins=None):
    known_builtins = set() if known_builtins is None else set(known_builtins)
    return any(
        isinstance(pred.functor, Constant) or pred.functor in known_builtins
        for pred in extract_logic_predicates(rule.antecedent)
    )
=======
def enforce_conjunction(expression):
    if isinstance(expression, Conjunction):
        return expression
    elif isinstance(expression, FunctionApplication):
        return Conjunction((expression,))
    raise ForbiddenExpressionError(
        "Cannot conjunct expression of type {}".format(type(expression))
    )


def get_rule_for_predicate(predicate, idb):
    if predicate.functor not in idb:
        return None
    expression = idb[predicate.functor]
    if isinstance(expression, Implication):
        return expression
    elif isinstance(expression, Union) and len(expression.formulas) == 1:
        return expression.formulas[0]
    raise ForbiddenDisjunctionError()


def freshen_predicate_free_variables(pred, free_variables, substitutions):
    new_args = tuple()
    for arg in pred.args:
        if arg in free_variables and arg not in substitutions:
            substitutions[arg] = Symbol.fresh()
        new_args += (substitutions.get(arg, arg),)
    new_pred = FunctionApplication[pred.type](pred.functor, new_args)
    return new_pred


def freshen_conjunction_free_variables(
    conjunction, free_variables, substitutions=None
):
    new_preds = []
    substitutions = substitutions if substitutions is not None else dict()
    for pred in conjunction.formulas:
        new_pred = freshen_predicate_free_variables(
            pred, free_variables, substitutions
        )
        new_preds.append(new_pred)
    return Conjunction(tuple(new_preds))


def rename_args_to_match(conjunction, src_predicate, dst_predicate):
    renames = {
        src: dst
        for src, dst in zip(src_predicate.args, dst_predicate.args)
        if src != dst
    }
    new_preds = []
    for pred in conjunction.formulas:
        new_args = tuple(renames.get(arg, arg) for arg in pred.args)
        new_pred = FunctionApplication[pred.type](pred.functor, new_args)
        new_preds.append(new_pred)
    return Conjunction(tuple(new_preds))


def flatten_query(query, program):
    """
    Construct the conjunction corresponding to a query on a program.

    TODO: currently this only handles programs without conjunctions.

    Parameters
    ----------
    query : predicate or conjunction of predicates
        The query for which the conjunction is constructed.
    program : a program with an intensional database
        Program with logical rules that will be used to construct the
        conjunction corresponding to the given query.

    Returns
    -------
    conjunction of predicates

    """
    if not hasattr(program, "intensional_database"):
        raise UnsupportedProgramError(
            "Only program with an intensional database are supported"
        )
    idb = program.intensional_database()
    query = enforce_conjunction(query)
    conj_query = Conjunction(tuple())
    substitutions = dict()
    for predicate in query.formulas:
        rule = get_rule_for_predicate(predicate, idb)
        if rule is None:
            formula = predicate
        else:
            formula = enforce_conjunction(rule.antecedent)
            free_variables = extract_logic_free_variables(rule)
            formula = freshen_conjunction_free_variables(
                formula, free_variables, substitutions
            )
            formula = flatten_query(formula, program)
            formula = rename_args_to_match(formula, rule.consequent, predicate)
        conj_query = conjunct_formulas(conj_query, formula)
    return conj_query
>>>>>>> f99aeed9
<|MERGE_RESOLUTION|>--- conflicted
+++ resolved
@@ -398,14 +398,14 @@
     return all(isinstance(arg, Constant) for arg in predicate.args)
 
 
-<<<<<<< HEAD
 def is_rule_with_builtin(rule, known_builtins=None):
     known_builtins = set() if known_builtins is None else set(known_builtins)
     return any(
         isinstance(pred.functor, Constant) or pred.functor in known_builtins
         for pred in extract_logic_predicates(rule.antecedent)
     )
-=======
+
+
 def enforce_conjunction(expression):
     if isinstance(expression, Conjunction):
         return expression
@@ -504,5 +504,4 @@
             formula = flatten_query(formula, program)
             formula = rename_args_to_match(formula, rule.consequent, predicate)
         conj_query = conjunct_formulas(conj_query, formula)
-    return conj_query
->>>>>>> f99aeed9
+    return conj_query