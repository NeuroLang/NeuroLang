--- conflicted
+++ resolved
@@ -22,7 +22,6 @@
 )
 from ..expression_walker import (
     ExpressionWalker,
-<<<<<<< HEAD
     IdentityWalker,
     PatternWalker,
     ReplaceExpressionWalker,
@@ -38,20 +37,6 @@
     Quantifier,
     Union,
 )
-=======
-    PatternWalker,
-    ReplaceExpressionWalker,
-)
-from ..expressions import Constant, FunctionApplication, Symbol
-from ..logic import (
-    Conjunction,
-    Disjunction,
-    Implication,
-    Negation,
-    Quantifier,
-    Union,
-)
->>>>>>> cee5244c
 from ..logic import expression_processing as elp
 from .expressions import TranslateToLogic
 
@@ -567,7 +552,14 @@
     return Conjunction(tuple(set(conjunction.formulas)))
 
 
-<<<<<<< HEAD
+def iter_disjunction_or_implication_rules(implication_or_disjunction):
+    if isinstance(implication_or_disjunction, Implication):
+        yield implication_or_disjunction
+    else:
+        for formula in implication_or_disjunction.formulas:
+            yield formula
+
+
 class ExtractedEquality(FunctionApplication):
     pass
 
@@ -769,12 +761,4 @@
             conjunction.apply(
                 tuple(self.walk(formula) for formula in conjunction.formulas)
             )
-        )
-=======
-def iter_disjunction_or_implication_rules(implication_or_disjunction):
-    if isinstance(implication_or_disjunction, Implication):
-        yield implication_or_disjunction
-    else:
-        for formula in implication_or_disjunction.formulas:
-            yield formula
->>>>>>> cee5244c
+        )