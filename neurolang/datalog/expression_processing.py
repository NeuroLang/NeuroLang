--- conflicted
+++ resolved
@@ -21,13 +21,8 @@
     @add_match(Conjunction)
     def conjunction(self, expression):
         fvs = OrderedSet()
-<<<<<<< HEAD
-        for literal in expression.literals:
-            fvs |= self.walk(literal)
-=======
         for formula in expression.formulas:
             fvs |= self.walk(formula)
->>>>>>> 2c621332
         return fvs
 
     @add_match(Disjunction)
@@ -36,11 +31,7 @@
 
     @add_match(Negation)
     def negation(self, expression):
-<<<<<<< HEAD
-        return self.walk(expression.literal)
-=======
         return self.walk(expression.formula)
->>>>>>> 2c621332
 
 
 class ExtractDatalogFreeVariablesWalker(WalkDatalogProgramAggregatingSets):
@@ -100,15 +91,9 @@
 
 def is_conjunctive_expression(expression):
     if isinstance(expression, Conjunction):
-<<<<<<< HEAD
-        literals = expression.literals
-    else:
-        literals = [expression]
-=======
         formulas = expression.formulas
     else:
         formulas = [expression]
->>>>>>> 2c621332
 
     return all(
         expression == Constant(True) or
@@ -120,11 +105,7 @@
                 for arg in expression.args
             )
         )
-<<<<<<< HEAD
-        for expression in literals
-=======
         for expression in formulas
->>>>>>> 2c621332
     )
 
 
@@ -142,11 +123,7 @@
                 if isinstance(arg, FunctionApplication)
             ]
         elif isinstance(exp, Conjunction):
-<<<<<<< HEAD
-            stack += exp.literals
-=======
             stack += exp.formulas
->>>>>>> 2c621332
         elif isinstance(exp, Quantifier):
             stack.append(exp.body)
         else:
@@ -246,11 +223,7 @@
 
 def stratify(disjunction, datalog_instance):
     """Given an expression block containing `Implication` instances
-<<<<<<< HEAD
-     and a datalog instance, return the stratification of the literals
-=======
      and a datalog instance, return the stratification of the formulas
->>>>>>> 2c621332
      in the block as a list of lists..
 
     Parameters
@@ -273,11 +246,7 @@
     strata = []
     seen = set(k for k in datalog_instance.extensional_database().keys())
     seen |= set(k for k in datalog_instance.builtins())
-<<<<<<< HEAD
-    to_process = disjunction.literals
-=======
     to_process = disjunction.formulas
->>>>>>> 2c621332
     stratifiable = True
 
     stratum, new_to_process = stratify_obtain_facts_stratum(to_process, seen)
@@ -358,11 +327,7 @@
         p = to_reach.pop()
         reached.add(p)
         rules = idb[p]
-<<<<<<< HEAD
-        for rule in rules.literals:
-=======
         for rule in rules.formulas:
->>>>>>> 2c621332
             if rule in seen_rules:
                 continue
             seen_rules.add(rule)
