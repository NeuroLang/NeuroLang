"""
Utilities to process intermediate representations of
Datalog programs.
"""


import collections
import operator
import typing
from typing import Iterable

import numpy as np

from ..exceptions import (
    ForbiddenExpressionError,
    RuleNotFoundError,
    SymbolNotFoundError,
    UnsupportedProgramError,
)
from ..expression_pattern_matching import (
    NeuroLangPatternMatchingNoMatch,
    add_match,
)
from ..expression_walker import (
    ExpressionWalker,
    IdentityWalker,
    PatternWalker,
    ReplaceExpressionWalker,
    ReplaceSymbolWalker,
)
from ..expressions import Constant, Expression, FunctionApplication, Symbol
from ..logic import (
    FALSE,
    TRUE,
    Conjunction,
    Disjunction,
    Implication,
    Negation,
    Quantifier,
    Union,
    expression_processing as elp,
)
from ..logic.transformations import CollapseConjunctions
from ..logic.unification import most_general_unifier
from .expressions import TranslateToLogic

EQ = Constant(operator.eq)


class TranslateToDatalogSemantics(TranslateToLogic, ExpressionWalker):
    pass


def implication_has_existential_variable_in_antecedent(implication):
    """
    Whether an implication has at least one existential variable in its
    antecedent.
    """
    c_free_vars = set(extract_logic_free_variables(implication.consequent))
    a_free_vars = set(extract_logic_free_variables(implication.antecedent))
    return a_free_vars > c_free_vars


def is_conjunctive_expression(expression):
    if isinstance(expression, Conjunction):
        formulas = expression.formulas
    else:
        formulas = [expression]

    return all(
        expression == Constant(True)
        or expression == Constant(False)
        or (
            isinstance(expression, FunctionApplication)
            and not any(
                isinstance(arg, FunctionApplication) for arg in expression.args
            )
        )
        for expression in formulas
    )


def is_conjunctive_expression_with_nested_predicates(expression):
    tr = TranslateToDatalogSemantics()
    expression = tr.walk(expression)
    stack = [expression]
    while stack:
        exp = stack.pop()
        if exp == Constant(True) or exp == Constant(False):
            pass
        elif isinstance(exp, FunctionApplication):
            stack += [
                arg for arg in exp.args if isinstance(arg, FunctionApplication)
            ]
        elif isinstance(exp, Conjunction):
            stack += exp.formulas
        elif isinstance(exp, Quantifier):
            stack.append(exp.body)
        else:
            return False

    return True


def is_linear_rule(rule):
    """Check if a rule is linear

    Parameters
    ----------
    rule : Implication
        rule to analyse

    Returns
    -------
    bool
        True if the rule is linear

    """
    predicates = extract_logic_predicates(rule.antecedent)
    return (
        sum(
            int(
                (predicate.formula.functor == rule.consequent.functor)
                if isinstance(predicate, Negation)
                else predicate.functor == rule.consequent.functor
            )
            for predicate in predicates
        )
        < 2
    )


def all_body_preds_in_set(implication, predicate_set):
    """Checks wether all predicates in the antecedent
    are in the functor_set or are the consequent functor.

    Parameters
    ----------
    implication :
        Implication
    predicate_set :
        set or functors of the consequent

    Returns
    -------
    bool
        True is all predicates in the antecedent are
        in the prediacte_set

    """
<<<<<<< HEAD
    preds = (e.functor for e in extract_logic_atoms(implication.antecedent))
=======
    preds = (
        e.functor for e in extract_logic_atoms(implication.antecedent)
    )
>>>>>>> 3925f27d
    predicate_set = predicate_set | {implication.consequent.functor}
    return all(not isinstance(e, Symbol) or e in predicate_set for e in preds)


def extract_logic_free_variables(expression):
    """Extract variables from expression assuming it's in datalog format.

    Parameters
    ----------
    expression : Expression


    Returns
    -------
        OrderedSet
            set of all free variables in the expression.
    """
    translator = TranslateToDatalogSemantics()
    datalog_code = translator.walk(expression)
    return elp.extract_logic_free_variables(datalog_code)


def extract_logic_predicates(expression):
    """Extract predicates from expression
    knowing that it's in Datalog format

    Parameters
    ----------
    expression : Expression
        expression to extract predicates from


    Returns
    -------
    OrderedSet
        set of all predicates in the expression in lexicographical
        order.

    """
    return elp.extract_logic_predicates(expression)


def extract_logic_atoms(expression):
    """Extract atoms from expression
    knowing that it's in Datalog format

    Parameters
    ----------
    expression : Expression
        expression to extract atoms from


    Returns
    -------
    OrderedSet
        set of all predicates in the atoms in lexicographical
        order.

    """
    return elp.extract_logic_atoms(expression)


def stratify(union, datalog_instance):
    """Given an expression block containing `Implication` instances
     and a datalog instance, return the stratification of the formulas
     in the block as a list of lists..

    Parameters
    ----------
    union : Union
        union of implications to be stratified.

    datalog_instance : DatalogProgram
        Datalog instance containing the EDB and IDB databases


    Returns
    -------
        list of lists of `Implications`, boolean
            Strata and wether it was stratisfiable.
            If it was not, all non-stratified predicates
            will be in the last strata.

    """
    strata = []
    seen = set(k for k in datalog_instance.extensional_database().keys())
    seen |= set(k for k in datalog_instance.builtins())
    to_process = union.formulas
    stratifiable = True

    stratum, new_to_process = stratify_obtain_facts_stratum(to_process, seen)

    if len(stratum) > 0:
        strata.append(stratum)
    to_process = new_to_process

    while len(to_process) > 0:
        new_seen, new_to_process, stratum = stratify_obtain_new_stratum(
            to_process, seen
        )
        to_process = new_to_process
        if len(new_seen) > 0:
            strata.append(stratum)
            seen |= new_seen
        else:
            strata.append(to_process)
            stratifiable = False
            break

    return strata, stratifiable


def stratify_obtain_facts_stratum(to_process, seen):
    new_to_process = []
    stratum = []
    true_ = Constant(True)
    for r in to_process:
        if r.antecedent == true_:
            stratum.append(r)
            seen.add(r.consequent.functor)
        else:
            new_to_process.append(r)
    return stratum, new_to_process


def stratify_obtain_new_stratum(to_process, seen):
    stratum = []
    new_to_process = []
    new_seen = set()
    for r in to_process:
        if all_body_preds_in_set(r, seen):
            stratum.append(r)
            new_seen.add(r.consequent.functor)
        else:
            new_to_process.append(r)
    return new_seen, new_to_process, stratum


def reachable_code(query, datalog):
    """Produces the code reachable by a query

    Parameters
    ----------
    query : Implication
        Rule to figure out the reachable program from
    datalog : DatalogProgram
        datalog instance containing the EDB and IDB.

    Returns
    -------
    ExpressionBlock
        Code needed to solve the query.
    """
    if not isinstance(query, Iterable):
        query = [query]

    reachable_code = []
    idb = datalog.intensional_database()
    to_reach = [q.consequent.functor for q in query]
    reached = set()
    seen_rules = set()
    while to_reach:
        p = to_reach.pop()
        reached.add(p)
        rules = idb[p]
        for rule in rules.formulas:
            if rule in seen_rules:
                continue
            seen_rules.add(rule)
            reachable_code.append(rule)
            for predicate in extract_logic_predicates(rule.antecedent):
                functor = predicate.functor
                if functor not in reached and functor in idb:
                    to_reach.append(functor)

    return Union(reachable_code[::-1])


def dependency_matrix(datalog, rules=None):
    """Produces the dependecy matrix for a datalog's
    instance intensional database (IDB).

    Parameters
    ----------
    datalog : DatalogProgram
        datalog instance containing the EDB and IDB.
    rules : None or Union of rules
        an optional subset of rules from the datalog
        program's IDB.

    Returns
    -------
    idb_symbols: list
        A list of IDB symbols
        in the dependency matrix.
    dependency_matrix: ndarray
        The dependency matrix
        where row is the origin symbol and column is the
        dependency. It is the adjacency matrix of the
        graph where each node is a predicate of the IDB.

    Raises
    ------
    SymbolNotFoundError
        If there is a predicate in the antecedent of a rule which
        is not a constant or an extensiona/intensional predicate.
    """

    if rules is None:
        idb = datalog.intensional_database()
        to_reach = []
        for rule_union in idb.values():
            to_reach += rule_union.formulas
        idb_symbols = idb.keys()
    else:
        if isinstance(rules, Union):
            to_reach = list(rules.formulas)
        else:
            to_reach = list(rules)
        idb_symbols = set()
        for rule in to_reach:
            functor = rule.consequent.functor
            if rule not in datalog.intensional_database()[functor].formulas:
                raise RuleNotFoundError(
                    f"Rule {rule} not contained in the datalog " "instance."
                )
            idb_symbols.add(functor)

    idb_symbols = tuple(sorted(idb_symbols, key=lambda s: s.name))
    edb = datalog.extensional_database()
    if hasattr(datalog, "constraints"):
        constraint_symbols = set(
            formula.consequent.functor
            for formula in datalog.constraints().formulas
        )
    else:
        constraint_symbols = set()

    dependency_matrix = np.zeros(
        (len(idb_symbols), len(idb_symbols)), dtype=int
    )

    while to_reach:
        rule = to_reach.pop()
        head_functor = rule.consequent.functor
        ix_head = idb_symbols.index(head_functor)
        for predicate in extract_logic_atoms(rule.antecedent):
            functor = predicate.functor
            if functor in edb or functor in constraint_symbols:
                continue
            elif functor in idb_symbols:
                ix_functor = idb_symbols.index(functor)
                dependency_matrix[ix_head, ix_functor] += 1
            elif isinstance(functor, Symbol) and (
                functor not in datalog.symbol_table
                or functor in datalog.intensional_database()
            ):
                raise SymbolNotFoundError(f"Symbol not found {functor.name}")

    return idb_symbols, dependency_matrix


def program_has_loops(program_representation):
    if not isinstance(program_representation, np.ndarray):
        _, program_representation = dependency_matrix(program_representation)
    reachable = program_representation
    for _ in range(len(program_representation)):
        if any(np.diag(reachable)):
            return True
        else:
            reachable = np.dot(reachable, program_representation)

    return False


def conjunct_if_needed(formulas):
    """
    Only conjunct the given list of formulas if there is more than one. If
    an empty list of formulas is passed, `Constant[bool](True)` is returned
    instead.

    """
    if len(formulas) == 0:
        return TRUE
    if len(formulas) == 1:
        return formulas[0]
    return Conjunction(formulas)


def conjunct_formulas(f1, f2):
    """Conjunct two logical formulas."""
    if isinstance(f1, Conjunction) and isinstance(f2, Conjunction):
        return Conjunction(tuple(f1.formulas) + tuple(f2.formulas))
    elif isinstance(f1, Conjunction):
        return Conjunction(tuple(f1.formulas) + (f2,))
    elif isinstance(f2, Conjunction):
        return Conjunction((f1,) + tuple(f2.formulas))
    else:
        return Conjunction((f1, f2))


def is_ground_predicate(predicate):
    """Whether all the predicate's terms are all constant."""
    return all(isinstance(arg, Constant) for arg in predicate.args)


def enforce_conjunction(expression):
    if isinstance(expression, Conjunction):
        return expression
    elif isinstance(expression, (FunctionApplication, Negation)):
        return Conjunction((expression,))
    raise ForbiddenExpressionError(
        "Cannot conjunct expression of type {}".format(type(expression))
    )


def enforce_conjunctive_antecedent(implication):
    return implication.apply(
        implication.consequent,
        remove_conjunction_duplicates(
            enforce_conjunction(implication.antecedent)
        ),
    )


def maybe_deconjunct_single_pred(conjunction):
    """
    Remove the conjunction from single-conjunct conjunctions. The conjunction
    remains unchanged if it has multiple conjuncts.
    """
    if len(conjunction.formulas) == 1:
        return conjunction.formulas[0]
    return conjunction


def maybe_disjunct(
    formulas: typing.Iterable[Expression],
) -> typing.Union[Expression, Disjunction]:
    formulas = tuple(formulas)
    if len(formulas) > 1:
        return Disjunction(formulas)
    return formulas[0]


class HeadConstantToBodyEquality(PatternWalker):
    """
    Transform rules whose head (consequent) predicate contains constant terms
    into an equivalent rule where the head predicate only contains variable
    terms and the body (antecedent) of the rule contains variable-to-constant
    equalities. A fresh variable is generated for each constant term in the
    head predicate.

    Examples
    --------
    The rule `Q(x, 2) :- P(x, y)` is transformed into the rule `Q(x, _f_) :-
    P(x, y), _f_ = 2`, where `_f_` is a fresh variable.

    """

    @add_match(
        Implication(FunctionApplication, ...),
        lambda implication: any(
            isinstance(term, Constant) for term in implication.consequent.args
        ),
    )
    def implication_with_constant_term_in_head(self, implication):
        body_formulas = list(
            enforce_conjunction(implication.antecedent).formulas
        )
        new_consequent_vars = list()
        for term in implication.consequent.args:
            if isinstance(term, Constant):
                var = Symbol.fresh()
                body_formulas.append(EQ(var, term))
            else:
                var = term
            new_consequent_vars.append(var)
        new_consequent = implication.consequent.functor(*new_consequent_vars)
        new_antecedent = Conjunction(tuple(body_formulas))
        new_antecedent = maybe_deconjunct_single_pred(new_antecedent)
        return self.walk(Implication(new_consequent, new_antecedent))


class HeadRepeatedVariableToBodyEquality(PatternWalker):
    """
    Transform rules whose head (consequent) predicate contains repeated
    variables (symbols) to an equivalent rule without repeated variables and
    corresponding variable equalities. New fresh variables are generated to
    replace variable repetitions.

    Examples
    --------
    The rule `Q(x, x) :- P(x, y)` is transformed into the rule `Q(x, _f_) :-
    P(x, y), _f_ = x`, where `_f_` is a fresh variable.

    """

    @add_match(
        Implication(FunctionApplication, ...),
        lambda implication: max(
            collections.Counter(
                (
                    arg
                    for arg in implication.consequent.args
                    if isinstance(arg, Symbol)
                )
            ).values()
        )
        > 1,
    )
    def implication_with_repeated_variable_in_head(self, implication):
        seen_args = set()
        new_csqt_args = list()
        vareq_formulas = list()
        for csqt_arg in implication.consequent.args:
            if isinstance(csqt_arg, Symbol) and csqt_arg in seen_args:
                new_csqt_arg = Symbol.fresh()
                vareq_formulas.append(EQ(new_csqt_arg, csqt_arg))
            else:
                new_csqt_arg = csqt_arg
                seen_args.add(csqt_arg)
            new_csqt_args.append(new_csqt_arg)
        new_consequent = implication.consequent.functor(*new_csqt_args)
        new_antecedent = conjunct_formulas(
            implication.antecedent, Conjunction(tuple(vareq_formulas))
        )
        new_antecedent = maybe_deconjunct_single_pred(new_antecedent)
        return self.walk(Implication(new_consequent, new_antecedent))


class FreshenFreeVariables(PatternWalker):
    @add_match(
        Implication(FunctionApplication, ...),
        lambda implication: any(
            not var.is_fresh
            for var in extract_logic_free_variables(implication)
        ),
    )
    def implication_with_free_variables(self, implication):
        replacements = {
            var: Symbol.fresh()
            for var in extract_logic_free_variables(implication)
        }
        implication = ReplaceExpressionWalker(replacements).walk(implication)
        return self.walk(implication)


def flatten_query(query, program):
    """
    Construct the conjunction corresponding to a query on a program.

    TODO: currently this only handles programs without conjunctions.

    Parameters
    ----------
    query : predicate or conjunction of predicates
        The query for which the conjunction is constructed.
    program : a program with an intensional database
        Program with logical rules that will be used to construct the
        conjunction corresponding to the given query.

    Returns
    -------
    disjunction or conjunction of predicates

    """
    if not hasattr(program, "intensional_database"):
        raise UnsupportedProgramError(
            "Only program with an intensional database are supported"
        )
    try:
        res = FlattenQueryInNonRecursiveUCQ(program).walk(query)
        if isinstance(res, FunctionApplication):
            res = Conjunction((res,))
    except RecursionError:
        raise UnsupportedProgramError(
            "Flattening of recursive programs is not supported."
        )
    except NeuroLangPatternMatchingNoMatch:
        raise UnsupportedProgramError("Expression not supported.")
    return res


class FlattenQueryInNonRecursiveUCQ(PatternWalker):
    """Flatten a query defined by a non-recursive
    union of conjunctive queries (UCQ)
    """

    def __init__(self, program):
        self.program = program
        self.idb = self.program.intensional_database()
        self._rule_normaliser = FlattenQueryInNonRecursiveUCQ._RuleNormaliser()

    class _RuleNormaliser(
        HeadConstantToBodyEquality,
        HeadRepeatedVariableToBodyEquality,
        FreshenFreeVariables,
        ExpressionWalker,
    ):
        pass

    @add_match(
        FunctionApplication,
        lambda fa: all(isinstance(arg, (Constant, Symbol)) for arg in fa.args),
    )
    def query_predicate(self, qpred):
        pred_symb = qpred.functor
        if pred_symb not in self.idb:
            return qpred
        ucq = self.idb[pred_symb]
        cqs = []
        for cq in ucq.formulas:
            cq = self._rule_normaliser.walk(cq)
            exp = self._unify_cq_antecedent(cq, qpred)
            if exp != FALSE:
                exp = self.walk(exp)
            cqs.append(exp)
        return maybe_disjunct(cqs)

    def _unify_cq_antecedent(self, cq, qpred):
        mgu = most_general_unifier(cq.consequent, qpred)
        # if we cannot unify, this is always a false statement
        if mgu is None:
            return FALSE
        antecedent = ReplaceExpressionWalker(mgu[0]).walk(cq.antecedent)
        equality_conj = Conjunction(
            tuple(
                Constant(operator.eq)(x, y)
                for x, y in mgu[0].items()
                if (isinstance(x, Symbol) and isinstance(y, Constant))
                or (isinstance(x, Constant) and isinstance(y, Symbol))
            )
        )
        antecedent = conjunct_formulas(antecedent, equality_conj)
        if not self._check_compatibility_symbol_to_constant_equalities(
            antecedent
        ):
            return FALSE
        antecedent = maybe_deconjunct_single_pred(antecedent)
        return antecedent

    @staticmethod
    def _check_compatibility_symbol_to_constant_equalities(conjunction):
        """
        Statically analyse variable-to-constant equalities within the
        conjunction to check for compatibility. For example, if the two
        conjuncts `x = 2` and `x = 3` are present, this function will return
        `False`. It also handles equalities where the order is `const =
        symbol`, such as `2 = 3, x = 3`.

        """
        symb_to_const = dict()
        symb_to_const_eq_formulas = (
            conjunct
            for conjunct in conjunction.formulas
            if is_symb_to_const_equality(conjunct)
        )
        for equality in symb_to_const_eq_formulas:
            symbol = next(
                arg for arg in equality.args if isinstance(arg, Symbol)
            )
            constant = next(
                arg for arg in equality.args if isinstance(arg, Constant)
            )
            if symbol in symb_to_const:
                return False
            symb_to_const[symbol] = constant
        return True

    @add_match(Conjunction)
    def conjunction(self, expression):
        formulas = list(expression.formulas)
        new_formulas = tuple()
        while len(formulas) > 0:
            formula = formulas.pop()
            new_formula = self.walk(formula)
            if isinstance(new_formula, Conjunction):
                new_formulas += new_formula.formulas
            else:
                new_formulas += (new_formula,)
        if len(new_formulas) > 0:
            res = Conjunction(tuple(new_formulas))
        else:
            res = new_formulas[0]
        return res

    @add_match(Negation)
    def negation(self, expression):
        return Negation(self.walk(expression.formula))


def is_rule_with_builtin(rule, known_builtins=None):
    if known_builtins is None:
        known_builtins = set()
    return any(
        isinstance(pred.functor, Constant) or pred.functor in known_builtins
        for pred in extract_logic_predicates(rule.antecedent)
    )


def remove_conjunction_duplicates(conjunction):
    return Conjunction(tuple(set(conjunction.formulas)))


def iter_disjunction_or_implication_rules(implication_or_disjunction):
    if isinstance(implication_or_disjunction, Implication):
        yield implication_or_disjunction
    else:
        for formula in implication_or_disjunction.formulas:
            yield formula


def is_equality_between_symbol_and_symbol_or_constant(formula):
    return (
        isinstance(formula, FunctionApplication)
        and formula.functor == EQ
        and len(formula.args) == 2
        and all(isinstance(arg, (Constant, Symbol)) for arg in formula.args)
    )


def is_symb_to_const_equality(formula):
    return (
        isinstance(formula, FunctionApplication)
        and formula.functor == EQ
        and len(formula.args) == 2
        and any(isinstance(arg, Symbol) for arg in formula.args)
        and any(isinstance(arg, Constant) for arg in formula.args)
    )


class RemoveDuplicatedAntecedentPredicates(PatternWalker):
    @add_match(
        Implication(FunctionApplication, Conjunction),
        lambda implication: any(
            count > 1
            for count in collections.Counter(
                implication.antecedent.formulas
            ).values()
        ),
    )
    def implication_with_duplicated_antecedent_predicate(self, implication):
        return self.walk(
            implication.apply(
                implication.consequent,
                remove_conjunction_duplicates(implication.antecedent),
            )
        )


class ExtractVariableEqualities(PatternWalker):
    def __init__(self):
        self._equality_sets = list()

    @property
    def substitutions(self):
        substitutions = dict()
        for eq_set in self._equality_sets:
            if any(isinstance(term, Constant) for term in eq_set):
                update = self._get_const_equality_substitutions(eq_set)
            else:
                update = self._get_between_symbs_equality_substitutions(eq_set)
            substitutions.update(update)
        return substitutions

    @add_match(
        Conjunction,
        lambda conj: any(
            is_equality_between_symbol_and_symbol_or_constant(formula)
            for formula in conj.formulas
        ),
    )
    def conjunction_with_variable_equality(self, conjunction):
        for formula in conjunction.formulas:
            self.walk(formula)

    @add_match(FunctionApplication(EQ, (Symbol, Symbol)))
    def variable_equality_between_variables(self, function_application):
        first, second = function_application.args
        self._add_equality_with_symbol(first, second)

    @add_match(FunctionApplication(EQ, (Constant, Symbol)))
    def variable_equality_with_constant_reversed(self, function_application):
        functor, (const, symb) = function_application.unapply()
        self.walk(function_application.apply(functor, (symb, const)))

    @add_match(FunctionApplication(EQ, (Symbol, Constant)))
    def variable_equality_with_constant(self, function_application):
        symb, const = function_application.args
        self._add_equality_with_constant(symb, const)

    def _add_equality_with_constant(self, symb, const):
        found_eq_set = False
        for eq_set in self._equality_sets:
            if any(term == symb for term in eq_set):
                eq_set.add(const)
                found_eq_set = True
        if not found_eq_set:
            self._equality_sets.append({symb, const})

    def _add_equality_with_symbol(self, first, second):
        found_eq_set = False
        for eq_set in self._equality_sets:
            if any(term == first for term in eq_set):
                eq_set.add(second)
                found_eq_set = True
            elif any(term == second for term in eq_set):
                eq_set.add(first)
                found_eq_set = True
        if not found_eq_set:
            self._equality_sets.append({first, second})

    @staticmethod
    def _get_const_equality_substitutions(eq_set):
        const = next(term for term in eq_set if isinstance(term, Constant))
        return {term: const for term in eq_set if isinstance(term, Symbol)}

    @staticmethod
    def _get_between_symbs_equality_substitutions(eq_set):
        iterator = iter(eq_set)
        chosen_symb = next(iterator)
        return {symb: chosen_symb for symb in iterator}


class UnifyVariableEqualitiesMixin(PatternWalker):
    @add_match(
        Implication(FunctionApplication(Symbol, ...), Conjunction),
        lambda implication: any(
            is_equality_between_symbol_and_symbol_or_constant(formula)
            for formula in implication.antecedent.formulas
        ),
    )
    def extract_and_unify_var_eqs_in_implication(self, implication):
        extractor = UnifyVariableEqualitiesMixin._Extractor()
        extractor.walk(implication.antecedent)
        replacer = ReplaceSymbolWalker(extractor.substitutions)
        consequent = replacer.walk(implication.consequent)
        conjuncts = tuple(
            replacer.walk(formula)
            for formula in implication.antecedent.formulas
            if not is_equality_between_symbol_and_symbol_or_constant(formula)
        )
        antecedent = conjunct_if_needed(conjuncts)
        return self.walk(Implication(consequent, antecedent))

    class _Extractor(ExtractVariableEqualities, IdentityWalker):
        pass


class UnifyVariableEqualities(UnifyVariableEqualitiesMixin, ExpressionWalker):
    pass


class CollapseConjunctiveAntecedents(CollapseConjunctions):
    @add_match(
        Implication(FunctionApplication, Conjunction),
        lambda implication: any(
            isinstance(formula, Conjunction)
            for formula in implication.antecedent.formulas
        ),
    )
    def implication_with_collapsable_conjunctive_antecedent(self, implication):
        return self.walk(
            implication.apply(
                implication.consequent, self.walk(implication.antecedent)
            )
        )<|MERGE_RESOLUTION|>--- conflicted
+++ resolved
@@ -148,13 +148,9 @@
         in the prediacte_set
 
     """
-<<<<<<< HEAD
-    preds = (e.functor for e in extract_logic_atoms(implication.antecedent))
-=======
     preds = (
         e.functor for e in extract_logic_atoms(implication.antecedent)
     )
->>>>>>> 3925f27d
     predicate_set = predicate_set | {implication.consequent.functor}
     return all(not isinstance(e, Symbol) or e in predicate_set for e in preds)
 
