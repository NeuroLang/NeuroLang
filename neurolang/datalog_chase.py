--- conflicted
+++ resolved
@@ -5,7 +5,8 @@
 from .expressions import Constant
 from . import solver_datalog_naive as sdb
 from .unification import (
-    apply_substitution_args, compose_substitutions,
+    apply_substitution_arguments,
+    compose_substitutions,
     most_general_unifier_arguments
 )
 
@@ -25,7 +26,8 @@
         rule_predicates
 
     rule_predicates_iterator = chain(
-        restricted_predicates, nonrestricted_predicates
+        restricted_predicates,
+        nonrestricted_predicates
     )
 
     substitutions = obtain_substitutions(rule_predicates_iterator)
@@ -44,20 +46,6 @@
     for predicate, representation in rule_predicates_iterator:
         new_substitutions = []
         for substitution in substitutions:
-<<<<<<< HEAD
-            subs_args = apply_substitution_args(predicate.args, substitution)
-
-            for element in representation:
-                mgu_substituted = most_general_unifier_arguments(
-                    subs_args, element.value
-                )
-
-                if mgu_substituted is not None:
-                    new_substitution = mgu_substituted[0]
-                    new_substitutions.append(
-                        compose_substitutions(substitution, new_substitution)
-                    )
-=======
             new_substitutions += unify_substitution(
                 predicate, substitution, representation
             )
@@ -85,7 +73,6 @@
                 )
             )
     return new_substitutions
->>>>>>> 42db62cf
 
 
 def evaluate_builtins(builtin_predicates, substitutions, datalog):
@@ -93,36 +80,17 @@
         functor = predicate.functor
         new_substitutions = []
         for substitution in substitutions:
-<<<<<<< HEAD
-            subs_args = apply_substitution_args(predicate.args, substitution)
-
-            mgu_substituted = most_general_unifier_arguments(
-                subs_args, predicate.args
-=======
             new_substitutions += unify_builtin_substitution(
                 predicate, substitution, datalog, functor
->>>>>>> 42db62cf
             )
         substitutions = new_substitutions
     return substitutions
 
 
-<<<<<<< HEAD
-                if (
-                    isinstance(predicate_res, Constant[bool]) and
-                    predicate_res.value
-                ):
-                    new_substitution = mgu_substituted[0]
-                    new_substitutions.append(
-                        compose_substitutions(substitution, new_substitution)
-                    )
-        substitutions = new_substitutions
-=======
 def unify_builtin_substitution(predicate, substitution, datalog, functor):
     subs_args = apply_substitution_arguments(
         predicate.args, substitution
     )
->>>>>>> 42db62cf
 
     mgu_substituted = most_general_unifier_arguments(
         subs_args, predicate.args
@@ -179,7 +147,9 @@
             return ([], [], [])
 
     return (
-        restricted_predicates, nonrestricted_predicates, builtin_predicates
+        restricted_predicates,
+        nonrestricted_predicates,
+        builtin_predicates
     )
 
 
@@ -189,7 +159,11 @@
     if restriction_instance is None:
         restriction_instance = set()
     new_tuples = set(
-        Constant(apply_substitution_args(rule.consequent.args, substitution))
+        Constant(
+            apply_substitution_arguments(
+                rule.consequent.args, substitution
+            )
+        )
         for substitution in substitutions
     )
 
@@ -218,7 +192,9 @@
                 new_instance[k] = v
             else:
                 new_set = new_instance[k]
-                new_set = Constant[new_set.type](v.value | new_set.value)
+                new_set = Constant[new_set.type](
+                    v.value | new_set.value
+                )
                 new_instance[k] = new_set
 
     return new_instance
@@ -271,16 +247,12 @@
     instance_update = datalog_program.extensional_database()
     while len(instance_update) > 0:
         instance = merge_instances(instance, instance_update)
-        instance_update = merge_instances(
-            *(
-                chase_step(
-                    datalog_program,
-                    instance,
-                    builtins,
-                    rule,
-                    restriction_instance=instance_update
-                ) for rule in rules
-            )
-        )
+        instance_update = merge_instances(*(
+            chase_step(
+                datalog_program, instance, builtins, rule,
+                restriction_instance=instance_update
+            )
+            for rule in rules
+        ))
 
     return instance