from collections import namedtuple
from itertools import chain, tee
from operator import eq
from typing import AbstractSet

from .expressions import Constant, Symbol, FunctionApplication
from . import solver_datalog_naive as sdb
from .unification import (
    apply_substitution, apply_substitution_arguments, compose_substitutions,
    most_general_unifier_arguments
)
from .relational_algebra import (
    Column, Selection, Product, Projection, eq_,
<<<<<<< HEAD
    RelationAlgebraRewriteOptimiser, RelationAlgebraSolver
=======
    RelationalAlgebraOptimiser, RelationalAlgebraSolver
>>>>>>> a40353a4
)


ChaseNode = namedtuple('ChaseNode', 'instance children')


<<<<<<< HEAD
    if all(len(predicate_list) == 0 for predicate_list in rule_predicates):
        return dict()
=======
class DatalogChaseGeneral():
    def __init__(self, datalog_program, rules=None):
        self.datalog_program = datalog_program
        self._set_rules(rules)
>>>>>>> a40353a4

        self.builtins = datalog_program.builtins()

<<<<<<< HEAD
    args_to_project = extract_variable_arguments(rule.consequent)
    builtin_predicates, builtin_predicates_ = tee(builtin_predicates)
    for predicate, _ in builtin_predicates_:
        args_to_project += extract_variable_arguments(predicate)
    new_args_to_project = tuple()
    for i, a in enumerate(args_to_project):
        if a not in args_to_project[:i]:
            new_args_to_project += (a,)
    args_to_project = new_args_to_project

    rule_predicates_iterator = chain(
        restricted_predicates,
        nonrestricted_predicates
    )

    substitutions = obtain_substitutions(
        args_to_project, rule_predicates_iterator
    )
=======
    def _set_rules(self, rules):
        self.rules = []
        if rules is None:
            for expression_block in \
                    self.datalog_program.intensional_database().values():
                self.rules += expression_block.expressions
        else:
            self.rules += rules.expressions

    def build_chase_solution(self):
        instance = dict()
        instance_update = self.datalog_program.extensional_database()
        self.check_constraints(instance_update)
        while len(instance_update) > 0:
            instance = self.merge_instances(instance, instance_update)
            instance_update = self.merge_instances(
                *(
                    self.chase_step(
                        instance, rule, restriction_instance=instance_update
                    ) for rule in self.rules
                )
            )

        return instance
>>>>>>> a40353a4

    def check_constraints(self, instance_update):
        pass

<<<<<<< HEAD
    return compute_result_set(
        datalog,
        rule, substitutions, instance, restriction_instance
    )
=======
    def chase_step(self, instance, rule, restriction_instance=None):
        if restriction_instance is None:
            restriction_instance = dict()
>>>>>>> a40353a4

        rule_predicates = self.extract_rule_predicates(
            rule, instance, restriction_instance=restriction_instance
        )

<<<<<<< HEAD
def extract_variable_arguments(predicate):
    stack = list(predicate.args[::-1])
    variables = tuple()
    while stack:
        arg = stack.pop()
        if isinstance(arg, Symbol):
            variables += (arg,)
        elif isinstance(arg, FunctionApplication):
            stack += arg.args[::-1]
    return variables


def obtain_substitutions_mgu(args_to_project, rule_predicates_iterator):
    substitutions = [{}]
    for predicate, representation in rule_predicates_iterator:
        new_substitutions = []
        for substitution in substitutions:
            new_substitutions += unify_substitution(
                predicate, substitution, representation
            )
        substitutions = new_substitutions
    return substitutions
=======
        if all(len(predicate_list) == 0 for predicate_list in rule_predicates):
            return dict()
>>>>>>> a40353a4

        restricted_predicates, nonrestricted_predicates, builtin_predicates =\
            rule_predicates

        args_to_project = self.extract_variable_arguments(rule.consequent)
        builtin_predicates, builtin_predicates_ = tee(builtin_predicates)
        for predicate, _ in builtin_predicates_:
            args_to_project += self.extract_variable_arguments(predicate)
        new_args_to_project = tuple()
        for i, a in enumerate(args_to_project):
            if a not in args_to_project[:i]:
                new_args_to_project += (a,)
        args_to_project = new_args_to_project

        rule_predicates_iterator = chain(
            restricted_predicates, nonrestricted_predicates
        )

        substitutions = self.obtain_substitutions(
            args_to_project, rule_predicates_iterator
        )

        substitutions = self.evaluate_builtins(
            builtin_predicates, substitutions
        )

<<<<<<< HEAD
def translate_to_ra_plus(
    args_to_project,
    rule_predicates_iterator
):
    seen_vars = dict()
    selections = []
    column = -1
    new_representations = tuple()
    projections = tuple()
    projected_var_names = dict()
    rule_predicates_iterator = list(rule_predicates_iterator)
    for p, pred_rep in enumerate(rule_predicates_iterator):
        predicate, representation = pred_rep
        local_selections = []
        for i, arg in enumerate(predicate.args):
            column += 1
            c = Constant[Column](Column(column))
            if isinstance(arg, Constant):
                l_c = Constant[Column](Column(i))
                local_selections.append((l_c, arg))
            elif isinstance(arg, Symbol):
                if arg in seen_vars:
                    selections.append((seen_vars[arg], c))
                else:
                    if arg in args_to_project:
                        projected_var_names[arg] = len(projections)
                        projections += (c,)
                    seen_vars[arg] = c
        new_representation = sdb.Constant[AbstractSet](representation)
        for s1, s2 in local_selections:
            new_representation = Selection(new_representation, eq_(s1, s2))
        new_representations += (new_representation,)
    if len(new_representations) > 0:
        if len(new_representations) == 1:
            relation = new_representations[0]
        else:
            relation = Product(new_representations)
        for s1, s2 in selections:
            relation = Selection(relation, eq_(s1, s2))
        relation = Projection(relation, projections)
    else:
        relation = Constant[AbstractSet](set())
    return relation, projected_var_names


def obtain_substitutions_relational_algebra_plus(
    args_to_project, rule_predicates_iterator
):
    ra_code, projected_var_names = translate_to_ra_plus(
        args_to_project,
        rule_predicates_iterator
    )
    ra_code_opt = RelationAlgebraRewriteOptimiser().walk(ra_code)
    if not isinstance(ra_code_opt, Constant) or len(ra_code_opt.value) > 0:
        result = RelationAlgebraSolver().walk(ra_code_opt)
    else:
        return [{}]

    substitutions = compute_substitutions(result, projected_var_names)

    return substitutions


def compute_substitutions(result, projected_var_names):
    substitutions = []
    for tuple_ in result.value:
        subs = {
            var: tuple_.value[col]
            for var, col in projected_var_names.items()
        }
        substitutions.append(subs)
    return substitutions


obtain_substitutions = obtain_substitutions_relational_algebra_plus


def evaluate_builtins(builtin_predicates, substitutions, datalog):
    new_substitutions = []
    predicates = [datalog.walk(p) for p, _ in builtin_predicates]
    for substitution in substitutions:
        new_substitution = evaluate_builtins_predicates(
            predicates, substitution, datalog
=======
        return self.compute_result_set(
            rule, substitutions, instance, restriction_instance
>>>>>>> a40353a4
        )

    @staticmethod
    def extract_variable_arguments(predicate):
        stack = list(predicate.args[::-1])
        variables = tuple()
        while stack:
            arg = stack.pop()
            if isinstance(arg, Symbol):
                variables += (arg,)
            elif isinstance(arg, FunctionApplication):
                stack += arg.args[::-1]
        return variables

    def evaluate_builtins(self, builtin_predicates, substitutions):
        new_substitutions = []
        predicates = [p for p, _ in builtin_predicates]
        for substitution in substitutions:
            new_substitution = self.evaluate_builtins_predicates(
                predicates, substitution
            )
            if new_substitution is not None:
                new_substitutions.append(new_substitution)
        return new_substitutions

    def evaluate_builtins_predicates(
        self, predicates_to_evaluate, substitution
    ):
        predicates_to_evaluate = predicates_to_evaluate.copy()
        unresolved_predicates = []
        while predicates_to_evaluate:
            predicate = predicates_to_evaluate.pop(0)

            subs = self.unify_builtin_substitution(predicate, substitution)
            if subs is None:
                unresolved_predicates.append(predicate)
            else:
                substitution = compose_substitutions(substitution, subs)
                predicates_to_evaluate += unresolved_predicates
                unresolved_predicates = []

        if len(unresolved_predicates) == 0:
            return substitution
        else:
            return None

    def unify_builtin_substitution(self, predicate, substitution):
        substituted_predicate = apply_substitution(predicate, substitution)
        evaluated_predicate = self.datalog_program.walk(substituted_predicate)
        if (
            isinstance(evaluated_predicate, Constant[bool]) and
            evaluated_predicate.value
        ):
            return substitution
        elif self.is_equality_between_constant_and_symbol(evaluated_predicate):
            return self.unify_builtin_substitution_equality(
                evaluated_predicate
            )
        else:
            return None

    @staticmethod
    def is_equality_between_constant_and_symbol(predicate):
        return (
            isinstance(predicate, FunctionApplication) and
            isinstance(predicate.functor, Constant) and
            predicate.functor.value is eq and
            any(isinstance(arg, Constant) for arg in predicate.args) and
            any(isinstance(arg, Symbol) for arg in predicate.args)
        )

    @staticmethod
    def unify_builtin_substitution_equality(evaluated_predicate):
        if isinstance(evaluated_predicate.args[0], Symbol):
            substitution = {
                evaluated_predicate.args[0]: evaluated_predicate.args[1]
            }
        else:
            substitution = {
                evaluated_predicate.args[1]: evaluated_predicate.args[0]
            }
        return substitution

    def extract_rule_predicates(
        self, rule, instance, restriction_instance=None
    ):
        if restriction_instance is None:
            restriction_instance = dict()

        head_functor = rule.consequent.functor
        rule_predicates = sdb.extract_datalog_predicates(rule.antecedent)
        restricted_predicates = []
        nonrestricted_predicates = []
        builtin_predicates = []
        recursive_calls = 0
        for predicate in rule_predicates:
            functor = predicate.functor

            if functor == head_functor:
                recursive_calls += 1
                if recursive_calls > 1:
                    raise ValueError(
                        'Non-linear rule {rule}, solver non supported'
                    )

            if functor in restriction_instance:
                restricted_predicates.append(
                    (predicate, restriction_instance[functor].value)
                )
            elif functor in instance:
                nonrestricted_predicates.append(
                    (predicate, instance[functor].value)
                )
            elif functor in self.builtins:
                builtin_predicates.append((predicate, self.builtins[functor]))
            elif isinstance(functor, Constant):
                builtin_predicates.append((predicate, functor))
            else:
                return ([], [], [])

<<<<<<< HEAD
        if functor in restriction_instance:
            restricted_predicates.append(
                (predicate, restriction_instance[functor].value)
            )
        elif functor in instance:
            nonrestricted_predicates.append(
                (predicate, instance[functor].value)
            )
        elif functor in builtins:
            builtin_predicates.append((predicate, builtins[functor]))
        elif isinstance(functor, Constant):
            builtin_predicates.append((predicate, functor))
        else:
            return ([], [], [])

    return (
        restricted_predicates,
        nonrestricted_predicates,
        builtin_predicates
    )


def compute_result_set(
    datalog, rule, substitutions, instance, restriction_instance=None
):
    if restriction_instance is None:
        restriction_instance = dict()
    new_tuples = list(
        tuple(
            v.value for v in
            apply_substitution_arguments(
                rule.consequent.args, substitution
            )
        )
        for substitution in substitutions
    )
    new_tuples = datalog.new_set(new_tuples)

    if rule.consequent.functor in instance:
        new_tuples -= instance[rule.consequent.functor].value
    elif rule.consequent.functor in restriction_instance:
        new_tuples -= restriction_instance[rule.consequent.functor].value

    if len(new_tuples) == 0:
        return dict()
    else:
        set_type = next(iter(new_tuples)).type
        new_instance = {
            rule.consequent.functor:
            Constant[AbstractSet[set_type]](new_tuples)
        }
        return new_instance
=======
        return (
            restricted_predicates, nonrestricted_predicates, builtin_predicates
        )
>>>>>>> a40353a4

    def compute_result_set(
        self, rule, substitutions, instance, restriction_instance=None
    ):
        if restriction_instance is None:
            restriction_instance = dict()
        new_tuples = self.datalog_program.new_set(
            Constant(
                apply_substitution_arguments(
                    rule.consequent.args, substitution
                )
            ) for substitution in substitutions
        )

        if rule.consequent.functor in instance:
            new_tuples -= instance[rule.consequent.functor].value
        elif rule.consequent.functor in restriction_instance:
            new_tuples -= restriction_instance[rule.consequent.functor].value

        if len(new_tuples) == 0:
            return dict()
        else:
            set_type = next(iter(new_tuples)).type
            new_instance = {
                rule.consequent.functor:
                Constant[AbstractSet[set_type]](new_tuples)
            }
            return new_instance

    def merge_instances(self, *args):
        new_instance = args[0].copy()

        for next_instance in args:
            for k, v in next_instance.items():
                if k not in new_instance:
                    new_instance[k] = v
                else:
                    new_set = new_instance[k]
                    new_set = Constant[new_set.type](v.value | new_set.value)
                    new_instance[k] = new_set

        return new_instance

    def build_chase_tree(self, chase_set=chase_step):
        root = ChaseNode(
            self.datalog_program.extensional_database(), dict()
        )
        rules = []
        for expression_block in self.datalog_program.intensional_database(
        ).values():
            for rule in expression_block.expressions:
                rules.append(rule)

        nodes_to_process = [root]
        while len(nodes_to_process) > 0:
            node = nodes_to_process.pop(0)
            for rule in rules:
                new_node = self.build_nodes_from_rules(node, rule)
                if new_node is not None:
                    nodes_to_process.append(new_node)
        return root

    def build_nodes_from_rules(self, node, rule):
        instance_update = self.chase_step(node.instance, rule)
        if len(instance_update) > 0:
            new_instance = self.merge_instances(node.instance, instance_update)
            new_node = ChaseNode(new_instance, dict())
            node.children[rule] = new_node
            return new_node
        else:
            return None


class DatalogChaseRelationalAlgebraMixin:
    def obtain_substitutions(self, args_to_project, rule_predicates_iterator):
        ra_code, projected_var_names = self.translate_to_ra_plus(
            args_to_project,
            rule_predicates_iterator
        )
        ra_code_opt = RelationalAlgebraOptimiser().walk(ra_code)
        if not isinstance(ra_code_opt, Constant) or len(ra_code_opt.value) > 0:
            result = RelationalAlgebraSolver().walk(ra_code_opt)
        else:
            return [{}]

        substitutions = self.compute_substitutions(result, projected_var_names)

        return substitutions

    def translate_to_ra_plus(
        self,
        args_to_project,
        rule_predicates_iterator
    ):
        self.seen_vars = dict()
        self.selections = []
        self.projections = tuple()
        self.projected_var_names = dict()
        column = 0
        new_ra_expressions = tuple()
        rule_predicates_iterator = list(rule_predicates_iterator)
        for _, pred_ra in enumerate(rule_predicates_iterator):
            ra_expression_arity = pred_ra[1].arity
            new_ra_expression = self.translate_predicate(
                pred_ra, column, args_to_project
            )
            new_ra_expressions += (new_ra_expression,)
            column += ra_expression_arity
        if len(new_ra_expressions) > 0:
            if len(new_ra_expressions) == 1:
                relation = new_ra_expressions[0]
            else:
                relation = Product(new_ra_expressions)
            for s1, s2 in self.selections:
                relation = Selection(relation, eq_(s1, s2))
            relation = Projection(relation, self.projections)
        else:
            relation = Constant[AbstractSet](self.datalog_program.new_set())
        projected_var_names = self.projected_var_names
        del self.seen_vars
        del self.selections
        del self.projections
        del self.projected_var_names
        return relation, projected_var_names

    def translate_predicate(self, pred_ra, column, args_to_project):
        predicate, ra_expression = pred_ra
        local_selections = []
        for i, arg in enumerate(predicate.args):
            c = Constant[Column](Column(column + i))
            local_column = Constant[Column](Column(i))
            self.translate_predicate_process_argument(
                arg, local_selections, local_column, c, args_to_project
            )
        new_ra_expression = sdb.Constant[AbstractSet](ra_expression)
        for s1, s2 in local_selections:
            new_ra_expression = Selection(new_ra_expression, eq_(s1, s2))
        return new_ra_expression

    def translate_predicate_process_argument(
        self, arg, local_selections, local_column,
        global_column, args_to_project
    ):
        if isinstance(arg, Constant):
            local_selections.append((local_column, arg))
        elif isinstance(arg, Symbol):
            if arg in self.seen_vars:
                self.selections.append((self.seen_vars[arg], global_column))
            else:
                if arg in args_to_project:
                    self.projected_var_names[arg] = len(self.projections)
                    self.projections += (global_column,)
                self.seen_vars[arg] = global_column

    def compute_substitutions(self, result, projected_var_names):
        substitutions = []
        for tuple_ in result.value:
            subs = {
                var: tuple_.value[col]
                for var, col in projected_var_names.items()
            }
            substitutions.append(subs)
        return substitutions


class DatalogChaseMGUMixin:
    @staticmethod
    def obtain_substitutions(args_to_project, rule_predicates_iterator):
        substitutions = [{}]
        for predicate, representation in rule_predicates_iterator:
            new_substitutions = []
            for substitution in substitutions:
                new_substitutions += DatalogChase.unify_substitution(
                    predicate, substitution, representation
                )
            substitutions = new_substitutions
        return [
            {
                k: v for k, v in substitution.items()
                if k in args_to_project
            }
            for substitution in substitutions
        ]

    @staticmethod
    def unify_substitution(predicate, substitution, representation):
        new_substitutions = []
        subs_args = apply_substitution_arguments(predicate.args, substitution)

        for element in representation:
            mgu_substituted = most_general_unifier_arguments(
                subs_args, element.value
            )

            if mgu_substituted is not None:
                new_substitution = mgu_substituted[0]
                new_substitutions.append(
                    compose_substitutions(substitution, new_substitution)
                )
        return new_substitutions


class DatalogChase(DatalogChaseGeneral, DatalogChaseRelationalAlgebraMixin):
    pass<|MERGE_RESOLUTION|>--- conflicted
+++ resolved
@@ -11,49 +11,20 @@
 )
 from .relational_algebra import (
     Column, Selection, Product, Projection, eq_,
-<<<<<<< HEAD
-    RelationAlgebraRewriteOptimiser, RelationAlgebraSolver
-=======
     RelationalAlgebraOptimiser, RelationalAlgebraSolver
->>>>>>> a40353a4
 )
 
 
 ChaseNode = namedtuple('ChaseNode', 'instance children')
 
 
-<<<<<<< HEAD
-    if all(len(predicate_list) == 0 for predicate_list in rule_predicates):
-        return dict()
-=======
 class DatalogChaseGeneral():
     def __init__(self, datalog_program, rules=None):
         self.datalog_program = datalog_program
         self._set_rules(rules)
->>>>>>> a40353a4
 
         self.builtins = datalog_program.builtins()
 
-<<<<<<< HEAD
-    args_to_project = extract_variable_arguments(rule.consequent)
-    builtin_predicates, builtin_predicates_ = tee(builtin_predicates)
-    for predicate, _ in builtin_predicates_:
-        args_to_project += extract_variable_arguments(predicate)
-    new_args_to_project = tuple()
-    for i, a in enumerate(args_to_project):
-        if a not in args_to_project[:i]:
-            new_args_to_project += (a,)
-    args_to_project = new_args_to_project
-
-    rule_predicates_iterator = chain(
-        restricted_predicates,
-        nonrestricted_predicates
-    )
-
-    substitutions = obtain_substitutions(
-        args_to_project, rule_predicates_iterator
-    )
-=======
     def _set_rules(self, rules):
         self.rules = []
         if rules is None:
@@ -78,53 +49,20 @@
             )
 
         return instance
->>>>>>> a40353a4
 
     def check_constraints(self, instance_update):
         pass
 
-<<<<<<< HEAD
-    return compute_result_set(
-        datalog,
-        rule, substitutions, instance, restriction_instance
-    )
-=======
     def chase_step(self, instance, rule, restriction_instance=None):
         if restriction_instance is None:
             restriction_instance = dict()
->>>>>>> a40353a4
 
         rule_predicates = self.extract_rule_predicates(
             rule, instance, restriction_instance=restriction_instance
         )
 
-<<<<<<< HEAD
-def extract_variable_arguments(predicate):
-    stack = list(predicate.args[::-1])
-    variables = tuple()
-    while stack:
-        arg = stack.pop()
-        if isinstance(arg, Symbol):
-            variables += (arg,)
-        elif isinstance(arg, FunctionApplication):
-            stack += arg.args[::-1]
-    return variables
-
-
-def obtain_substitutions_mgu(args_to_project, rule_predicates_iterator):
-    substitutions = [{}]
-    for predicate, representation in rule_predicates_iterator:
-        new_substitutions = []
-        for substitution in substitutions:
-            new_substitutions += unify_substitution(
-                predicate, substitution, representation
-            )
-        substitutions = new_substitutions
-    return substitutions
-=======
         if all(len(predicate_list) == 0 for predicate_list in rule_predicates):
             return dict()
->>>>>>> a40353a4
 
         restricted_predicates, nonrestricted_predicates, builtin_predicates =\
             rule_predicates
@@ -151,94 +89,8 @@
             builtin_predicates, substitutions
         )
 
-<<<<<<< HEAD
-def translate_to_ra_plus(
-    args_to_project,
-    rule_predicates_iterator
-):
-    seen_vars = dict()
-    selections = []
-    column = -1
-    new_representations = tuple()
-    projections = tuple()
-    projected_var_names = dict()
-    rule_predicates_iterator = list(rule_predicates_iterator)
-    for p, pred_rep in enumerate(rule_predicates_iterator):
-        predicate, representation = pred_rep
-        local_selections = []
-        for i, arg in enumerate(predicate.args):
-            column += 1
-            c = Constant[Column](Column(column))
-            if isinstance(arg, Constant):
-                l_c = Constant[Column](Column(i))
-                local_selections.append((l_c, arg))
-            elif isinstance(arg, Symbol):
-                if arg in seen_vars:
-                    selections.append((seen_vars[arg], c))
-                else:
-                    if arg in args_to_project:
-                        projected_var_names[arg] = len(projections)
-                        projections += (c,)
-                    seen_vars[arg] = c
-        new_representation = sdb.Constant[AbstractSet](representation)
-        for s1, s2 in local_selections:
-            new_representation = Selection(new_representation, eq_(s1, s2))
-        new_representations += (new_representation,)
-    if len(new_representations) > 0:
-        if len(new_representations) == 1:
-            relation = new_representations[0]
-        else:
-            relation = Product(new_representations)
-        for s1, s2 in selections:
-            relation = Selection(relation, eq_(s1, s2))
-        relation = Projection(relation, projections)
-    else:
-        relation = Constant[AbstractSet](set())
-    return relation, projected_var_names
-
-
-def obtain_substitutions_relational_algebra_plus(
-    args_to_project, rule_predicates_iterator
-):
-    ra_code, projected_var_names = translate_to_ra_plus(
-        args_to_project,
-        rule_predicates_iterator
-    )
-    ra_code_opt = RelationAlgebraRewriteOptimiser().walk(ra_code)
-    if not isinstance(ra_code_opt, Constant) or len(ra_code_opt.value) > 0:
-        result = RelationAlgebraSolver().walk(ra_code_opt)
-    else:
-        return [{}]
-
-    substitutions = compute_substitutions(result, projected_var_names)
-
-    return substitutions
-
-
-def compute_substitutions(result, projected_var_names):
-    substitutions = []
-    for tuple_ in result.value:
-        subs = {
-            var: tuple_.value[col]
-            for var, col in projected_var_names.items()
-        }
-        substitutions.append(subs)
-    return substitutions
-
-
-obtain_substitutions = obtain_substitutions_relational_algebra_plus
-
-
-def evaluate_builtins(builtin_predicates, substitutions, datalog):
-    new_substitutions = []
-    predicates = [datalog.walk(p) for p, _ in builtin_predicates]
-    for substitution in substitutions:
-        new_substitution = evaluate_builtins_predicates(
-            predicates, substitution, datalog
-=======
         return self.compute_result_set(
             rule, substitutions, instance, restriction_instance
->>>>>>> a40353a4
         )
 
     @staticmethod
@@ -359,64 +211,9 @@
             else:
                 return ([], [], [])
 
-<<<<<<< HEAD
-        if functor in restriction_instance:
-            restricted_predicates.append(
-                (predicate, restriction_instance[functor].value)
-            )
-        elif functor in instance:
-            nonrestricted_predicates.append(
-                (predicate, instance[functor].value)
-            )
-        elif functor in builtins:
-            builtin_predicates.append((predicate, builtins[functor]))
-        elif isinstance(functor, Constant):
-            builtin_predicates.append((predicate, functor))
-        else:
-            return ([], [], [])
-
-    return (
-        restricted_predicates,
-        nonrestricted_predicates,
-        builtin_predicates
-    )
-
-
-def compute_result_set(
-    datalog, rule, substitutions, instance, restriction_instance=None
-):
-    if restriction_instance is None:
-        restriction_instance = dict()
-    new_tuples = list(
-        tuple(
-            v.value for v in
-            apply_substitution_arguments(
-                rule.consequent.args, substitution
-            )
-        )
-        for substitution in substitutions
-    )
-    new_tuples = datalog.new_set(new_tuples)
-
-    if rule.consequent.functor in instance:
-        new_tuples -= instance[rule.consequent.functor].value
-    elif rule.consequent.functor in restriction_instance:
-        new_tuples -= restriction_instance[rule.consequent.functor].value
-
-    if len(new_tuples) == 0:
-        return dict()
-    else:
-        set_type = next(iter(new_tuples)).type
-        new_instance = {
-            rule.consequent.functor:
-            Constant[AbstractSet[set_type]](new_tuples)
-        }
-        return new_instance
-=======
         return (
             restricted_predicates, nonrestricted_predicates, builtin_predicates
         )
->>>>>>> a40353a4
 
     def compute_result_set(
         self, rule, substitutions, instance, restriction_instance=None
