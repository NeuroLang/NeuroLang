--- conflicted
+++ resolved
@@ -84,24 +84,10 @@
             substitutions = new_substitutions
         return substitutions
 
-<<<<<<< HEAD
-def evaluate_builtins(builtin_predicates, substitutions, datalog):
-    new_substitutions = []
-    predicates = [datalog.walk(p) for p, _ in builtin_predicates]
-    for substitution in substitutions:
-        new_substitution = evaluate_builtins_predicates(
-            predicates, substitution, datalog
-        )
-        if new_substitution is not None:
-            new_substitutions.append(new_substitution)
-    return new_substitutions
-=======
     @staticmethod
     def unify_substitution(predicate, substitution, representation):
         new_substitutions = []
         subs_args = apply_substitution_arguments(predicate.args, substitution)
->>>>>>> 30f76a06
-
         for element in representation:
             mgu_substituted = most_general_unifier_arguments(
                 subs_args, element.value
