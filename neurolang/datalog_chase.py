--- conflicted
+++ resolved
@@ -30,11 +30,7 @@
                     self.datalog_program.intensional_database().values():
                 self.rules += expression_block.expressions
         else:
-<<<<<<< HEAD
-            self.rules = rules
-=======
             self.rules += rules.expressions
->>>>>>> e50fb7a0
 
     def build_chase_solution(self):
         instance = dict()
