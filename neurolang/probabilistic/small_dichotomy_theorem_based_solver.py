"""
Implentation of probabilistic query resolution for
hierarchical queries [^1]. Using this we apply the small dichotomy
theorem [^1, ^2]:
Let Q be a conjunctive query without self-joins or a non-repeating relational
algebra expression. Then:
* If Q is hierarchical, then P(Q) is in polynomial time, and can be computed
using only the lifted inference rules for join, negation, union, and
existential quantifier.

* If Q is not hierarchical, then P(Q) is #P-hard in the size of the database.

[^1]: Robert Fink and Dan Olteanu. A dichotomy for non-repeating queries with
negation in probabilistic databases. In Proceedings of the 33rd ACM
SIGMOD-SIGACT-SIGART Symposium on Principles of Database Systems, PODS ’14,
pages 144–155, New York, NY, USA, 2014. ACM.

[^2]: Nilesh N. Dalvi and Dan Suciu. Efficient query evaluation on
probabilistic databases. VLDB J., 16(4):523–544, 2007.
"""

import logging
from collections import defaultdict
from typing import AbstractSet

from ..datalog.expression_processing import (
    EQ,
    UnifyVariableEqualities,
    extract_logic_atoms,
    flatten_query,
    remove_conjunction_duplicates,
)
from ..datalog.translate_to_named_ra import TranslateToNamedRA
<<<<<<< HEAD
from ..expressions import Constant, Symbol
from ..logic import FALSE, Conjunction, Implication
from ..logic.transformations import GuaranteeConjunction
from ..relational_algebra import (
    ExtendedProjection,
    FunctionApplicationListMember,
    NamedRelationalAlgebraFrozenSet,
    Projection,
    str2columnstr_constant
=======
from ..exceptions import UnsupportedSolverError
from ..expression_walker import ExpressionWalker
from ..expressions import Symbol
from ..logic import FALSE, Conjunction, Disjunction, Implication, Negation
from ..logic.transformations import GuaranteeConjunction
from ..relational_algebra import (
    ColumnStr,
    EliminateTrivialProjections,
    NamedRelationalAlgebraFrozenSet,
    Projection,
    RelationalAlgebraPushInSelections,
    str2columnstr_constant,
>>>>>>> ae4f27ed
)
from ..relational_algebra_provenance import ProvenanceAlgebraSet
from ..utils import log_performance
from ..utils.orderedset import OrderedSet
from .exceptions import NotHierarchicalQueryException
from .expression_processing import lift_optimization_for_choice_predicates
from .probabilistic_ra_utils import (
    ProbabilisticChoiceSet,
    ProbabilisticFactSet,
    generate_probabilistic_symbol_table_for_query,
)
<<<<<<< HEAD
from .query_resolution import (
    generate_provenance_query_compiler,
    solve_marg_query as _solve_marg_query
=======
from .probabilistic_semiring_solver import ProbSemiringSolver
from .query_resolution import (
    lift_solve_marg_query,
    reintroduce_unified_head_terms,
>>>>>>> ae4f27ed
)
from .shattering import shatter_easy_probfacts

LOG = logging.getLogger(__name__)


def is_hierarchical_without_self_joins(query):
    """
    Let Q be first-order formula. For each variable x denote at(x) the
    set of atoms that contain the variable x. We say that Q is hierarchical
    if forall x, y one of the following holds:
    at(x) ⊆ at(y) or at(x) ⊇ at(y) or at(x) ∩ at(y) = ∅.
    """

    has_self_joins, atom_set = extract_atom_sets_and_detect_self_joins(query)

    if has_self_joins:
        return False

    variables = list(atom_set)
    for i, v in enumerate(variables):
        at_v = atom_set[v]
        for v2 in variables[i + 1:]:
            at_v2 = atom_set[v2]
            if not (at_v <= at_v2 or at_v2 <= at_v or at_v.isdisjoint(at_v2)):
                LOG.info(
                    "Not hierarchical on variables %s %s", v.name, v2.name
                )
                return False

    return True


def extract_atom_sets_and_detect_self_joins(query):
    has_self_joins = False
    predicates = extract_logic_atoms(query)
    predicates = set(pred for pred in predicates if not pred.functor == EQ)
    seen_predicate_functor = set()
    atom_set = defaultdict(set)
    for predicate in predicates:
        functor = predicate.functor
        if functor in seen_predicate_functor:
            LOG.info("Not hierarchical self join on variables %s", functor)
            has_self_joins = True
        seen_predicate_functor.add(functor)
        for variable in predicate.args:
            if not isinstance(variable, Symbol):
                continue
            atom_set[variable].add(functor)
    return has_self_joins, atom_set


def solve_succ_query(query, cpl_program, run_relational_algebra_solver=True):
    """
    Solve a SUCC query on a CP-Logic program.

    Parameters
    ----------
    query : Implication
        SUCC query of the form `ans(x) :- P(x)`.
    cpl_program : CPLogicProgram
        CP-Logic program on which the query should be solved.
    run_relational_algebra_solver: bool
        When true the result's `relation` attribute is a NameAlgebraSet,
        when false the attribute is the relational algebra expression that
        produces the such set.

    Returns
    -------
    ProvenanceAlgebraSet
        Provenance set labelled with probabilities for each tuple in the result
        set.

    """

    with log_performance(
        LOG,
        "Preparing query %s",
        init_args=(query.consequent.functor.name,),
    ):
        flat_query_body = flatten_query(query.antecedent, cpl_program)

    if flat_query_body == FALSE or (
        isinstance(flat_query_body, Conjunction)
        and any(conjunct == FALSE for conjunct in flat_query_body.formulas)
    ):
        head_var_names = tuple(
            term.name for term in query.consequent.args
            if isinstance(term, Symbol)
        )
        return ProvenanceAlgebraSet(
            Constant[AbstractSet](NamedRelationalAlgebraFrozenSet(
                ("_p_",) + head_var_names)
            ),
            str2columnstr_constant("_p_"),
        )

    if isinstance(flat_query_body, Conjunction):
        flat_query_body = remove_conjunction_duplicates(flat_query_body)

    with log_performance(LOG, "Translation and lifted optimisation"):
        flat_query_body = GuaranteeConjunction().walk(
            lift_optimization_for_choice_predicates(
                flat_query_body, cpl_program
            )
        )
        flat_query = Implication(query.consequent, flat_query_body)
        symbol_table = generate_probabilistic_symbol_table_for_query(
            cpl_program, flat_query_body
        )
        unified_query = UnifyVariableEqualities().walk(flat_query)
        shattered_query = shatter_easy_probfacts(unified_query, symbol_table)
        shattered_query_probabilistic_body = Conjunction(
            tuple(
                atom
                for atom in extract_logic_atoms(shattered_query.antecedent)
                if isinstance(
                    atom.functor,
                    (ProbabilisticChoiceSet, ProbabilisticFactSet),
                )
            )
        )
        if (
            isinstance(shattered_query.antecedent, Disjunction)
            or
            _get_existential_variables_in_atoms(
                shattered_query, ProbabilisticFactSet
            )
            - _get_existential_variables_in_atoms(
                shattered_query, ProbabilisticChoiceSet
            )
        ):
            raise UnsupportedSolverError(
                "Cannot solve queries with existentially quantified variable "
                "occurring in probabilistic fact but not in any probabilistic "
                "choice, or disjunctive queries"
            )
        if not is_hierarchical_without_self_joins(
            shattered_query_probabilistic_body
        ):
            LOG.info(
                "Query with conjunctions %s not hierarchical",
                shattered_query_probabilistic_body.formulas,
            )
            raise NotHierarchicalQueryException(
                "Query not hierarchical, algorithm can't be applied"
            )
        ra_query = TranslateToNamedRA().walk(shattered_query.antecedent)
        # project on query's head variables
        ra_query = _project_on_query_head(ra_query, shattered_query)
        # re-introduce head variables potentially removed by unification
        ra_query = reintroduce_unified_head_terms(
            ra_query, flat_query, unified_query
        )

    query_compiler = generate_provenance_query_compiler(
        symbol_table, run_relational_algebra_solver
    )

    with log_performance(LOG, "Run RAP query"):
        prob_set_result = query_compiler.walk(ra_query)

    return prob_set_result


def _project_on_query_head(provset, query):
    proj_cols = tuple(
        OrderedSet(
            str2columnstr_constant(arg.name)
            for arg in query.consequent.args
            if isinstance(arg, Symbol)
        )
    )
    return Projection(provset, proj_cols)


def solve_marg_query(rule, cpl):
    """
    Solve a MARG query on a CP-Logic program.
    Parameters
    ----------
    query : Implication
        Consequent must be of type `Condition`.
        MARG query of the form `ans(x) :- P(x)`.
    cpl_program : CPLogicProgram
        CP-Logic program on which the query should be solved.
    Returns
    -------
    ProvenanceAlgebraSet
        Provenance set labelled with probabilities for each tuple in the result
        set.
    """
<<<<<<< HEAD
    return _solve_marg_query(rule, cpl, solve_succ_query)
=======
    return lift_solve_marg_query(rule, cpl, solve_succ_query)


def _get_existential_variables_in_atoms(query, functor_type):
    eq_vars = set()
    head_vars = set(
        arg for arg in query.consequent.args if isinstance(arg, Symbol)
    )
    if isinstance(query.antecedent, Conjunction):
        conjuncts = query.antecedent.formulas
    else:
        conjuncts = (query.antecedent,)
    for conjunct in conjuncts:
        literal = (
            conjunct.formula if isinstance(conjunct, Negation) else conjunct
        )
        if isinstance(literal.functor, functor_type):
            eq_vars |= set(
                arg
                for arg in literal.args
                if isinstance(arg, Symbol) and arg not in head_vars
            )
    return eq_vars
>>>>>>> ae4f27ed
<|MERGE_RESOLUTION|>--- conflicted
+++ resolved
@@ -28,33 +28,17 @@
     UnifyVariableEqualities,
     extract_logic_atoms,
     flatten_query,
-    remove_conjunction_duplicates,
+    remove_conjunction_duplicates
 )
 from ..datalog.translate_to_named_ra import TranslateToNamedRA
-<<<<<<< HEAD
+from ..exceptions import UnsupportedSolverError
 from ..expressions import Constant, Symbol
-from ..logic import FALSE, Conjunction, Implication
+from ..logic import FALSE, Conjunction, Disjunction, Implication, Negation
 from ..logic.transformations import GuaranteeConjunction
 from ..relational_algebra import (
-    ExtendedProjection,
-    FunctionApplicationListMember,
     NamedRelationalAlgebraFrozenSet,
     Projection,
     str2columnstr_constant
-=======
-from ..exceptions import UnsupportedSolverError
-from ..expression_walker import ExpressionWalker
-from ..expressions import Symbol
-from ..logic import FALSE, Conjunction, Disjunction, Implication, Negation
-from ..logic.transformations import GuaranteeConjunction
-from ..relational_algebra import (
-    ColumnStr,
-    EliminateTrivialProjections,
-    NamedRelationalAlgebraFrozenSet,
-    Projection,
-    RelationalAlgebraPushInSelections,
-    str2columnstr_constant,
->>>>>>> ae4f27ed
 )
 from ..relational_algebra_provenance import ProvenanceAlgebraSet
 from ..utils import log_performance
@@ -64,18 +48,12 @@
 from .probabilistic_ra_utils import (
     ProbabilisticChoiceSet,
     ProbabilisticFactSet,
-    generate_probabilistic_symbol_table_for_query,
-)
-<<<<<<< HEAD
+    generate_probabilistic_symbol_table_for_query
+)
 from .query_resolution import (
     generate_provenance_query_compiler,
-    solve_marg_query as _solve_marg_query
-=======
-from .probabilistic_semiring_solver import ProbSemiringSolver
-from .query_resolution import (
     lift_solve_marg_query,
-    reintroduce_unified_head_terms,
->>>>>>> ae4f27ed
+    reintroduce_unified_head_terms
 )
 from .shattering import shatter_easy_probfacts
 
@@ -268,9 +246,6 @@
         Provenance set labelled with probabilities for each tuple in the result
         set.
     """
-<<<<<<< HEAD
-    return _solve_marg_query(rule, cpl, solve_succ_query)
-=======
     return lift_solve_marg_query(rule, cpl, solve_succ_query)
 
 
@@ -293,5 +268,4 @@
                 for arg in literal.args
                 if isinstance(arg, Symbol) and arg not in head_vars
             )
-    return eq_vars
->>>>>>> ae4f27ed
+    return eq_vars