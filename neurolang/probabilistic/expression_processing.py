import collections
from typing import AbstractSet, Iterable

import numpy

from ..datalog import WrappedRelationalAlgebraSet
from ..datalog.expression_processing import (
    EQ,
    UnifyVariableEqualities,
    conjunct_formulas,
    enforce_conjunction,
    extract_logic_predicates,
    reachable_code,
)
from ..exceptions import NeuroLangFrontendException, UnexpectedExpressionError
from ..expressions import Constant, Expression, FunctionApplication, Symbol
<<<<<<< HEAD
from ..logic import TRUE, Conjunction, Implication, Union
from ..relational_algebra import (
    ExtendedProjection,
    ExtendedProjectionListMember,
    str2columnstr_constant,
)
from ..relational_algebra_provenance import (
    RelationalAlgebraProvenanceCountingSolver,
)
=======
from ..logic import Conjunction, Implication, Union
>>>>>>> 8a37ee70
from .exceptions import DistributionDoesNotSumToOneError
from .expressions import PROB, ProbabilisticPredicate, ProbabilisticQuery


def is_probabilistic_fact(expression):
    r"""
    Whether the expression is a probabilistic fact.

    Notes
    -----
    In CP-Logic [1]_, a probabilistic fact is seen as a CP-event

    .. math:: \left( \alpha \text{P}(x_1, \dots, x_n)  \right) \gets \top

    with a single atom in its head which is true with probability
    :math:`\alpha`.

    .. [1] Vennekens, Joost, Marc Denecker, and Maurice Bruynooghe. "CP-Logic:
       A Language of Causal Probabilistic Events and Its Relation to Logic
       Programming." Theory and Practice of Logic Programming 9, no. 3 (May
       2009): 245–308. https://doi.org/10.1017/S1471068409003767.

    """
    return (
        isinstance(expression, Implication)
        and isinstance(expression.consequent, ProbabilisticPredicate)
        and isinstance(expression.consequent.body, FunctionApplication)
        and expression.antecedent == TRUE
    )


def is_query_based_probfact(expression):
    return (
        isinstance(expression, Implication)
        and isinstance(expression.consequent, ProbabilisticPredicate)
        and expression.antecedent != TRUE
        and not (
            isinstance(expression.antecedent, FunctionApplication)
            and expression.antecedent.functor.is_fresh
        )
    )


def group_probabilistic_facts_by_pred_symb(union):
    probfacts = collections.defaultdict(list)
    non_probfacts = list()
    for expression in union.formulas:
        if is_probabilistic_fact(expression):
            probfacts[expression.consequent.body.functor].append(expression)
        else:
            non_probfacts.append(expression)
    return probfacts, non_probfacts


def const_or_symb_as_python_type(exp):
    if isinstance(exp, Constant):
        return exp.value
    else:
        return exp.name


def build_probabilistic_fact_set(pred_symb, pfacts):
    iterable = [
        (const_or_symb_as_python_type(pf.consequent.probability),)
        + tuple(
            const_or_symb_as_python_type(arg)
            for arg in pf.consequent.body.args
        )
        for pf in pfacts
    ]
    return Constant[AbstractSet](WrappedRelationalAlgebraSet(iterable))


def check_probabilistic_choice_set_probabilities_sum_to_one(ra_set):
    probs_sum = sum(v.value[0].value for v in ra_set.value)
    if not numpy.isclose(probs_sum, 1.0):
        raise DistributionDoesNotSumToOneError(
            "Probability labels of a probabilistic choice should sum to 1. "
            f"Got {probs_sum} instead."
        )


def add_to_union(union, to_add):
    """
    Extend `Union` with another `Union` or an iterable of `Expression`.

    Parameters
    ----------
    union: Union
        The initial `Union` to which expressions will be added.
    to_add: Unino or Expression iterable
        `Expression`s to be added to the `Union`.

    Returns
    -------
    new_union: Union
        A new `Union` containing the new expressions.

    """
    if isinstance(to_add, Union):
        return Union(union.formulas + to_add.formulas)
    if isinstance(to_add, Iterable):
        if not all(isinstance(item, Expression) for item in to_add):
            raise UnexpectedExpressionError("Expected Expression")
        return Union(union.formulas + tuple(to_add))
    raise UnexpectedExpressionError("Expected Union or Expression iterable")


def union_contains_probabilistic_facts(union):
    return any(is_probabilistic_fact(exp) for exp in union.formulas)


def separate_deterministic_probabilistic_code(
    program, query_pred=None, det_symbols=None, prob_symbols=None
):
    if det_symbols is None:
        det_symbols = set()
    if prob_symbols is None:
        prob_symbols = set()
    if query_pred is None:
        formulas = tuple()
        for union in program.intensional_database().values():
            formulas += union.formulas
        query_reachable_code = Union(formulas)
    else:
        query_reachable_code = reachable_code(query_pred, program)

    if hasattr(program, "constraints"):
        constraints_symbols = set(
            [ri.consequent.functor for ri in program.constraints().formulas]
        )
    else:
        constraints_symbols = set()

    deterministic_symbols = (
        set(program.extensional_database().keys())
        | set(det_symbols)
        | set(program.builtins().keys())
        | constraints_symbols
    )
    deterministic_program = list()

    probabilistic_symbols = (
        program.pfact_pred_symbs
        | program.pchoice_pred_symbs
        | set(prob_symbols)
    )

    probabilistic_program = list()
    unclassified_code = list(query_reachable_code.formulas)
    unclassified = 0
    initial_unclassified_length = len(unclassified_code) + 1
    while (
        len(unclassified_code) > 0
        and unclassified <= initial_unclassified_length
    ):
        pred = unclassified_code.pop(0)
        initial_unclassified_length = len(unclassified_code)
        preds_antecedent = set(
            p.functor
            for p in extract_logic_predicates(pred.antecedent)
            if p.functor != pred.consequent.functor
            and not is_builtin(p, program.builtins())
        )

        if is_within_language_prob_query(
            pred
        ) or not probabilistic_symbols.isdisjoint(preds_antecedent):
            probabilistic_symbols.add(pred.consequent.functor)
            probabilistic_program.append(pred)
            unclassified = 0
        elif deterministic_symbols.issuperset(preds_antecedent):
            deterministic_symbols.add(pred.consequent.functor)
            deterministic_program.append(pred)
            unclassified = 0
        else:
            unclassified_code.append(pred)
            unclassified += 1
    if not probabilistic_symbols.isdisjoint(deterministic_symbols):
        raise NeuroLangFrontendException(
            "An atom was defined as both deterministic and probabilistic"
        )
    if len(unclassified_code) > 0:
        raise NeuroLangFrontendException("There are unclassified atoms")

    return Union(deterministic_program), Union(probabilistic_program)


def is_builtin(pred, known_builtins=None):
    if known_builtins is None:
        known_builtins = set()

    return isinstance(pred.functor, Constant) or pred.functor in known_builtins


def is_within_language_prob_query(implication):
    try:
        get_within_language_prob_query_prob_term(implication)
        return True
    except ValueError:
        return False


def get_within_language_prob_query_prob_term(implication):
    try:
        prob_term = next(
            arg
            for arg in implication.consequent.args
            if isinstance(arg, ProbabilisticQuery) and arg.functor == PROB
        )
        return prob_term
    except StopIteration:
        raise ValueError("Expression does not have a SUCC probabilistic term")


def within_language_succ_query_to_intensional_rule(rule):
    csqt_without_prob = rule.consequent.functor(
        *(
            arg
            for arg in rule.consequent.args
            if isinstance(arg, (Constant, Symbol))
        )
    )
    return Implication(csqt_without_prob, rule.antecedent)


def construct_within_language_succ_result(provset, rule):
    proj_cols = list()
    for arg in rule.consequent.args:
        if isinstance(arg, Symbol):
            proj_cols.append(arg.name)
        elif isinstance(arg, ProbabilisticQuery) and arg.functor == PROB:
            proj_cols.append(provset.provenance_column)
    return Constant[AbstractSet](provset.value.projection(*proj_cols))


def group_preds_by_functor(predicates, filter_set=None):
    """
    Group predicates by their functor.

    An optional filter set of functors can be passed to only return the ones in
    the set.

    Parameters
    ----------
    predicates : iterable of predicates
        Predicates that should be grouped.
    filter_set : set of functors (optional)
        Functors to consider.

    Returns
    -------
    dict of functors to set of predicates

    """
    grouped = collections.defaultdict(set)
    for pred in predicates:
        if filter_set is None or pred.functor in filter_set:
            grouped[pred.functor].add(pred)
    return dict(grouped)


def get_probchoice_variable_equalities(predicates, pchoice_pred_symbs):
    """
    Infer variable equalities from repeated probabilistic choice predicates.

    Parameters
    ----------
    predicates : iterable of predicates
        Predicates that are part of a conjunction.
    pchoice_pred_symbs : iterable of predicate symbols
        Predicate symbols associated with probabilistic choices.

    Returns
    -------
    set of pairs of symbol variables
        Each pair in the set represents the equality between two variables.
        Variables within the pair are sorted in lexicographical order.

    Notes
    -----
    A probabilistic choice encodes mutually exclusive random events. Let `P` be
    the predicate symbol of a probabilistic choice. The conjunction `P(x),
    P(y)` can only be true if `x == y`.

    """
    grouped_pchoice_preds = group_preds_by_functor(
        predicates, pchoice_pred_symbs
    )
    eq_set = set()
    for predicates in grouped_pchoice_preds.values():
        predicates = list(predicates)
        arity = len(predicates[0].args)
        for var_idx in range(arity):
            for pred_idx in range(1, len(predicates)):
                x = predicates[pred_idx - 1].args[var_idx]
                y = predicates[pred_idx].args[var_idx]
                if x == y:
                    continue
                eq_set.add(
                    (
                        min(x, y, key=lambda symb: symb.name),
                        max(x, y, key=lambda symb: symb.name),
                    )
                )
    return eq_set


def lift_optimization_for_choice_predicates(query, program):
    """Replace multiple instances of choice predicates by
    single instances enforncing the definition that the probability
    that two different grounded choice predicates are mutually exclusive.

    Parameters
    ----------
    query : predicate or conjunction of predicates
        The query for which the conjunction is constructed.
    program : a program with a probabilistic database.
        Program with logical rules that will be used to construct the
        conjunction corresponding to the given query.

    Returns
    -------
    Conjunctive query
        conjunctive query rewritten for choice predicate implementation.

    """
    if len(program.pchoice_pred_symbs) == 0:
        return query
    pchoice_eqs = get_probchoice_variable_equalities(
        query.formulas, program.pchoice_pred_symbs
    )
    if len(pchoice_eqs) == 0:
        return query
    eq_conj = Conjunction(tuple(EQ(x, y) for x, y in pchoice_eqs))
    grpd_preds = group_preds_by_functor(query.formulas)
    new_formulas = set(eq_conj.formulas)
    for functor, preds in grpd_preds.items():
        if functor not in program.pchoice_pred_symbs:
            new_formulas |= set(preds)
        else:
            conj = conjunct_formulas(Conjunction(tuple(preds)), eq_conj)
            unifier = UnifyVariableEqualities()
            rule = Implication(Symbol.fresh()(tuple()), conj)
            unified_conj = enforce_conjunction(unifier.walk(rule).antecedent)
            new_formulas |= set(unified_conj.formulas)
    new_query = Conjunction(tuple(new_formulas))
    return new_query


def is_probabilistic_predicate_symbol(pred_symb, program):
    wlq_symbs = set(program.within_language_prob_queries())
    prob_symbs = program.pfact_pred_symbs | program.pchoice_pred_symbs
    stack = [pred_symb]
    while stack:
        pred_symb = stack.pop()
        if pred_symb in prob_symbs:
            return True
        if (
            pred_symb in wlq_symbs
            or pred_symb not in program.intensional_database()
        ):
            continue
        for rule in program.symbol_table[pred_symb].formulas:
            stack += [
                apred.functor
                for apred in extract_logic_predicates(rule.antecedent)
                if apred.functor not in wlq_symbs
            ]
    return False<|MERGE_RESOLUTION|>--- conflicted
+++ resolved
@@ -14,19 +14,7 @@
 )
 from ..exceptions import NeuroLangFrontendException, UnexpectedExpressionError
 from ..expressions import Constant, Expression, FunctionApplication, Symbol
-<<<<<<< HEAD
-from ..logic import TRUE, Conjunction, Implication, Union
-from ..relational_algebra import (
-    ExtendedProjection,
-    ExtendedProjectionListMember,
-    str2columnstr_constant,
-)
-from ..relational_algebra_provenance import (
-    RelationalAlgebraProvenanceCountingSolver,
-)
-=======
 from ..logic import Conjunction, Implication, Union
->>>>>>> 8a37ee70
 from .exceptions import DistributionDoesNotSumToOneError
 from .expressions import PROB, ProbabilisticPredicate, ProbabilisticQuery
 
