--- conflicted
+++ resolved
@@ -5,10 +5,7 @@
 
 from ..datalog import WrappedRelationalAlgebraSet
 from ..datalog.expression_processing import (
-<<<<<<< HEAD
-=======
     EQ,
->>>>>>> 5826abf9
     UnifyVariableEqualities,
     conjunct_formulas,
     extract_logic_predicates,
@@ -341,29 +338,6 @@
         conjunctive query rewritten for choice predicate implementation.
 
     """
-<<<<<<< HEAD
-    if len(program.pchoice_pred_symbs) > 0:
-        eq = Constant(op.eq)
-        added_equalities = []
-        for x, y in get_probchoice_variable_equalities(
-            query.formulas, program.pchoice_pred_symbs
-        ):
-            added_equalities.append(eq(x, y))
-        if len(added_equalities) > 0:
-            query = Conjunction(query.formulas + tuple(added_equalities))
-            unifier = UnifyVariableEqualities()
-            rule = Implication(Symbol.fresh()(tuple()), query)
-            query = unifier.walk(rule).antecedent
-            kept_equalities = Conjunction(
-                (
-                    eq
-                    for eq in added_equalities
-                    if any(arg not in query._symbols for arg in eq.args)
-                )
-            )
-            query = conjunct_formulas(query, kept_equalities)
-    return query
-=======
     if len(program.pchoice_pred_symbs) == 0:
         return query
     pchoice_eqs = get_probchoice_variable_equalities(
@@ -385,7 +359,6 @@
             new_formulas |= set(unified_conj.formulas)
     new_query = Conjunction(tuple(new_formulas))
     return new_query
->>>>>>> 5826abf9
 
 
 def is_probabilistic_predicate_symbol(pred_symb, program):
