import typing
from typing import AbstractSet

from ..datalog.aggregation import is_builtin_aggregation_functor
from ..datalog.expression_processing import (
    EQ,
    conjunct_formulas,
    extract_logic_free_variables,
    extract_logic_predicates
)
from ..datalog.instance import MapInstance, WrappedRelationalAlgebraFrozenSet
from ..expression_pattern_matching import add_match
from ..expression_walker import ChainedWalker, ExpressionWalker, PatternWalker
from ..expressions import Constant, FunctionApplication, Symbol
from ..logic import TRUE, Conjunction, Implication, Union
from ..relational_algebra import (
<<<<<<< HEAD
    EliminateTrivialProjections,
    Projection,
    RelationalAlgebraPushInSelections,
    RelationalAlgebraSolver,
    RenameOptimizations,
    str2columnstr_constant
=======
    ExtendedProjection,
    FunctionApplicationListMember,
    Projection,
    RelationalAlgebraOperation,
    str2columnstr_constant,
>>>>>>> ae4f27ed
)
from ..relational_algebra_provenance import (
    NaturalJoinInverse,
)
from .cplogic.program import CPLogicProgram
from .exceptions import RepeatedTuplesInProbabilisticRelationError
from .expression_processing import (
    construct_within_language_succ_result,
    is_query_based_probfact,
    is_within_language_prob_query,
    within_language_succ_query_to_intensional_rule
)
from .expressions import Condition, ProbabilisticPredicate
from .probabilistic_semiring_solver import (
    ProbSemiringToRelationalAlgebraSolver
)


def _qbased_probfact_needs_translation(formula: Implication) -> bool:
    if isinstance(formula.antecedent, FunctionApplication):
        antecedent_pred = formula.antecedent
    elif (
        isinstance(formula.antecedent, Conjunction)
        and len(formula.antecedent.formulas) == 1
    ):
        antecedent_pred = formula.antecedent.formulas[0]
    else:
        return True
    return not (
        isinstance(antecedent_pred.functor, Symbol)
        and antecedent_pred.functor.is_fresh
    )


class QueryBasedProbFactToDetRule(PatternWalker):
    """
    Translate a query-based probabilistic fact to two rules. A deterministic
    rule that takes care of inferring the set of probabilistic tuples and their
    probabilities and a probabilistic rule that transforms the result from the
    deterministic resolution into a proper probabilistic table by re-attaching
    the deterministically-obtained probabilities.

    For example, the rule `P(x) : f(x) :- Q(x)` is translated into the rules

        _f1_(_f2_, x) :- Q(x), _f2_ = f(x)
        P(x) : _f2_ :- _f1_(_f2_, x)

    where `_f1_` and `_f2_` are fresh symbols. Note: we make sure not to
    expose the resulting `_f1_` relation to the user, as it is not part of
    her program.

    """

    @add_match(
        Union,
        lambda union: any(
            is_query_based_probfact(formula)
            and _qbased_probfact_needs_translation(formula)
            for formula in union.formulas
        ),
    )
    def union_with_query_based_pfact(self, union):
        new_formulas = list()
        for formula in union.formulas:
            if is_query_based_probfact(
                formula
            ) and _qbased_probfact_needs_translation(formula):
                (
                    det_rule,
                    prob_rule,
                ) = self._query_based_probabilistic_fact_to_det_and_prob_rules(
                    formula
                )
                new_formulas.append(det_rule)
                new_formulas.append(prob_rule)
            else:
                new_formulas.append(formula)
        return self.walk(Union(tuple(new_formulas)))

    @add_match(
        Implication,
        lambda implication: is_query_based_probfact(implication)
        and _qbased_probfact_needs_translation(implication),
    )
    def query_based_probafact(self, impl):
        (
            det_rule,
            prob_rule,
        ) = self._query_based_probabilistic_fact_to_det_and_prob_rules(impl)
        return self.walk(Union((det_rule, prob_rule)))

    @staticmethod
    def _query_based_probabilistic_fact_to_det_and_prob_rules(impl):
        prob_symb = Symbol.fresh()
        det_pred_symb = Symbol.fresh()
        agg_functor = QueryBasedProbFactToDetRule._get_agg_functor(impl)
        if agg_functor is None:
            eq_formula = EQ(prob_symb, impl.consequent.probability)
            det_consequent = det_pred_symb(
                prob_symb, *impl.consequent.body.args
            )
            prob_antecedent = det_consequent
        else:
            assert len(impl.consequent.probability.args) == 1
            eq_formula = EQ(prob_symb, impl.consequent.probability.args[0])
            det_consequent = det_pred_symb(
                agg_functor(prob_symb), *impl.consequent.body.args
            )
            prob_antecedent = det_pred_symb(
                prob_symb, *impl.consequent.body.args
            )
        det_antecedent = conjunct_formulas(impl.antecedent, eq_formula)
        det_rule = Implication(det_consequent, det_antecedent)
        prob_consequent = ProbabilisticPredicate(
            prob_symb, impl.consequent.body
        )
        prob_rule = Implication(prob_consequent, prob_antecedent)
        return det_rule, prob_rule

    @staticmethod
    def _get_agg_functor(
        impl: Implication,
    ) -> typing.Union[None, typing.Callable]:
        if not isinstance(
            impl.consequent.probability, FunctionApplication
        ) or not is_builtin_aggregation_functor(
            impl.consequent.probability.functor
        ):
            return
        return impl.consequent.probability.functor


def _solve_within_language_prob_query(
    cpl: CPLogicProgram,
    rule: Implication,
    succ_prob_solver: typing.Callable,
    marg_prob_solver: typing.Callable,
) -> Constant[AbstractSet]:
    query = within_language_succ_query_to_intensional_rule(rule)
    if isinstance(rule.antecedent, Condition):
        provset = marg_prob_solver(query, cpl)
    else:
        provset = succ_prob_solver(query, cpl)
    relation = construct_within_language_succ_result(provset, rule)
    return relation


def _solve_for_probabilistic_rule(
    cpl: CPLogicProgram,
    rule: Implication,
    succ_prob_solver: typing.Callable,
):
    provset = succ_prob_solver(rule, cpl)
    relation = provset.relation
    return relation


def compute_probabilistic_solution(
    det_edb,
    pfact_db,
    pchoice_edb,
    prob_idb,
    succ_prob_solver,
    marg_prob_solver,
    check_qbased_pfact_tuple_unicity=False,
):
    solution = MapInstance()
    cpl, prob_idb = _build_probabilistic_program(
        det_edb,
        pfact_db,
        pchoice_edb,
        prob_idb,
        check_qbased_pfact_tuple_unicity,
    )
    for rule in prob_idb.formulas:
        if is_within_language_prob_query(rule):
            relation = _solve_within_language_prob_query(
                cpl, rule, succ_prob_solver, marg_prob_solver
            )
        else:
            relation = _solve_for_probabilistic_rule(
                cpl, rule, succ_prob_solver
            )
        solution[rule.consequent.functor] = Constant[AbstractSet](
            relation.value.to_unnamed()
        )
    return solution


def solve_marg_query(rule, cpl, succ_solver):
    """
    Solve a MARG query on a CP-Logic program.

    Parameters
    ----------
    query : Implication
        Consequent must be of type `Condition`.
        MARG query of the form `ans(x) :- P(x)`.
    cpl_program : CPLogicProgram
        CP-Logic program on which the query should be solved.

    Returns
    -------
    ProvenanceAlgebraSet
        Provenance set labelled with probabilities for each tuple in the result
        set.

    """
    res_args = tuple(s for s in rule.consequent.args if isinstance(s, Symbol))

    joint_antecedent = Conjunction(
        tuple(
            extract_logic_predicates(rule.antecedent.conditioned)
            | extract_logic_predicates(rule.antecedent.conditioning)
        )
    )
    joint_logic_variables = set(res_args)
    joint_rule = Implication(
        Symbol.fresh()(*joint_logic_variables), joint_antecedent
    )
    joint_provset = succ_solver(
        joint_rule, cpl, run_relational_algebra_solver=False
    )

    denominator_antecedent = rule.antecedent.conditioning
    denominator_logic_variables = (
        extract_logic_free_variables(denominator_antecedent) & res_args
    )
    denominator_rule = Implication(
        Symbol.fresh()(*denominator_logic_variables), denominator_antecedent
    )
    denominator_provset = succ_solver(
        denominator_rule, cpl, run_relational_algebra_solver=False
    )
    query_compiler = generate_provenance_query_compiler({}, True)
    provset = query_compiler.walk(
        Projection(
            NaturalJoinInverse(joint_provset, denominator_provset),
            tuple(str2columnstr_constant(s.name) for s in res_args),
        )
    )
    return provset


def _discard_query_based_probfacts(prob_idb):
    return Union(
        tuple(
            formula
            for formula in prob_idb.formulas
            if not (
                isinstance(formula.consequent, ProbabilisticPredicate)
                and formula.antecedent != TRUE
            )
        )
    )


def _add_to_probabilistic_program(
    add_fun,
    pred_symb,
    expr,
    det_edb,
    check_qbased_pfact_tuple_unicity=False,
):
    # handle set-based probabilistic tables
    if isinstance(expr, Constant[typing.AbstractSet]):
        ra_set = expr.value
    # handle query-based probabilistic facts
    elif isinstance(expr, Union):
        impl = expr.formulas[0]
        # we know the rule is of the form
        # P(x_1, ..., x_n) : y :- Q(y, x_1, ..., x_n)
        # where Q is an extensional relation symbol
        # so the values can be retrieved from the EDB
        if impl.antecedent.functor in det_edb:
            ra_set = det_edb[impl.antecedent.functor].value
            if check_qbased_pfact_tuple_unicity:
                _check_tuple_prob_unicity(ra_set)
        else:
            ra_set = WrappedRelationalAlgebraFrozenSet.dum()
    add_fun(pred_symb, ra_set.unwrap())


def _check_tuple_prob_unicity(ra_set: Constant[AbstractSet]) -> None:
    length = len(ra_set)
    proj_cols = list(ra_set.columns)[1:]
    length_without_probs = len(ra_set.projection(*proj_cols))
    if length_without_probs != length:
        n_repeated_tuples = length - length_without_probs
        raise RepeatedTuplesInProbabilisticRelationError(
            n_repeated_tuples,
            length,
            "Some tuples have multiple probability labels. "
            f"Found {n_repeated_tuples} tuple repetitions, out of "
            f"{length} total tuples. If your query-based probabilistic fact "
            "leads to multiple probabilities for the same tuple, you might "
            "want to consider aggregating these probabilities by taking their "
            "maximum or average.",
        )


def _build_probabilistic_program(
    det_edb,
    pfact_db,
    pchoice_edb,
    prob_idb,
    check_qbased_pfact_tuple_unicity=False,
):
    cpl = CPLogicProgram()
    db_to_add_fun = [
        (det_edb, cpl.add_extensional_predicate_from_tuples),
        (pfact_db, cpl.add_probabilistic_facts_from_tuples),
        (pchoice_edb, cpl.add_probabilistic_choice_from_tuples),
    ]
    for database, add_fun in db_to_add_fun:
        for pred_symb, expr in database.items():
            _add_to_probabilistic_program(
                add_fun,
                pred_symb,
                expr,
                det_edb,
                check_qbased_pfact_tuple_unicity,
            )
    # remove query-based probabilistic facts that have already been processed
    # and transformed into probabilistic tables based on the deterministic
    # solution of their probability and antecedent
    prob_idb = _discard_query_based_probfacts(prob_idb)
    cpl.walk(prob_idb)
    return cpl, prob_idb


<<<<<<< HEAD
class RAQueryOptimiser(
    EliminateTrivialProjections,
    RelationalAlgebraPushInSelections,
    RenameOptimizations,
    ExpressionWalker,
):
    pass


def generate_provenance_query_compiler(
    symbol_table, run_relational_algebra_solver
):
    """
    Generate a walker that compiles a RAP query.

    Parameters
    ----------
    symbol_table : Mapping
        Mapping from symbols to probabilistic or deterministic sets to
        solve the query.
    run_relational_algebra_solver : bool
        if `true` the walker will return a ProvenanceAlgebraSet containing
        a NamedAlgebraSet as `relation` attribute. If `false` the walker will
        produce a relational algebra expression as `relation` attribute.
    """

    steps = [
        RAQueryOptimiser(),
        ProbSemiringToRelationalAlgebraSolver(symbol_table=symbol_table),
        RAQueryOptimiser()
    ]

    if run_relational_algebra_solver:
        steps.append(RelationalAlgebraSolver())

    query_compiler = ChainedWalker(*steps)
    return query_compiler
=======
def reintroduce_unified_head_terms(
    ra_query: RelationalAlgebraOperation,
    flat_query: Implication,
    unified_query: Implication,
) -> RelationalAlgebraOperation:
    """
    Reintroduce terms that have been removed through unification of the query.

    There are two such cases:

    1. A head variable was repeated, such as in `ans(y, y)` and the extensional
    plan computes all possible values for `y` but will output only one column.
    This function makes sure that a second column for `y` is outputed, and that
    the resulting solution set will be a binary relation, as required.

    2. The query's head contains a constant, such as in `ans(2, y)`, in which
    case a constant column is added to the solution set.

    """
    proj_list = list()
    for old, new in zip(
        flat_query.consequent.args, unified_query.consequent.args
    ):
        dst_column = str2columnstr_constant(old.name)
        fun_exp = dst_column
        if new != old:
            if isinstance(new, Symbol):
                fun_exp = str2columnstr_constant(new.name)
            elif isinstance(new, Constant):
                fun_exp = new
            else:
                raise ValueError(
                    f"Unexpected argument {new}. "
                    "Expected symbol or constant"
                )
        member = FunctionApplicationListMember(fun_exp, dst_column)
        proj_list.append(member)
    return ExtendedProjection(ra_query, tuple(proj_list))
>>>>>>> ae4f27ed
<|MERGE_RESOLUTION|>--- conflicted
+++ resolved
@@ -14,24 +14,17 @@
 from ..expressions import Constant, FunctionApplication, Symbol
 from ..logic import TRUE, Conjunction, Implication, Union
 from ..relational_algebra import (
-<<<<<<< HEAD
     EliminateTrivialProjections,
+    ExtendedProjection,
+    FunctionApplicationListMember,
     Projection,
+    RelationalAlgebraOperation,
     RelationalAlgebraPushInSelections,
     RelationalAlgebraSolver,
     RenameOptimizations,
     str2columnstr_constant
-=======
-    ExtendedProjection,
-    FunctionApplicationListMember,
-    Projection,
-    RelationalAlgebraOperation,
-    str2columnstr_constant,
->>>>>>> ae4f27ed
 )
-from ..relational_algebra_provenance import (
-    NaturalJoinInverse,
-)
+from ..relational_algebra_provenance import NaturalJoinInverse
 from .cplogic.program import CPLogicProgram
 from .exceptions import RepeatedTuplesInProbabilisticRelationError
 from .expression_processing import (
@@ -359,7 +352,6 @@
     return cpl, prob_idb
 
 
-<<<<<<< HEAD
 class RAQueryOptimiser(
     EliminateTrivialProjections,
     RelationalAlgebraPushInSelections,
@@ -397,7 +389,8 @@
 
     query_compiler = ChainedWalker(*steps)
     return query_compiler
-=======
+
+
 def reintroduce_unified_head_terms(
     ra_query: RelationalAlgebraOperation,
     flat_query: Implication,
@@ -435,5 +428,4 @@
                 )
         member = FunctionApplicationListMember(fun_exp, dst_column)
         proj_list.append(member)
-    return ExtendedProjection(ra_query, tuple(proj_list))
->>>>>>> ae4f27ed
+    return ExtendedProjection(ra_query, tuple(proj_list))