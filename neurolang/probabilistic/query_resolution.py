import typing
from typing import AbstractSet

<<<<<<< HEAD
from ..datalog.expression_processing import (
    EQ,
    conjunct_formulas,
    extract_logic_free_variables,
    extract_logic_predicates,
)
=======
from ..datalog.aggregation import is_builtin_aggregation_functor
from ..datalog.expression_processing import EQ, conjunct_formulas
>>>>>>> c3e83194
from ..datalog.instance import MapInstance, WrappedRelationalAlgebraFrozenSet
from ..expression_pattern_matching import add_match
from ..expression_walker import PatternWalker
from ..expressions import Constant, FunctionApplication, Symbol
from ..logic import TRUE, Conjunction, Implication, Union
from ..relational_algebra_provenance import (
    RelationalAlgebraProvenanceCountingSolver, NaturalJoinInverse
)
from ..relational_algebra import Projection, str2columnstr_constant
from .cplogic.program import CPLogicProgram
from .exceptions import RepeatedTuplesInProbabilisticRelationError
from .expression_processing import (
    construct_within_language_succ_result,
    is_query_based_probfact,
    is_within_language_prob_query,
    within_language_succ_query_to_intensional_rule,
)
from .expressions import Condition, ProbabilisticPredicate


def _qbased_probfact_needs_translation(formula: Implication) -> bool:
    if isinstance(formula.antecedent, FunctionApplication):
        antecedent_pred = formula.antecedent
    elif (
        isinstance(formula.antecedent, Conjunction)
        and len(formula.antecedent.formulas) == 1
    ):
        antecedent_pred = formula.antecedent.formulas[0]
    else:
        return True
    return not (
        isinstance(antecedent_pred.functor, Symbol)
        and antecedent_pred.functor.is_fresh
    )


class QueryBasedProbFactToDetRule(PatternWalker):
    """
    Translate a query-based probabilistic fact to two rules. A deterministic
    rule that takes care of inferring the set of probabilistic tuples and their
    probabilities and a probabilistic rule that transforms the result from the
    deterministic resolution into a proper probabilistic table by re-attaching
    the deterministically-obtained probabilities.

    For example, the rule `P(x) : f(x) :- Q(x)` is translated into the rules

        _f1_(_f2_, x) :- Q(x), _f2_ = f(x)
        P(x) : _f2_ :- _f1_(_f2_, x)

    where `_f1_` and `_f2_` are fresh symbols. Note: we make sure not to
    expose the resulting `_f1_` relation to the user, as it is not part of
    her program.

    """

    @add_match(
        Union,
        lambda union: any(
            is_query_based_probfact(formula)
            and _qbased_probfact_needs_translation(formula)
            for formula in union.formulas
        ),
    )
    def union_with_query_based_pfact(self, union):
        new_formulas = list()
        for formula in union.formulas:
            if is_query_based_probfact(
                formula
            ) and _qbased_probfact_needs_translation(formula):
                (
                    det_rule,
                    prob_rule,
                ) = self._query_based_probabilistic_fact_to_det_and_prob_rules(
                    formula
                )
                new_formulas.append(det_rule)
                new_formulas.append(prob_rule)
            else:
                new_formulas.append(formula)
        return self.walk(Union(tuple(new_formulas)))

    @add_match(
        Implication,
        lambda implication: is_query_based_probfact(implication)
        and _qbased_probfact_needs_translation(implication),
    )
    def query_based_probafact(self, impl):
        (
            det_rule,
            prob_rule,
        ) = self._query_based_probabilistic_fact_to_det_and_prob_rules(impl)
        return self.walk(Union((det_rule, prob_rule)))

    @staticmethod
    def _query_based_probabilistic_fact_to_det_and_prob_rules(impl):
        prob_symb = Symbol.fresh()
        det_pred_symb = Symbol.fresh()
        agg_functor = QueryBasedProbFactToDetRule._get_agg_functor(impl)
        if agg_functor is None:
            eq_formula = EQ(prob_symb, impl.consequent.probability)
            det_consequent = det_pred_symb(
                prob_symb, *impl.consequent.body.args
            )
            prob_antecedent = det_consequent
        else:
            assert len(impl.consequent.probability.args) == 1
            eq_formula = EQ(prob_symb, impl.consequent.probability.args[0])
            det_consequent = det_pred_symb(
                agg_functor(prob_symb), *impl.consequent.body.args
            )
            prob_antecedent = det_pred_symb(
                prob_symb, *impl.consequent.body.args
            )
        det_antecedent = conjunct_formulas(impl.antecedent, eq_formula)
        det_rule = Implication(det_consequent, det_antecedent)
        prob_consequent = ProbabilisticPredicate(
            prob_symb, impl.consequent.body
        )
        prob_rule = Implication(prob_consequent, prob_antecedent)
        return det_rule, prob_rule

    @staticmethod
    def _get_agg_functor(
        impl: Implication,
    ) -> typing.Union[None, typing.Callable]:
        if not isinstance(
            impl.consequent.probability, FunctionApplication
        ) or not is_builtin_aggregation_functor(
            impl.consequent.probability.functor
        ):
            return
        return impl.consequent.probability.functor


def _solve_within_language_prob_query(
    cpl: CPLogicProgram,
    rule: Implication,
    succ_prob_solver: typing.Callable,
    marg_prob_solver: typing.Callable,
) -> Constant[AbstractSet]:
    query = within_language_succ_query_to_intensional_rule(rule)
    if isinstance(rule.antecedent, Condition):
        provset = marg_prob_solver(query, cpl)
    else:
        provset = succ_prob_solver(query, cpl)
    relation = construct_within_language_succ_result(provset, rule)
    return relation


def _solve_for_probabilistic_rule(
    cpl: CPLogicProgram,
    rule: Implication,
    succ_prob_solver: typing.Callable,
):
    provset = succ_prob_solver(rule, cpl)
    relation = Constant[AbstractSet](
        provset.value,
        auto_infer_type=False,
        verify_type=False,
    )
    return relation


def compute_probabilistic_solution(
    det_edb,
    pfact_db,
    pchoice_edb,
    prob_idb,
    succ_prob_solver,
    marg_prob_solver,
    check_qbased_pfact_tuple_unicity=False,
):
    solution = MapInstance()
<<<<<<< HEAD
    cpl, prob_idb = _build_probabilistic_program(
        det_edb, pfact_db, pchoice_edb, prob_idb
=======
    cpl = _build_probabilistic_program(
        det_edb,
        pfact_db,
        pchoice_edb,
        prob_idb,
        check_qbased_pfact_tuple_unicity,
>>>>>>> c3e83194
    )
    for rule in prob_idb.formulas:
        if is_within_language_prob_query(rule):
            relation = _solve_within_language_prob_query(
                cpl, rule, succ_prob_solver, marg_prob_solver
            )
        else:
            relation = _solve_for_probabilistic_rule(
                cpl, rule, succ_prob_solver
            )
        solution[rule.consequent.functor] = Constant[AbstractSet](
            relation.value.to_unnamed()
        )
    return solution


def lift_solve_marg_query(rule, cpl, succ_solver):
    """
    Solve a MARG query on a CP-Logic program.

    Parameters
    ----------
    query : Implication
        Consequent must be of type `Condition`.
        MARG query of the form `ans(x) :- P(x)`.
    cpl_program : CPLogicProgram
        CP-Logic program on which the query should be solved.

    Returns
    -------
    ProvenanceAlgebraSet
        Provenance set labelled with probabilities for each tuple in the result
        set.

    """
    res_args = tuple(s for s in rule.consequent.args if isinstance(s, Symbol))

    joint_antecedent = Conjunction(
        tuple(
            extract_logic_predicates(rule.antecedent.conditioned)
            | extract_logic_predicates(rule.antecedent.conditioning)
        )
    )
    joint_logic_variables = (
        extract_logic_free_variables(joint_antecedent) & res_args
    )
    joint_rule = Implication(
        Symbol.fresh()(*joint_logic_variables), joint_antecedent
    )
    joint_provset = succ_solver(joint_rule, cpl)

    denominator_antecedent = rule.antecedent.conditioning
    denominator_logic_variables = (
        extract_logic_free_variables(denominator_antecedent) & res_args
    )
    denominator_rule = Implication(
        Symbol.fresh()(*denominator_logic_variables), denominator_antecedent
    )
    denominator_provset = succ_solver(denominator_rule, cpl)
    rapcs = RelationalAlgebraProvenanceCountingSolver()
    provset = rapcs.walk(
        Projection(
            NaturalJoinInverse(joint_provset, denominator_provset),
            tuple(str2columnstr_constant(s.name) for s in res_args),
        )
    )
    return provset


def _discard_query_based_probfacts(prob_idb):
    return Union(
        tuple(
            formula
            for formula in prob_idb.formulas
            if not (
                isinstance(formula.consequent, ProbabilisticPredicate)
                and formula.antecedent != TRUE
            )
        )
    )


def _add_to_probabilistic_program(
    add_fun,
    pred_symb,
    expr,
    det_edb,
    check_qbased_pfact_tuple_unicity=False,
):
    # handle set-based probabilistic tables
    if isinstance(expr, Constant[typing.AbstractSet]):
        ra_set = expr.value
    # handle query-based probabilistic facts
    elif isinstance(expr, Union):
        impl = expr.formulas[0]
        # we know the rule is of the form
        # P(x_1, ..., x_n) : y :- Q(y, x_1, ..., x_n)
        # where Q is an extensional relation symbol
        # so the values can be retrieved from the EDB
        if impl.antecedent.functor in det_edb:
            ra_set = det_edb[impl.antecedent.functor].value
            if check_qbased_pfact_tuple_unicity:
                _check_tuple_prob_unicity(ra_set)
        else:
            ra_set = WrappedRelationalAlgebraFrozenSet.dum()
    add_fun(pred_symb, ra_set.unwrap())


def _check_tuple_prob_unicity(ra_set: Constant[AbstractSet]) -> None:
    length = len(ra_set)
    proj_cols = list(ra_set.columns)[1:]
    length_without_probs = len(ra_set.projection(*proj_cols))
    if length_without_probs != length:
        n_repeated_tuples = length - length_without_probs
        raise RepeatedTuplesInProbabilisticRelationError(
            n_repeated_tuples,
            length,
            "Some tuples have multiple probability labels. "
            f"Found {n_repeated_tuples} tuple repetitions, out of "
            f"{length} total tuples. If your query-based probabilistic fact "
            "leads to multiple probabilities for the same tuple, you might "
            "want to consider aggregating these probabilities by taking their "
            "maximum or average.",
        )


def _build_probabilistic_program(
    det_edb,
    pfact_db,
    pchoice_edb,
    prob_idb,
    check_qbased_pfact_tuple_unicity=False,
):
    cpl = CPLogicProgram()
    db_to_add_fun = [
        (det_edb, cpl.add_extensional_predicate_from_tuples),
        (pfact_db, cpl.add_probabilistic_facts_from_tuples),
        (pchoice_edb, cpl.add_probabilistic_choice_from_tuples),
    ]
    for database, add_fun in db_to_add_fun:
        for pred_symb, expr in database.items():
            _add_to_probabilistic_program(
                add_fun,
                pred_symb,
                expr,
                det_edb,
                check_qbased_pfact_tuple_unicity,
            )
    # remove query-based probabilistic facts that have already been processed
    # and transformed into probabilistic tables based on the deterministic
    # solution of their probability and antecedent
    prob_idb = _discard_query_based_probfacts(prob_idb)
    cpl.walk(prob_idb)
    return cpl, prob_idb<|MERGE_RESOLUTION|>--- conflicted
+++ resolved
@@ -1,26 +1,23 @@
 import typing
 from typing import AbstractSet
 
-<<<<<<< HEAD
+from ..datalog.aggregation import is_builtin_aggregation_functor
 from ..datalog.expression_processing import (
     EQ,
     conjunct_formulas,
     extract_logic_free_variables,
     extract_logic_predicates,
 )
-=======
-from ..datalog.aggregation import is_builtin_aggregation_functor
-from ..datalog.expression_processing import EQ, conjunct_formulas
->>>>>>> c3e83194
 from ..datalog.instance import MapInstance, WrappedRelationalAlgebraFrozenSet
 from ..expression_pattern_matching import add_match
 from ..expression_walker import PatternWalker
 from ..expressions import Constant, FunctionApplication, Symbol
 from ..logic import TRUE, Conjunction, Implication, Union
+from ..relational_algebra import Projection, str2columnstr_constant
 from ..relational_algebra_provenance import (
-    RelationalAlgebraProvenanceCountingSolver, NaturalJoinInverse
+    NaturalJoinInverse,
+    RelationalAlgebraProvenanceCountingSolver,
 )
-from ..relational_algebra import Projection, str2columnstr_constant
 from .cplogic.program import CPLogicProgram
 from .exceptions import RepeatedTuplesInProbabilisticRelationError
 from .expression_processing import (
@@ -185,17 +182,9 @@
     check_qbased_pfact_tuple_unicity=False,
 ):
     solution = MapInstance()
-<<<<<<< HEAD
     cpl, prob_idb = _build_probabilistic_program(
         det_edb, pfact_db, pchoice_edb, prob_idb
-=======
-    cpl = _build_probabilistic_program(
-        det_edb,
-        pfact_db,
-        pchoice_edb,
-        prob_idb,
         check_qbased_pfact_tuple_unicity,
->>>>>>> c3e83194
     )
     for rule in prob_idb.formulas:
         if is_within_language_prob_query(rule):
