import typing
from typing import AbstractSet

from ..datalog.aggregation import is_builtin_aggregation_functor
from ..datalog.expression_processing import (
    EQ,
    conjunct_formulas,
    extract_logic_free_variables,
    extract_logic_predicates,
)
from ..datalog.instance import MapInstance, WrappedRelationalAlgebraFrozenSet
from ..expression_pattern_matching import add_match
from ..expression_walker import PatternWalker
from ..expressions import Constant, FunctionApplication, Symbol
from ..logic import TRUE, Conjunction, Implication, Union
from ..relational_algebra import Projection, str2columnstr_constant
from ..relational_algebra_provenance import (
    NaturalJoinInverse,
    RelationalAlgebraProvenanceCountingSolver,
)
from .cplogic.program import CPLogicProgram
from .exceptions import RepeatedTuplesInProbabilisticRelationError
from .expression_processing import (
    construct_within_language_succ_result,
    is_query_based_probfact,
    is_within_language_prob_query,
    within_language_succ_query_to_intensional_rule,
)
from .expressions import Condition, ProbabilisticPredicate


def _qbased_probfact_needs_translation(formula: Implication) -> bool:
    if isinstance(formula.antecedent, FunctionApplication):
        antecedent_pred = formula.antecedent
    elif (
        isinstance(formula.antecedent, Conjunction)
        and len(formula.antecedent.formulas) == 1
    ):
        antecedent_pred = formula.antecedent.formulas[0]
    else:
        return True
    return not (
        isinstance(antecedent_pred.functor, Symbol)
        and antecedent_pred.functor.is_fresh
    )


class QueryBasedProbFactToDetRule(PatternWalker):
    """
    Translate a query-based probabilistic fact to two rules. A deterministic
    rule that takes care of inferring the set of probabilistic tuples and their
    probabilities and a probabilistic rule that transforms the result from the
    deterministic resolution into a proper probabilistic table by re-attaching
    the deterministically-obtained probabilities.

    For example, the rule `P(x) : f(x) :- Q(x)` is translated into the rules

        _f1_(_f2_, x) :- Q(x), _f2_ = f(x)
        P(x) : _f2_ :- _f1_(_f2_, x)

    where `_f1_` and `_f2_` are fresh symbols. Note: we make sure not to
    expose the resulting `_f1_` relation to the user, as it is not part of
    her program.

    """

    @add_match(
        Union,
        lambda union: any(
            is_query_based_probfact(formula)
            and _qbased_probfact_needs_translation(formula)
            for formula in union.formulas
        ),
    )
    def union_with_query_based_pfact(self, union):
        new_formulas = list()
        for formula in union.formulas:
            if is_query_based_probfact(
                formula
            ) and _qbased_probfact_needs_translation(formula):
                (
                    det_rule,
                    prob_rule,
                ) = self._query_based_probabilistic_fact_to_det_and_prob_rules(
                    formula
                )
                new_formulas.append(det_rule)
                new_formulas.append(prob_rule)
            else:
                new_formulas.append(formula)
        return self.walk(Union(tuple(new_formulas)))

    @add_match(
        Implication,
        lambda implication: is_query_based_probfact(implication)
        and _qbased_probfact_needs_translation(implication),
    )
    def query_based_probafact(self, impl):
        (
            det_rule,
            prob_rule,
        ) = self._query_based_probabilistic_fact_to_det_and_prob_rules(impl)
        return self.walk(Union((det_rule, prob_rule)))

    @staticmethod
    def _query_based_probabilistic_fact_to_det_and_prob_rules(impl):
        prob_symb = Symbol.fresh()
        det_pred_symb = Symbol.fresh()
        agg_functor = QueryBasedProbFactToDetRule._get_agg_functor(impl)
        if agg_functor is None:
            eq_formula = EQ(prob_symb, impl.consequent.probability)
            det_consequent = det_pred_symb(
                prob_symb, *impl.consequent.body.args
            )
            prob_antecedent = det_consequent
        else:
            assert len(impl.consequent.probability.args) == 1
            eq_formula = EQ(prob_symb, impl.consequent.probability.args[0])
            det_consequent = det_pred_symb(
                agg_functor(prob_symb), *impl.consequent.body.args
            )
            prob_antecedent = det_pred_symb(
                prob_symb, *impl.consequent.body.args
            )
        det_antecedent = conjunct_formulas(impl.antecedent, eq_formula)
        det_rule = Implication(det_consequent, det_antecedent)
        prob_consequent = ProbabilisticPredicate(
            prob_symb, impl.consequent.body
        )
        prob_rule = Implication(prob_consequent, prob_antecedent)
        return det_rule, prob_rule

    @staticmethod
    def _get_agg_functor(
        impl: Implication,
    ) -> typing.Union[None, typing.Callable]:
        if not isinstance(
            impl.consequent.probability, FunctionApplication
        ) or not is_builtin_aggregation_functor(
            impl.consequent.probability.functor
        ):
            return
        return impl.consequent.probability.functor


def _solve_within_language_prob_query(
    cpl: CPLogicProgram,
    rule: Implication,
    succ_prob_solver: typing.Callable,
    marg_prob_solver: typing.Callable,
) -> Constant[AbstractSet]:
    query = within_language_succ_query_to_intensional_rule(rule)
    if isinstance(rule.antecedent, Condition):
        provset = marg_prob_solver(query, cpl)
    else:
        provset = succ_prob_solver(query, cpl)
    relation = construct_within_language_succ_result(provset, rule)
    return relation


def _solve_for_probabilistic_rule(
    cpl: CPLogicProgram,
    rule: Implication,
    succ_prob_solver: typing.Callable,
):
    provset = succ_prob_solver(rule, cpl)
    relation = Constant[AbstractSet](
        provset.value,
        auto_infer_type=False,
        verify_type=False,
    )
    return relation


def compute_probabilistic_solution(
    det_edb,
    pfact_db,
    pchoice_edb,
    prob_idb,
    succ_prob_solver,
    marg_prob_solver,
    check_qbased_pfact_tuple_unicity=False,
):
    solution = MapInstance()
    cpl, prob_idb = _build_probabilistic_program(
        det_edb,
        pfact_db,
        pchoice_edb,
        prob_idb,
        check_qbased_pfact_tuple_unicity,
    )
    for rule in prob_idb.formulas:
        if is_within_language_prob_query(rule):
            relation = _solve_within_language_prob_query(
                cpl, rule, succ_prob_solver, marg_prob_solver
            )
        else:
            relation = _solve_for_probabilistic_rule(
                cpl, rule, succ_prob_solver
            )
        solution[rule.consequent.functor] = Constant[AbstractSet](
            relation.value.to_unnamed()
        )
    return solution


def lift_solve_marg_query(rule, cpl, succ_solver):
    """
    Solve a MARG query on a CP-Logic program.

    Parameters
    ----------
    query : Implication
        Consequent must be of type `Condition`.
        MARG query of the form `ans(x) :- P(x)`.
    cpl_program : CPLogicProgram
        CP-Logic program on which the query should be solved.

    Returns
    -------
    ProvenanceAlgebraSet
        Provenance set labelled with probabilities for each tuple in the result
        set.

    """
    res_args = tuple(s for s in rule.consequent.args if isinstance(s, Symbol))

    joint_antecedent = Conjunction(
        tuple(
            extract_logic_predicates(rule.antecedent.conditioned)
            | extract_logic_predicates(rule.antecedent.conditioning)
        )
    )
<<<<<<< HEAD
    joint_logic_variables = (
        extract_logic_free_variables(joint_antecedent) & res_args
    )
=======
    joint_logic_variables = set(res_args)
>>>>>>> f3cef7b3
    joint_rule = Implication(
        Symbol.fresh()(*joint_logic_variables), joint_antecedent
    )
    joint_provset = succ_solver(joint_rule, cpl)

    denominator_antecedent = rule.antecedent.conditioning
    denominator_logic_variables = (
        extract_logic_free_variables(denominator_antecedent) & res_args
    )
    denominator_rule = Implication(
        Symbol.fresh()(*denominator_logic_variables), denominator_antecedent
    )
    denominator_provset = succ_solver(denominator_rule, cpl)
    rapcs = RelationalAlgebraProvenanceCountingSolver()
    provset = rapcs.walk(
        Projection(
            NaturalJoinInverse(joint_provset, denominator_provset),
            tuple(str2columnstr_constant(s.name) for s in res_args),
        )
    )
    return provset


def _discard_query_based_probfacts(prob_idb):
    return Union(
        tuple(
            formula
            for formula in prob_idb.formulas
            if not (
                isinstance(formula.consequent, ProbabilisticPredicate)
                and formula.antecedent != TRUE
            )
        )
    )


def _add_to_probabilistic_program(
    add_fun,
    pred_symb,
    expr,
    det_edb,
    check_qbased_pfact_tuple_unicity=False,
):
    # handle set-based probabilistic tables
    if isinstance(expr, Constant[typing.AbstractSet]):
        ra_set = expr.value
    # handle query-based probabilistic facts
    elif isinstance(expr, Union):
        impl = expr.formulas[0]
        # we know the rule is of the form
        # P(x_1, ..., x_n) : y :- Q(y, x_1, ..., x_n)
        # where Q is an extensional relation symbol
        # so the values can be retrieved from the EDB
        if impl.antecedent.functor in det_edb:
            ra_set = det_edb[impl.antecedent.functor].value
            if check_qbased_pfact_tuple_unicity:
                _check_tuple_prob_unicity(ra_set)
        else:
            ra_set = WrappedRelationalAlgebraFrozenSet.dum()
    add_fun(pred_symb, ra_set.unwrap())


def _check_tuple_prob_unicity(ra_set: Constant[AbstractSet]) -> None:
    length = len(ra_set)
    proj_cols = list(ra_set.columns)[1:]
    length_without_probs = len(ra_set.projection(*proj_cols))
    if length_without_probs != length:
        n_repeated_tuples = length - length_without_probs
        raise RepeatedTuplesInProbabilisticRelationError(
            n_repeated_tuples,
            length,
            "Some tuples have multiple probability labels. "
            f"Found {n_repeated_tuples} tuple repetitions, out of "
            f"{length} total tuples. If your query-based probabilistic fact "
            "leads to multiple probabilities for the same tuple, you might "
            "want to consider aggregating these probabilities by taking their "
            "maximum or average.",
        )


def _build_probabilistic_program(
    det_edb,
    pfact_db,
    pchoice_edb,
    prob_idb,
    check_qbased_pfact_tuple_unicity=False,
):
    cpl = CPLogicProgram()
    db_to_add_fun = [
        (det_edb, cpl.add_extensional_predicate_from_tuples),
        (pfact_db, cpl.add_probabilistic_facts_from_tuples),
        (pchoice_edb, cpl.add_probabilistic_choice_from_tuples),
    ]
    for database, add_fun in db_to_add_fun:
        for pred_symb, expr in database.items():
            _add_to_probabilistic_program(
                add_fun,
                pred_symb,
                expr,
                det_edb,
                check_qbased_pfact_tuple_unicity,
            )
    # remove query-based probabilistic facts that have already been processed
    # and transformed into probabilistic tables based on the deterministic
    # solution of their probability and antecedent
    prob_idb = _discard_query_based_probfacts(prob_idb)
    cpl.walk(prob_idb)
    return cpl, prob_idb<|MERGE_RESOLUTION|>--- conflicted
+++ resolved
@@ -231,13 +231,7 @@
             | extract_logic_predicates(rule.antecedent.conditioning)
         )
     )
-<<<<<<< HEAD
-    joint_logic_variables = (
-        extract_logic_free_variables(joint_antecedent) & res_args
-    )
-=======
     joint_logic_variables = set(res_args)
->>>>>>> f3cef7b3
     joint_rule = Implication(
         Symbol.fresh()(*joint_logic_variables), joint_antecedent
     )
