import typing
from typing import AbstractSet

from ..datalog.aggregation import is_builtin_aggregation_functor
from ..datalog.expression_processing import EQ, conjunct_formulas
from ..datalog.instance import MapInstance, WrappedRelationalAlgebraFrozenSet
from ..expression_pattern_matching import add_match
from ..expression_walker import PatternWalker
from ..expressions import Constant, FunctionApplication, Symbol
from ..logic import TRUE, Conjunction, Implication, Union
from .cplogic.program import CPLogicProgram
from .exceptions import RepeatedTuplesInProbabilisticRelationError
from .expression_processing import (
    construct_within_language_succ_result,
    is_query_based_probfact,
    is_within_language_prob_query,
    within_language_succ_query_to_intensional_rule,
)
from .expressions import Condition, ProbabilisticPredicate


def _qbased_probfact_needs_translation(formula: Implication) -> bool:
    if isinstance(formula.antecedent, FunctionApplication):
        antecedent_pred = formula.antecedent
    elif (
        isinstance(formula.antecedent, Conjunction)
        and len(formula.antecedent.formulas) == 1
    ):
        antecedent_pred = formula.antecedent.formulas[0]
    else:
        return True
    return not (
        isinstance(antecedent_pred.functor, Symbol)
        and antecedent_pred.functor.is_fresh
    )


class QueryBasedProbFactToDetRule(PatternWalker):
    """
    Translate a query-based probabilistic fact to two rules. A deterministic
    rule that takes care of inferring the set of probabilistic tuples and their
    probabilities and a probabilistic rule that transforms the result from the
    deterministic resolution into a proper probabilistic table by re-attaching
    the deterministically-obtained probabilities.

    For example, the rule `P(x) : f(x) :- Q(x)` is translated into the rules

        _f1_(_f2_, x) :- Q(x), _f2_ = f(x)
        P(x) : _f2_ :- _f1_(_f2_, x)

    where `_f1_` and `_f2_` are fresh symbols. Note: we make sure not to
    expose the resulting `_f1_` relation to the user, as it is not part of
    her program.

    """

    @add_match(
        Union,
        lambda union: any(
            is_query_based_probfact(formula)
            and _qbased_probfact_needs_translation(formula)
            for formula in union.formulas
        ),
    )
    def union_with_query_based_pfact(self, union):
        new_formulas = list()
        for formula in union.formulas:
            if is_query_based_probfact(
                formula
            ) and _qbased_probfact_needs_translation(formula):
                (
                    det_rule,
                    prob_rule,
                ) = self._query_based_probabilistic_fact_to_det_and_prob_rules(
                    formula
                )
                new_formulas.append(det_rule)
                new_formulas.append(prob_rule)
            else:
                new_formulas.append(formula)
        return self.walk(Union(tuple(new_formulas)))

    @add_match(
        Implication,
        lambda implication: is_query_based_probfact(implication)
        and _qbased_probfact_needs_translation(implication),
    )
    def query_based_probafact(self, impl):
        (
            det_rule,
            prob_rule,
        ) = self._query_based_probabilistic_fact_to_det_and_prob_rules(impl)
        return self.walk(Union((det_rule, prob_rule)))

    @staticmethod
    def _query_based_probabilistic_fact_to_det_and_prob_rules(impl):
        prob_symb = Symbol.fresh()
        det_pred_symb = Symbol.fresh()
        agg_functor = QueryBasedProbFactToDetRule._get_agg_functor(impl)
        if agg_functor is None:
            eq_formula = EQ(prob_symb, impl.consequent.probability)
            det_consequent = det_pred_symb(
                prob_symb, *impl.consequent.body.args
            )
            prob_antecedent = det_consequent
        else:
            assert len(impl.consequent.probability.args) == 1
            eq_formula = EQ(prob_symb, impl.consequent.probability.args[0])
            det_consequent = det_pred_symb(
                agg_functor(prob_symb), *impl.consequent.body.args
            )
            prob_antecedent = det_pred_symb(
                prob_symb, *impl.consequent.body.args
            )
        det_antecedent = conjunct_formulas(impl.antecedent, eq_formula)
        det_rule = Implication(det_consequent, det_antecedent)
        prob_consequent = ProbabilisticPredicate(
            prob_symb, impl.consequent.body
        )
        prob_rule = Implication(prob_consequent, prob_antecedent)
        return det_rule, prob_rule

    @staticmethod
    def _get_agg_functor(
        impl: Implication,
    ) -> typing.Union[None, typing.Callable]:
        if not isinstance(
            impl.consequent.probability, FunctionApplication
        ) or not is_builtin_aggregation_functor(
            impl.consequent.probability.functor
        ):
            return
        return impl.consequent.probability.functor


def _solve_within_language_prob_query(
    cpl: CPLogicProgram,
    rule: Implication,
    succ_prob_solver: typing.Callable,
    marg_prob_solver: typing.Callable,
) -> Constant[AbstractSet]:
    query = within_language_succ_query_to_intensional_rule(rule)
    if isinstance(rule.antecedent, Condition):
        provset = marg_prob_solver(query, cpl)
    else:
        provset = succ_prob_solver(query, cpl)
    relation = construct_within_language_succ_result(provset, rule)
    return relation


def _solve_for_probabilistic_rule(
    cpl: CPLogicProgram,
    rule: Implication,
    succ_prob_solver: typing.Callable,
):
    provset = succ_prob_solver(rule, cpl)
    relation = Constant[AbstractSet](
        provset.value,
        auto_infer_type=False,
        verify_type=False,
    )
    return relation


def compute_probabilistic_solution(
    det_edb,
    pfact_db,
    pchoice_edb,
    prob_idb,
    succ_prob_solver,
    marg_prob_solver,
    check_qbased_pfact_tuple_unicity=False,
):
    solution = MapInstance()
    cpl = _build_probabilistic_program(
        det_edb,
        pfact_db,
        pchoice_edb,
        prob_idb,
        check_qbased_pfact_tuple_unicity,
    )
    for rule in prob_idb.formulas:
        if is_within_language_prob_query(rule):
            relation = _solve_within_language_prob_query(
                cpl, rule, succ_prob_solver, marg_prob_solver
            )
        else:
            relation = _solve_for_probabilistic_rule(
                cpl, rule, succ_prob_solver
            )
        solution[rule.consequent.functor] = Constant[AbstractSet](
            relation.value.to_unnamed()
        )
    return solution


def _discard_query_based_probfacts(prob_idb):
    return Union(
        tuple(
            formula
            for formula in prob_idb.formulas
            if not (
                isinstance(formula.consequent, ProbabilisticPredicate)
                and formula.antecedent != TRUE
            )
        )
    )


def _add_to_probabilistic_program(
    add_fun,
    pred_symb,
    expr,
    det_edb,
    check_qbased_pfact_tuple_unicity=False,
):
    # handle set-based probabilistic tables
    if isinstance(expr, Constant[typing.AbstractSet]):
        ra_set = expr.value
    # handle query-based probabilistic facts
    elif isinstance(expr, Union):
        impl = expr.formulas[0]
        # we know the rule is of the form
        # P(x_1, ..., x_n) : y :- Q(y, x_1, ..., x_n)
        # where Q is an extensional relation symbol
        # so the values can be retrieved from the EDB
<<<<<<< HEAD
        ra_set = det_edb[impl.antecedent.functor]
        if check_qbased_pfact_tuple_unicity:
            _check_tuple_prob_unicity(ra_set)
    add_fun(pred_symb, ra_set.value.unwrap())
=======
        if impl.antecedent.functor in det_edb:
            ra_set = det_edb[impl.antecedent.functor].value
        else:
            ra_set = WrappedRelationalAlgebraFrozenSet.dum()
    add_fun(pred_symb, ra_set.unwrap())
>>>>>>> ab0d33e3


def _check_tuple_prob_unicity(ra_set: Constant[AbstractSet]) -> None:
    length = len(ra_set.value)
    proj_cols = list(ra_set.value.columns)[1:]
    length_without_probs = len(ra_set.value.projection(*proj_cols))
    if length_without_probs != length:
        n_repeated_tuples = length - length_without_probs
        raise RepeatedTuplesInProbabilisticRelationError(
            n_repeated_tuples,
            length,
            "Some tuples have multiple probability labels. "
            f"Found {n_repeated_tuples} tuple repetitions, out of "
            f"{length} total tuples. If your query-based probabilistic fact "
            "leads to multiple probabilities for the same tuple, you might "
            "want to consider aggregating these probabilities by taking their "
            "maximum or average.",
        )


def _build_probabilistic_program(
    det_edb,
    pfact_db,
    pchoice_edb,
    prob_idb,
    check_qbased_pfact_tuple_unicity=False,
):
    cpl = CPLogicProgram()
    db_to_add_fun = [
        (det_edb, cpl.add_extensional_predicate_from_tuples),
        (pfact_db, cpl.add_probabilistic_facts_from_tuples),
        (pchoice_edb, cpl.add_probabilistic_choice_from_tuples),
    ]
    for database, add_fun in db_to_add_fun:
        for pred_symb, expr in database.items():
            _add_to_probabilistic_program(
                add_fun,
                pred_symb,
                expr,
                det_edb,
                check_qbased_pfact_tuple_unicity,
            )
    # remove query-based probabilistic facts that have already been processed
    # and transformed into probabilistic tables based on the deterministic
    # solution of their probability and antecedent
    prob_idb = _discard_query_based_probfacts(prob_idb)
    cpl.walk(prob_idb)
    return cpl<|MERGE_RESOLUTION|>--- conflicted
+++ resolved
@@ -224,18 +224,13 @@
         # P(x_1, ..., x_n) : y :- Q(y, x_1, ..., x_n)
         # where Q is an extensional relation symbol
         # so the values can be retrieved from the EDB
-<<<<<<< HEAD
-        ra_set = det_edb[impl.antecedent.functor]
-        if check_qbased_pfact_tuple_unicity:
-            _check_tuple_prob_unicity(ra_set)
-    add_fun(pred_symb, ra_set.value.unwrap())
-=======
         if impl.antecedent.functor in det_edb:
             ra_set = det_edb[impl.antecedent.functor].value
+            if check_qbased_pfact_tuple_unicity:
+                _check_tuple_prob_unicity(ra_set)
         else:
             ra_set = WrappedRelationalAlgebraFrozenSet.dum()
     add_fun(pred_symb, ra_set.unwrap())
->>>>>>> ab0d33e3
 
 
 def _check_tuple_prob_unicity(ra_set: Constant[AbstractSet]) -> None:
