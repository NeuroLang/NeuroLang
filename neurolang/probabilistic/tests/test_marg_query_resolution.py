import pytest

from ...expressions import Constant, Symbol
from ...logic import Conjunction, Implication
from ...relational_algebra import ColumnStr, NamedRelationalAlgebraFrozenSet
from ...relational_algebra_provenance import ProvenanceAlgebraSet
from .. import (
    dalvi_suciu_lift,
<<<<<<< HEAD
    dichotomy_theorem_based_solver,
=======
    small_dichotomy_theorem_based_solver,
>>>>>>> f3cef7b3
    weighted_model_counting,
)
from ..cplogic import testing
from ..cplogic.program import CPLogicProgram
from ..expressions import PROB, Condition, ProbabilisticQuery

ans = Symbol("ans")
P = Symbol("P")
Q = Symbol("Q")
R = Symbol("R")
Z = Symbol("Z")
H = Symbol("H")
A = Symbol("A")
B = Symbol("B")
C = Symbol("C")
x = Symbol("x")
y = Symbol("y")
z = Symbol("z")

a = Constant("a")
b = Constant("b")
c = Constant("c")


@pytest.fixture(
    params=(
        (
            weighted_model_counting,
<<<<<<< HEAD
            dichotomy_theorem_based_solver,
=======
            small_dichotomy_theorem_based_solver,
>>>>>>> f3cef7b3
            dalvi_suciu_lift,
        )
    ),
    ids=["SDD-WMC", "dichotomy-Safe query", "dalvi_suciu_lift"],
)
def solver(request):
    return request.param


def test_marg_query_ground_conditioning(solver):
    cpl = CPLogicProgram()
    cpl.add_probabilistic_facts_from_tuples(
        R,
        [
            (0.2, "a", "a"),
            (0.4, "b", "a"),
            (0.1, "b", "c"),
            (0.9, "c", "a"),
        ],
    )
    cpl.add_probabilistic_choice_from_tuples(
        Z,
        [
            (0.2, "c"),
            (0.5, "b"),
            (0.3, "a"),
        ],
    )
    query = Implication(
        Q(x, ProbabilisticQuery(PROB, (x,))), Condition(Z(x), R(x, a))
    )
    cpl.walk(query)
    result = solver.solve_marg_query(query, cpl)
    expected = ProvenanceAlgebraSet(
        NamedRelationalAlgebraFrozenSet(
            ("_p_", "x"),
            [
                (0.5, "b"),
                (0.3, "a"),
                (0.2, "c"),
            ],
        ),
        ColumnStr("_p_"),
    )
    assert testing.eq_prov_relations(result, expected)


def test_marg_query_two_vars_conditioning(solver):
    cpl = CPLogicProgram()
    cpl.add_probabilistic_facts_from_tuples(
        R,
        [
            (0.2, "a", "a"),
            (0.4, "b", "a"),
            (0.1, "b", "c"),
            (0.9, "c", "a"),
            (0.1, "c", "b"),
        ],
    )
    cpl.add_probabilistic_choice_from_tuples(
        Z,
        [
            (0.2, "c"),
            (0.5, "b"),
            (0.3, "a"),
        ],
    )
    query = Implication(
        Q(x, y, ProbabilisticQuery(PROB, (x, y))), Condition(Z(x), R(x, y))
    )
    cpl.walk(query)
    result = solver.solve_marg_query(query, cpl)
    expected = ProvenanceAlgebraSet(
        NamedRelationalAlgebraFrozenSet(
            ("_p_", "x", "y"),
            [
                (0.3, "a", "a"),
                (0.5, "b", "a"),
                (0.5, "b", "c"),
                (0.2, "c", "a"),
                (0.2, "c", "b"),
            ],
        ),
        ColumnStr("_p_"),
    )
    assert testing.eq_prov_relations(result, expected)


def test_marg_query_conjunctive_conditioned_and_conditioning(solver):
    cpl = CPLogicProgram()
    cpl.add_probabilistic_facts_from_tuples(
        R,
        [
            (0.2, "a", "a"),
            (0.4, "b", "a"),
            (0.1, "b", "c"),
            (0.9, "c", "a"),
            (0.1, "c", "b"),
        ],
    )
    cpl.add_probabilistic_choice_from_tuples(
        Z,
        [
            (0.2, "c"),
            (0.5, "b"),
            (0.3, "a"),
        ],
    )
    cpl.add_probabilistic_choice_from_tuples(
        A,
        [
            (0.9, "b"),
            (0.1, "a"),
        ],
    )
    cpl.add_probabilistic_facts_from_tuples(
        B,
        [
            (0.3, "b"),
            (0.9, "a"),
        ],
    )
    cpl.add_probabilistic_facts_from_tuples(
        C,
        [
            (0.01, "a"),
            (0.27, "c"),
        ],
    )
    cpl.walk(Implication(H(x, y), Conjunction((Z(x), R(y, x)))))
    # Prob{ H(x, y) ^ C(x) | A(x) ^ B(x) }
    query = Implication(
        Q(x, y, ProbabilisticQuery(PROB, (x, y))),
        Condition(Conjunction((H(x, y), C(x))), Conjunction((A(x), B(x)))),
    )
    cpl.walk(query)
    result = solver.solve_marg_query(query, cpl)
    expected = ProvenanceAlgebraSet(
        NamedRelationalAlgebraFrozenSet(
            ("_p_", "x", "y"),
            [
                (0.2 * 0.01 * 0.3, "a", "a"),
                (0.4 * 0.01 * 0.3, "a", "b"),
                (0.9 * 0.01 * 0.3, "a", "c"),
            ],
        ),
        ColumnStr("_p_"),
    )
    assert testing.eq_prov_relations(result, expected)<|MERGE_RESOLUTION|>--- conflicted
+++ resolved
@@ -6,11 +6,7 @@
 from ...relational_algebra_provenance import ProvenanceAlgebraSet
 from .. import (
     dalvi_suciu_lift,
-<<<<<<< HEAD
-    dichotomy_theorem_based_solver,
-=======
     small_dichotomy_theorem_based_solver,
->>>>>>> f3cef7b3
     weighted_model_counting,
 )
 from ..cplogic import testing
@@ -39,11 +35,7 @@
     params=(
         (
             weighted_model_counting,
-<<<<<<< HEAD
-            dichotomy_theorem_based_solver,
-=======
             small_dichotomy_theorem_based_solver,
->>>>>>> f3cef7b3
             dalvi_suciu_lift,
         )
     ),
