--- conflicted
+++ resolved
@@ -3,6 +3,7 @@
 import numpy as np
 import pytest
 
+from ...config import config
 from ...datalog import Fact
 from ...exceptions import NonLiftableException
 from ...expressions import Constant, Symbol
@@ -16,7 +17,6 @@
     str2columnstr_constant
 )
 from ...relational_algebra_provenance import ProvenanceAlgebraSet
-from ...utils import config
 from .. import (
     dalvi_suciu_lift,
     small_dichotomy_theorem_based_solver,
@@ -28,10 +28,6 @@
     NotEasilyShatterableError,
     NotHierarchicalQueryException
 )
-<<<<<<< HEAD
-from ...config import config
-=======
->>>>>>> 221cca87
 
 try:
     from contextlib import nullcontext
