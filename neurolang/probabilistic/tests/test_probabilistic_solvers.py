from neurolang.exceptions import NonLiftableException
import operator

import numpy as np
import pytest

from ...datalog import Fact
from ...expressions import Constant, Symbol
from ...logic import Conjunction, Implication, Union
from ...relational_algebra import (
    ColumnStr,
    ExtendedProjection,
    FunctionApplicationListMember,
    NamedRelationalAlgebraFrozenSet,
<<<<<<< HEAD
=======
    RenameColumn,
>>>>>>> 535679f8
    str2columnstr_constant
)
from ...relational_algebra_provenance import ProvenanceAlgebraSet
from .. import (
    dalvi_suciu_lift,
    small_dichotomy_theorem_based_solver,
    weighted_model_counting
)
from ..cplogic import testing
from ..cplogic.program import CPLogicProgram
from ..exceptions import (
    NotEasilyShatterableError,
    NotHierarchicalQueryException
)
from ..probabilistic_semiring_solver import ProbSemiringSolver

try:
    from contextlib import nullcontext
except ImportError:
    from contextlib import suppress as nullcontext

EQ = Constant(operator.eq)

ans = Symbol("ans")
P = Symbol("P")
Q = Symbol("Q")
R = Symbol("R")
Z = Symbol("Z")
H = Symbol("H")
A = Symbol("A")
B = Symbol("B")
C = Symbol("C")
w = Symbol("w")
x = Symbol("x")
y = Symbol("y")
z = Symbol("z")
p = Symbol("p")

a = Constant("a")
b = Constant("b")
c = Constant("c")


@pytest.fixture(
<<<<<<< HEAD
    params=(
        weighted_model_counting,
        small_dichotomy_theorem_based_solver,
        dalvi_suciu_lift,
    ),
=======
    params=((
        weighted_model_counting,
        small_dichotomy_theorem_based_solver,
        dalvi_suciu_lift,
    )),
>>>>>>> 535679f8
    ids=["SDD-WMC", "small-dichotomy", "dalvi-suciu"],
)
def solver(request):
    return request.param


def test_deterministic(solver):
    """
    We define the program

        P(x) <- Q(x)

    And we expect the provenance set resulting from the
    marginalisation of P(x) to be

        _p_ | x
        ====|===
        1.0 | a
        1.0 | b

    """
    code = Union(
        (
            Fact(Q(a)),
            Fact(Q(b)),
            Implication(P(x), Q(x)),
        )
    )
    cpl_program = CPLogicProgram()
    cpl_program.walk(code)
    query = Implication(ans(x), P(x))
    result = solver.solve_succ_query(query, cpl_program)
    expected = testing.make_prov_set([(1.0, "a"), (1.0, "b")], ("_p_", "x"))
    assert testing.eq_prov_relations(result, expected)


def test_deterministic_conjunction_varying_arity(solver):
    code = Union(
        (
            Fact(Q(a, b)),
            Fact(P(a)),
            Fact(P(b)),
            Implication(Z(x, y), Conjunction((Q(x, y), P(x), P(y)))),
        )
    )
    cpl_program = CPLogicProgram()
    cpl_program.walk(code)
    query = Implication(ans(x, y), Z(x, y))
    result = solver.solve_succ_query(query, cpl_program)
    expected = testing.make_prov_set([(1.0, "a", "b")], ("_p_", "x", "y"))
    assert testing.eq_prov_relations(result, expected)


def test_simple_bernoulli(solver):
    """
    We define the program

        P(a) : 0.7 <- T
        P(b) : 0.8 <- T

    And expect the provenance set resulting from the
    marginalisation of P(x) to be

        _p_ | x
        ====|===
        0.7 | a
        0.8 | b

    """
    code = Union(())
    cpl_program = CPLogicProgram()
    cpl_program.walk(code)
    cpl_program.add_probabilistic_facts_from_tuples(
        P, {(0.7, "a"), (0.8, "b")}
    )
    query = Implication(ans(x), P(x))
    result = solver.solve_succ_query(query, cpl_program)
    expected = testing.make_prov_set([(0.7, "a"), (0.8, "b")], ("_p_", "x"))
    assert testing.eq_prov_relations(result, expected)


def test_bernoulli_conjunction(solver):
    code = Union((Implication(Z(x), Conjunction((P(x), Q(x), R(x)))),))
    probfacts_sets = {
        P: {(1.0, "a"), (0.5, "b")},
        Q: {(0.9, "b"), (0.1, "c")},
        R: {(0.9, "b"), (0.1, "c")},
    }
    cpl_program = CPLogicProgram()
    cpl_program.walk(code)
    for pred_symb, pfact_set in probfacts_sets.items():
        cpl_program.add_probabilistic_facts_from_tuples(pred_symb, pfact_set)
    query = Implication(ans(x), Z(x))
    result = solver.solve_succ_query(query, cpl_program)

    expected = testing.make_prov_set([(0.9 * 0.9 * 0.5, "b")], ("_p_", "x"))
    assert testing.eq_prov_relations(result, expected)


def test_multi_level_conjunction(solver):
    """
    We consider the program

           P(a) : 0.2 <- T
           Q(a) : 0.9 <- T
        R(a, a) : 0.1 <- T
        R(a, b) : 0.5 <- T
                 Z(x) <- P(x), Q(x)
              H(x, y) <- Z(x), R(x, y)

    And expect the prov set resulting from the
    marginalisation of H(x, y) to be

        _p_   | x  | y
        ======|====|===
        0.018 | a  | a
        0.09  | a  | b

    """
    probfacts_sets = {
        P: {(0.2, "a")},
        Q: {(0.9, "a")},
        R: {(0.1, "a", "a"), (0.5, "a", "b")},
    }
    code = Union(
        (
            Implication(Z(x), Conjunction((P(x), Q(x)))),
            Implication(H(x, y), Conjunction((Z(x), R(x, y)))),
        )
    )
    cpl_program = CPLogicProgram()
    cpl_program.walk(code)
    for pred_symb, pfact_set in probfacts_sets.items():
        cpl_program.add_probabilistic_facts_from_tuples(pred_symb, pfact_set)
    query = Implication(ans(x, y), H(x, y))
    result = solver.solve_succ_query(query, cpl_program)
    expected = testing.make_prov_set(
        [
            (0.2 * 0.9 * 0.1, "a", "a"),
            (0.2 * 0.9 * 0.5, "a", "b"),
        ],
        ("_p_", "x", "y"),
    )
    assert testing.eq_prov_relations(result, expected)


def test_intertwined_conjunctions_and_probfacts(solver):
    """
    We consider the program

        P(a) : 0.8  <-  T
        C(a) : 0.5  <-  T
        C(b) : 0.9  <-  T
              A(x)  <-  B(x), C(x)
              B(x)  <-  P(x)
              Z(x)  <-  A(x), B(x), C(x)

    And expect SUCC[ Z(x) ] to yield the provenance relation

        _p_ | x
        ====|===
        0.4 | a

    """
    cpl_code = Union(
        (
            Implication(A(x), Conjunction((B(x), C(x)))),
            Implication(B(x), P(x)),
            Implication(Z(x), Conjunction((A(x), B(x), C(x)))),
        )
    )
    cpl = CPLogicProgram()
    cpl.walk(cpl_code)
    cpl.add_probabilistic_facts_from_tuples(P, {(0.8, "a")})
    cpl.add_probabilistic_facts_from_tuples(C, {(0.5, "a"), (0.9, "b")})
    query = Implication(ans(y), Z(y))
    result = solver.solve_succ_query(query, cpl)
    expected = testing.make_prov_set([(0.8 * 0.5, "a")], ("_p_", "y"))
    assert testing.eq_prov_relations(result, expected)


def test_simple_probchoice(solver):
    pchoice_as_sets = {P: {(0.2, "a"), (0.8, "b")}}
    cpl_program = CPLogicProgram()
    for pred_symb, pchoice_as_set in pchoice_as_sets.items():
        cpl_program.add_probabilistic_choice_from_tuples(
            pred_symb, pchoice_as_set
        )
    query = Implication(ans(x), P(x))
    result = solver.solve_succ_query(query, cpl_program)
    expected = testing.make_prov_set(
        [
            (0.2, "a"),
            (0.8, "b"),
        ],
        ("_p_", "x"),
    )
    assert testing.eq_prov_relations(result, expected)


@pytest.mark.parametrize("solver", [
    pytest.param(weighted_model_counting, marks=pytest.mark.xfail(
        reason="WMC issue to be resolved"
    )),
    small_dichotomy_theorem_based_solver,
    dalvi_suciu_lift,
])
def test_mutual_exclusivity(solver):
    pchoice_as_sets = {P: {(0.2, "a"), (0.8, "b")}}
    pfact_sets = {Q: {(0.5, "a", "b")}}
    code = Union((Implication(Z(x, y), Conjunction((P(x), P(y), Q(x, y)))),))
    cpl_program = CPLogicProgram()
    for pred_symb, pchoice_as_set in pchoice_as_sets.items():
        cpl_program.add_probabilistic_choice_from_tuples(
            pred_symb, pchoice_as_set
        )
    for pred_symb, pfact_set in pfact_sets.items():
        cpl_program.add_probabilistic_facts_from_tuples(pred_symb, pfact_set)
    cpl_program.walk(code)
    query = Implication(ans(x, y), Z(x, y))
    result = solver.solve_succ_query(query, cpl_program)
    expected = testing.make_prov_set([], ("_p_", "x", "y"))
    assert testing.eq_prov_relations(result, expected)


def test_multiple_probchoices_mutual_exclusivity(solver):
    pchoice_as_sets = {
        P: {(0.2, "a"), (0.8, "b")},
        Q: {(0.5, "a", "b"), (0.4, "b", "c"), (0.1, "b", "b")},
    }
    rule = Implication(Z(x, y), Conjunction((P(x), Q(y, y))))
    code = Union((rule,))
    cpl_program = CPLogicProgram()
    for pred_symb, pchoice_as_set in pchoice_as_sets.items():
        cpl_program.add_probabilistic_choice_from_tuples(
            pred_symb, pchoice_as_set
        )
    cpl_program.walk(code)
    query = Implication(ans(x, y), Z(x, y))
    result = solver.solve_succ_query(query, cpl_program)
    expected = testing.make_prov_set(
        [(0.2 * 0.1, "a", "b"), (0.8 * 0.1, "b", "b")], ("_p_", "x", "y")
    )
    assert testing.eq_prov_relations(result, expected)


def test_large_probabilistic_choice(solver):
    n = int(10000)
    with testing.temp_seed(42):
        probs = np.random.rand(n)
    probs = probs / probs.sum()
    pchoice_as_sets = {P: {(float(prob), i) for i, prob in enumerate(probs)}}
    pfact_sets = {Q: {(0.5, 0, 0), (0.5, 0, 1)}}
    code = Union((Implication(Z(x, y), Conjunction((P(x), Q(x, y)))),))
    cpl_program = CPLogicProgram()
    for pred_symb, pchoice_as_set in pchoice_as_sets.items():
        cpl_program.add_probabilistic_choice_from_tuples(
            pred_symb, pchoice_as_set
        )
    for pred_symb, pfact_set in pfact_sets.items():
        cpl_program.add_probabilistic_facts_from_tuples(pred_symb, pfact_set)
    cpl_program.walk(code)
    query = Implication(ans(x, y), Z(x, y))
    result = solver.solve_succ_query(query, cpl_program)
    expected = testing.make_prov_set(
        [
            (0.5 * probs[0], 0, 0),
            (0.5 * probs[0], 0, 1),
        ],
        ("_p_", "x", "y"),
    )
    assert testing.eq_prov_relations(result, expected)


def test_simple_probchoice_existential(solver):
    """
    We define the following program

        P(a, a) : 0.2 v P(a, b) : 0.7 v P(c, c) : 0.1 <- T
        Q(x) <- ∃y, P(x, y)

    We expect the following to hold

        - Pr[Q(a)] = 0.9
        - Pr[Q(c)] = 0.1

    """
    pchoice_as_sets = {P: {(0.2, "a", "a"), (0.7, "a", "b"), (0.1, "c", "c")}}
    code = Union((Implication(Q(x), P(x, y)),))
    cpl_program = CPLogicProgram()
    for pred_symb, pchoice_as_set in pchoice_as_sets.items():
        cpl_program.add_probabilistic_choice_from_tuples(
            pred_symb, pchoice_as_set
        )
    cpl_program.walk(code)
    query = Implication(ans(x), Q(x))
    result = solver.solve_succ_query(query, cpl_program)
    expected = testing.make_prov_set([(0.9, "a"), (0.1, "c")], ("_p_", "x"))
    assert testing.eq_prov_relations(result, expected)


def test_existential_in_conjunction(solver):
    pchoice_as_sets = {
        P: {(0.2, "a", "b", "c"), (0.4, "b", "b", "c"), (0.4, "b", "a", "c")},
        Z: {(0.5, "b"), (0.5, "d")},
    }
    code = Union((Implication(Q(x), Conjunction((Z(y), P(x, y, z)))),))
    cpl_program = CPLogicProgram()
    for pred_symb, pchoice_as_set in pchoice_as_sets.items():
        cpl_program.add_probabilistic_choice_from_tuples(
            pred_symb, pchoice_as_set
        )
    cpl_program.walk(code)
    query = Implication(ans(x), Q(x))
    result = solver.solve_succ_query(query, cpl_program)
    expected = testing.make_prov_set([(0.1, "a"), (0.2, "b")], ("_p_", "x"))
    assert testing.eq_prov_relations(result, expected)


def test_existential_alternative_variables(solver):
    pchoice_as_sets = {
        P: {(0.8, "a", "b"), (0.1, "c", "d"), (0.1, "d", "e")},
    }
    pfact_sets = {
        Z: {(0.2, "a"), (0.7, "e")},
    }
    code = Union(
        (
            Fact(R(Constant[str]("a"))),
            Fact(R(Constant[str]("b"))),
            Implication(H(x), Conjunction((Z(y), P(y, x)))),
        )
    )
    cpl_program = CPLogicProgram()
    for pred_symb, pchoice_as_set in pchoice_as_sets.items():
        cpl_program.add_probabilistic_choice_from_tuples(
            pred_symb, pchoice_as_set
        )
    for pred_symb, pfact_set in pfact_sets.items():
        cpl_program.add_probabilistic_facts_from_tuples(pred_symb, pfact_set)
    cpl_program.walk(code)
    query = Implication(ans(z), H(z))
    result = solver.solve_succ_query(query, cpl_program)
    expected = testing.make_prov_set([(0.2 * 0.8, "b")], ("prob", "z"))
    assert testing.eq_prov_relations(result, expected)


def test_multilevel_existential(solver):
    pchoice_as_sets = {
        P: {(0.5, "a", "b"), (0.5, "b", "c")},
        R: {(0.1, "a"), (0.4, "b"), (0.5, "c")},
        Q: {(0.9, "a"), (0.1, "c")},
        Z: {(0.1, "b"), (0.9, "c")},
    }
    code = Union(
        (
            Implication(H(x, y), Conjunction((R(x), Z(y)))),
            Implication(A(x), Conjunction((H(x, y), P(y, x)))),
            Implication(B(x), Conjunction((A(x), Q(y)))),
            Implication(C(x), H(x, y)),
        )
    )
    cpl_program = CPLogicProgram()
    for pred_symb, pchoice_as_set in pchoice_as_sets.items():
        cpl_program.add_probabilistic_choice_from_tuples(
            pred_symb, pchoice_as_set
        )
    cpl_program.walk(code)
    query = Implication(ans(x, y), H(x, y))
    result = solver.solve_succ_query(query, cpl_program)
    expected = testing.make_prov_set(
        [
            (0.1 * 0.1, "a", "b"),
            (0.1 * 0.9, "a", "c"),
            (0.4 * 0.1, "b", "b"),
            (0.4 * 0.9, "b", "c"),
            (0.5 * 0.1, "c", "b"),
            (0.5 * 0.9, "c", "c"),
        ],
        ("_p_", "x", "y"),
    )
    assert testing.eq_prov_relations(result, expected)

    query = Implication(ans(z), C(z))
    result = solver.solve_succ_query(query, cpl_program)
    expected = testing.make_prov_set(
        [
            (0.1, "a"),
            (0.4, "b"),
            (0.5, "c"),
        ],
        ("_p_", "z"),
    )
    assert testing.eq_prov_relations(result, expected)

    query = Implication(ans(z), B(z))

    if solver is small_dichotomy_theorem_based_solver:
        context = pytest.raises(NotHierarchicalQueryException)
    else:
        context = nullcontext()

    with context:
        result = solver.solve_succ_query(query, cpl_program)
        expected = testing.make_prov_set(
            [(0.5 * 0.1 * 0.5, "c")],
            ("_p_", "z"),
        )
        assert testing.eq_prov_relations(result, expected)


def test_repeated_antecedent_predicate_symbol(solver):
    """
    We consider the simple program

        P(a) : 0.4  <-  T
        P(b) : 0.7  <-  T
           Q(x, y)  <-  P(x), P(y)

    Possible outcomes are

        { }                     with prob   (1 - 0.4) * (1 - 0.7)
        { P(a), Q(a, a) }       with prob   0.4 * (1 - 0.7)
        { P(b), Q(b, b) }       with prob   0.7 * (1 - 0.4)
        { P(a), P(b),
          Q(a, a), Q(a, b),     with prob   0.4 * 0.7
          Q(b, b), Q(b, a) }

    We expected the following provenance set to result from the
    succ query prob[Q(x, y)]?

        _p_                         | x | y
        ----------------------------|---|---
        0.4 * (1 - 0.7) + 0.4 * 0.7 | a | a
        0.7 * (1 - 0.4) + 0.4 * 0.7 | b | b
        0.4 * 0.7                   | a | b
        0.4 * 0.7                   | b | a

    """
    pfact_sets = {
        P: {(0.4, "a"), (0.7, "b")},
    }
    code = Union((Implication(Q(x, y), Conjunction((P(x), P(y)))),))
    cpl_program = CPLogicProgram()
    for pred_symb, pfact_set in pfact_sets.items():
        cpl_program.add_probabilistic_facts_from_tuples(pred_symb, pfact_set)
    cpl_program.walk(code)
    query = Implication(ans(x, y), Q(x, y))

    if solver is small_dichotomy_theorem_based_solver:
        context = pytest.raises(NotEasilyShatterableError)
    elif solver is dalvi_suciu_lift:
        context = pytest.raises(NonLiftableException)
    else:
        context = nullcontext()

    with context:
        result = solver.solve_succ_query(query, cpl_program)
        expected = testing.make_prov_set(
            [
                (0.4 * (1 - 0.7) + 0.4 * 0.7, "a", "a"),
                (0.7 * (1 - 0.4) + 0.4 * 0.7, "b", "b"),
                (0.4 * 0.7, "a", "b"),
                (0.4 * 0.7, "b", "a"),
            ],
            ("_p_", "x", "y"),
        )
        assert testing.eq_prov_relations(result, expected)


def test_tiny_cbma_example(solver):
    TermInStudy = Symbol("TermInStudy")
    ActivationReported = Symbol("ActivationReported")
    SelectedStudy = Symbol("SelectedStudy")
    TermAssociation = Symbol("TermAssociation")
    Activation = Symbol("Activation")
    s = Symbol("s")
    t = Symbol("t")
    v = Symbol("v")
    code = Union(
        (
            Implication(
                TermAssociation(t),
                Conjunction([TermInStudy(t, s), SelectedStudy(s)]),
            ),
            Implication(
                Activation(v),
                Conjunction([ActivationReported(v, s), SelectedStudy(s)]),
            ),
        )
    )
    pfact_sets = {
        TermInStudy: {
            (0.001, "memory", "1"),
            (0.002, "memory", "2"),
            (0.015, "visual", "2"),
            (0.004, "memory", "3"),
            (0.005, "visual", "4"),
            (0.0001, "memory", "4"),
            (0.01, "visual", "5"),
        },
        ActivationReported: {
            (1.0, "v1", "1"),
            (1.0, "v2", "1"),
            (1.0, "v3", "2"),
            (1.0, "v1", "3"),
            (1.0, "v1", "4"),
        },
    }
    pchoice_as_sets = {
        SelectedStudy: {
            (0.2, "1"),
            (0.2, "2"),
            (0.2, "3"),
            (0.2, "4"),
            (0.2, "5"),
        }
    }
    cpl_program = CPLogicProgram()
    for pred_symb, pchoice_as_set in pchoice_as_sets.items():
        cpl_program.add_probabilistic_choice_from_tuples(
            pred_symb, pchoice_as_set
        )
    for pred_symb, pfact_set in pfact_sets.items():
        cpl_program.add_probabilistic_facts_from_tuples(pred_symb, pfact_set)
    cpl_program.walk(code)
    query = Implication(ans(t), TermAssociation(t))
    result = solver.solve_succ_query(query, cpl_program)
    expected = testing.make_prov_set(
        [
            (
                sum(t[0] for t in pfact_sets[TermInStudy] if t[1] == term) / 5,
                term,
            )
            for term in ("memory", "visual")
        ],
        ("_p_", "t"),
    )
    assert testing.eq_prov_relations(result, expected)


def test_conjunct_pfact_equantified_pchoice(solver):
    pfact_sets = {P: {(0.8, "a", "s1"), (0.5, "a", "s2"), (0.1, "b", "s2")}}
    pchoice_as_sets = {Z: {(0.6, "s1"), (0.4, "s2")}}
    code = Union((Implication(Q(x), Conjunction((P(x, y), Z(y)))),))
    cpl_program = CPLogicProgram()
    for pred_symb, pchoice_as_set in pchoice_as_sets.items():
        cpl_program.add_probabilistic_choice_from_tuples(
            pred_symb, pchoice_as_set
        )
    for pred_symb, pfact_set in pfact_sets.items():
        cpl_program.add_probabilistic_facts_from_tuples(pred_symb, pfact_set)
    cpl_program.walk(code)
    query = Implication(ans(x), Q(x))
    result = solver.solve_succ_query(query, cpl_program)
    expected = testing.make_prov_set(
        [
            (0.6 * 0.8 + 0.4 * 0.5, "a"),
            (0.1 * 0.4, "b"),
        ],
        ("_p_", "x"),
    )
    assert testing.eq_prov_relations(result, expected)


def test_shatterable_query(solver):
    pfact_sets = {P: {(0.8, "a", "1"), (0.5, "a", "2"), (0.1, "b", "2")}}
    code = Union((Implication(Q(x), Conjunction((P(a, x), P(b, x)))),))
    cpl_program = CPLogicProgram()
    for pred_symb, pfact_set in pfact_sets.items():
        cpl_program.add_probabilistic_facts_from_tuples(pred_symb, pfact_set)
    cpl_program.walk(code)
    query = Implication(ans(x), Q(x))
    result = solver.solve_succ_query(query, cpl_program)
    expected = testing.make_prov_set(
        [
            (0.5 * 0.1, "2"),
        ],
        ("_p_", "x"),
    )
    assert testing.eq_prov_relations(result, expected)


def test_shatterable_query_2(solver):
    pfact_sets = {
        P: {(0.8, "a", "c", "1"), (0.5, "a", "c", "2"), (0.1, "b", "b", "2")}
    }
    code = Union((Implication(Q(x), Conjunction((P(a, c, x), P(b, b, x)))),))
    cpl_program = CPLogicProgram()
    for pred_symb, pfact_set in pfact_sets.items():
        cpl_program.add_probabilistic_facts_from_tuples(pred_symb, pfact_set)
    cpl_program.walk(code)
    query = Implication(ans(x), Q(x))
    result = solver.solve_succ_query(query, cpl_program)
    expected = testing.make_prov_set(
        [
            (0.5 * 0.1, "2"),
        ],
        ("_p_", "x"),
    )
    assert testing.eq_prov_relations(result, expected)


def test_program_with_variable_equality(solver):
    pfact_sets = {
        Q: {(0.2, "a"), (0.3, "b"), (0.4, "c")},
    }
    pchoice_as_sets = {
        P: {(0.5, "a", "b"), (0.5, "b", "c")},
    }
    code = Union(
        (Implication(Z(x, y), Conjunction((P(y, x), Q(y), EQ(y, a)))),)
    )
    cpl_program = CPLogicProgram()
    for pred_symb, pfact_set in pfact_sets.items():
        cpl_program.add_probabilistic_facts_from_tuples(
            pred_symb, pfact_set
        )
    for pred_symb, pchoice_as_set in pchoice_as_sets.items():
        cpl_program.add_probabilistic_choice_from_tuples(
            pred_symb, pchoice_as_set
        )
    cpl_program.walk(code)
    query = Implication(ans(x, y), Z(x, y))
    result = solver.solve_succ_query(query, cpl_program)
    expected = testing.make_prov_set(
        [
            (0.5 * 0.2, "b", "a"),
        ],
        ("_p_", "x", "y"),
    )
    assert testing.eq_prov_relations(result, expected)


def test_repeated_variable_probabilistic_rule(solver):
    cpl = CPLogicProgram()
    cpl.add_probabilistic_facts_from_tuples(
        Q, [(0.2, 7, 7, 2), (0.5, 7, 8, 4)]
    )
    cpl.walk(Implication(H(x, x), Q(x, x, y)))
    query = Implication(ans(x, y), H(x, y))
    result = solver.solve_succ_query(query, cpl)
    expected = testing.make_prov_set([(0.2, 7, 7)], ("_p_", "x", "y"))
    assert testing.eq_prov_relations(result, expected)


def test_repeated_variable_with_constant_in_head(solver):
    cpl = CPLogicProgram()
    cpl.add_probabilistic_facts_from_tuples(
        Q,
        [(0.2, 7, 8), (0.6, 8, 9), (0.9, 8, 8)],
    )
    cpl.add_probabilistic_choice_from_tuples(
        P,
        [(0.4, 8), (0.6, 9)],
    )
    cpl.walk(
<<<<<<< HEAD
        Implication(R(Constant(8), x), Conjunction((Q(x, x), P(x))))
=======
        Implication(R(Constant[int](8), x), Conjunction((Q(x, x), P(x))))
>>>>>>> 535679f8
    )
    query = Implication(ans(x, y), R(x, y))
    result = solver.solve_succ_query(query, cpl)
    expected = testing.make_prov_set(
        [(0.4 * 0.9, 8, 8)],
        ("_p_", "x", "y"),
    )
    assert testing.eq_prov_relations(result, expected)


def test_empty_result_program(solver):
    rule = Implication(R(Constant(2), Constant(3)), Conjunction((Q(x),)))
    cpl = CPLogicProgram()
    cpl.add_probabilistic_facts_from_tuples(
        Q,
        [(0.2, 7)],
    )
    cpl.walk(rule)
    query = Implication(ans(x), R(x, x))
    result = solver.solve_succ_query(query, cpl)
    expected = testing.make_prov_set([], ("_p_", "x"))
    assert testing.eq_prov_relations(result, expected)


@pytest.mark.parametrize("solver", [
    pytest.param(weighted_model_counting, marks=pytest.mark.xfail(
        reason="WMC issue to be resolved"
    )),
    small_dichotomy_theorem_based_solver,
    dalvi_suciu_lift,
])
def test_program_with_probchoice_selfjoin(solver):
    cpl = CPLogicProgram()
    cpl.add_probabilistic_choice_from_tuples(
        P,
        [(0.2, "a"), (0.8, "b")],
    )
    cpl.add_probabilistic_facts_from_tuples(
        Q,
        [(0.6, "a"), (0.8, "b")],
    )
    rule = Implication(R(x, y), Conjunction((Q(x), P(x), P(y))))
    cpl.walk(rule)
    query = Implication(ans(x, y), R(x, y))
    result = solver.solve_succ_query(query, cpl)
    expected = testing.make_prov_set(
        [(0.2 * 0.6, "a", "a"), (0.8 * 0.8, "b", "b")], ("_p_", "x", "y")
    )
    assert testing.eq_prov_relations(result, expected)


@pytest.mark.parametrize("solver", [
    pytest.param(weighted_model_counting, marks=pytest.mark.xfail(
        reason="WMC issue to be resolved"
    )),
    small_dichotomy_theorem_based_solver,
    dalvi_suciu_lift,
])
def test_probchoice_selfjoin_multiple_variables(solver):
    cpl = CPLogicProgram()
    cpl.add_probabilistic_choice_from_tuples(
        P,
        [(0.2, "a", "b"), (0.8, "b", "c")],
    )
    cpl.add_probabilistic_facts_from_tuples(
        Q,
        [(0.6, "a"), (0.8, "b")],
    )
    rule = Implication(R(x, y, z, w), Conjunction((Q(x), P(x, y), P(z, w))))
    cpl.walk(rule)
    query = Implication(ans(x, y, z, w), R(x, y, z, w))
    result = solver.solve_succ_query(query, cpl)
    expected = testing.make_prov_set(
        [(0.2 * 0.6, "a", "b", "a", "b"), (0.8 * 0.8, "b", "c", "b", "c")],
        ("_p_", "x", "y", "z", "w"),
    )
    assert testing.eq_prov_relations(result, expected)


@pytest.mark.parametrize("solver", [
    pytest.param(weighted_model_counting, marks=pytest.mark.xfail(
        reason="WMC issue to be resolved"
    )),
    small_dichotomy_theorem_based_solver,
    dalvi_suciu_lift,
])
def test_probchoice_selfjoin_multiple_variables_shared_var(solver):
    cpl = CPLogicProgram()
    cpl.add_probabilistic_choice_from_tuples(
        P,
        [(0.2, "a", "b"), (0.8, "b", "b")],
    )
    cpl.add_probabilistic_facts_from_tuples(
        Q,
        [(0.6, "a", "b"), (0.8, "b", "a"), (0.2, "b", "b")],
    )
    rule = Implication(R(x, y, z), Conjunction((Q(x, y), P(x, y), P(z, x))))
    cpl.walk(rule)
    query = Implication(ans(x, y, z), R(x, y, z))
    result = solver.solve_succ_query(query, cpl)
    expected = testing.make_prov_set(
        [(0.2 * 0.8, "b", "b", "b")],
        ("_p_", "x", "y", "z"),
    )
    assert testing.eq_prov_relations(result, expected)


def test_probsemiring_extended_proj():
    provset = ProvenanceAlgebraSet(
        NamedRelationalAlgebraFrozenSet(
            ("_p_", "x", "y"),
            [
                (0.2, "a", "b"),
                (0.3, "b", "a"),
                (0.5, "c", "c"),
            ],
        ),
        ColumnStr("_p_"),
    )
    proj_list = [
        FunctionApplicationListMember(
            str2columnstr_constant("x"), str2columnstr_constant("x")
        ),
        FunctionApplicationListMember(
            str2columnstr_constant("y"), str2columnstr_constant("y")
        ),
        FunctionApplicationListMember(
            Constant("d"), str2columnstr_constant("z")
        ),
    ]
    proj = ExtendedProjection(provset, proj_list)
    solver = small_dichotomy_theorem_based_solver.ProbSemiringSolver()
    result = solver.walk(proj)
    expected = ProvenanceAlgebraSet(
        NamedRelationalAlgebraFrozenSet(
            ("_p_", "x", "y", "z"),
            [
                (0.2, "a", "b", "d"),
                (0.3, "b", "a", "d"),
                (0.5, "c", "c", "d"),
            ],
        ),
        ColumnStr("_p_"),
    )
    assert testing.eq_prov_relations(result, expected)


def test_probsemiring_forbidden_extended_proj_missing_nonprov_cols():
    provset = ProvenanceAlgebraSet(
        NamedRelationalAlgebraFrozenSet(
            ("_p_", "x", "y"),
            [
                (0.2, "a", "b"),
                (0.3, "b", "a"),
                (0.5, "c", "c"),
            ],
        ),
        ColumnStr("_p_"),
    )
    proj_list = [
        FunctionApplicationListMember(
            str2columnstr_constant("x"), str2columnstr_constant("x")
        ),
        FunctionApplicationListMember(
            Constant("d"), str2columnstr_constant("z")
        ),
    ]
    proj = ExtendedProjection(provset, proj_list)
    solver = small_dichotomy_theorem_based_solver.ProbSemiringSolver()
    with pytest.raises(ValueError):
        solver.walk(proj)


def test_probsemiring_forbidden_extended_proj_on_provcol():
    provset = ProvenanceAlgebraSet(
        NamedRelationalAlgebraFrozenSet(
            ("_p_", "x", "y"),
            [
                (0.2, "a", "b"),
                (0.3, "b", "a"),
                (0.5, "c", "c"),
            ],
        ),
        ColumnStr("_p_"),
    )
    proj_list = [
        FunctionApplicationListMember(
            str2columnstr_constant("x"), str2columnstr_constant("x")
        ),
        FunctionApplicationListMember(
            str2columnstr_constant("y"), str2columnstr_constant("y")
        ),
        FunctionApplicationListMember(
            Constant("d"), str2columnstr_constant("_p_")
        ),
    ]
    proj = ExtendedProjection(provset, proj_list)
    solver = small_dichotomy_theorem_based_solver.ProbSemiringSolver()
    with pytest.raises(ValueError):
        solver.walk(proj)



def test_simple_boolean_query(solver):
    pchoice_as_sets = {Z: {(0.6, "s1"), (0.4, "s2")}}
    cpl_program = CPLogicProgram()
    for pred_symb, pchoice_as_set in pchoice_as_sets.items():
        cpl_program.add_probabilistic_choice_from_tuples(
            pred_symb, pchoice_as_set
        )
    query = Implication(ans(), Z(x))
    result = solver.solve_succ_query(query, cpl_program)
    expected = testing.make_prov_set([(1.0,)], ("_p_",))
    assert testing.eq_prov_relations(result, expected)<|MERGE_RESOLUTION|>--- conflicted
+++ resolved
@@ -12,10 +12,6 @@
     ExtendedProjection,
     FunctionApplicationListMember,
     NamedRelationalAlgebraFrozenSet,
-<<<<<<< HEAD
-=======
-    RenameColumn,
->>>>>>> 535679f8
     str2columnstr_constant
 )
 from ...relational_algebra_provenance import ProvenanceAlgebraSet
@@ -60,19 +56,11 @@
 
 
 @pytest.fixture(
-<<<<<<< HEAD
     params=(
         weighted_model_counting,
         small_dichotomy_theorem_based_solver,
         dalvi_suciu_lift,
     ),
-=======
-    params=((
-        weighted_model_counting,
-        small_dichotomy_theorem_based_solver,
-        dalvi_suciu_lift,
-    )),
->>>>>>> 535679f8
     ids=["SDD-WMC", "small-dichotomy", "dalvi-suciu"],
 )
 def solver(request):
@@ -730,11 +718,7 @@
         [(0.4, 8), (0.6, 9)],
     )
     cpl.walk(
-<<<<<<< HEAD
-        Implication(R(Constant(8), x), Conjunction((Q(x, x), P(x))))
-=======
         Implication(R(Constant[int](8), x), Conjunction((Q(x, x), P(x))))
->>>>>>> 535679f8
     )
     query = Implication(ans(x, y), R(x, y))
     result = solver.solve_succ_query(query, cpl)
