--- conflicted
+++ resolved
@@ -1085,7 +1085,6 @@
         assert testing.eq_prov_relations(res, expected)
 
 
-@pytest.mark.skip(reason="issue in dalvi/suciu algorithm to be fixed")
 def test_disjunctive_query_with_probchoice():
     pchoice_as_sets = {
         Q: {(0.6, 1), (0.4, 2)},
@@ -1182,41 +1181,6 @@
         cpl_program.add_probabilistic_choice_from_tuples(
             pred_symb, pchoice_as_set
         )
-<<<<<<< HEAD
-    query = Implication(ans(), Z(x))
-    result = solver.solve_succ_query(query, cpl_program)
-    expected = testing.make_prov_set([(1.0,)], ("_p_",))
-    assert testing.eq_prov_relations(result, expected)
-
-
-def test_disjunctive_query_with_probchoice():
-    pchoice_as_sets = {
-        Q: {(0.6, 1), (0.4, 2)},
-        A: {(0.7, 1), (0.2, 2), (0.1, 3)},
-    }
-    pfact_as_sets = {
-        P: {(0.9, 3), (0.8, 2)},
-        R: {(0.4, 1), (0.1, 2)},
-    }
-    cpl_program = CPLogicProgram()
-    for pred_symb, pchoice_as_set in pchoice_as_sets.items():
-        cpl_program.add_probabilistic_choice_from_tuples(
-            pred_symb, pchoice_as_set
-        )
-    for pred_symb, pfact_as_set in pfact_as_sets.items():
-        cpl_program.add_probabilistic_facts_from_tuples(
-            pred_symb, pfact_as_set
-        )
-    code = Union((
-        Implication(Z(x), Conjunction((P(x), Q(x), A(y)))),
-        Implication(Z(x), Conjunction((R(x),))),
-    ))
-    cpl_program.walk(code)
-    query = Implication(ans(x), Z(x))
-    dalvi_suciu_lift.solve_succ_query(query, cpl_program)
-    # not testing the result as this relies on the disjoint project implem
-=======
     query = Implication(ans(x), Conjunction((Q(x), P(x, y))))
     with pytest.raises(UnsupportedSolverError):
-        solver.solve_succ_query(query, cpl_program)
->>>>>>> ea1e1dbd
+        solver.solve_succ_query(query, cpl_program)