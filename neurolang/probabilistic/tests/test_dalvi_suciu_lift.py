from operator import eq
from typing import AbstractSet

import pytest

from ...datalog.translate_to_named_ra import TranslateToNamedRA
from ...expressions import Constant, Symbol
from ...logic import (
    Conjunction,
    Disjunction,
    ExistentialPredicate,
    Implication,
    Negation
)
from ...relational_algebra import (
    ColumnInt,
    ColumnStr,
    Difference,
    NameColumns,
    Projection,
    str2columnstr_constant
)
from ...relational_algebra_provenance import (
    DisjointProjection,
    IndependentProjection
)
from ...relational_algebra import str2columnstr_constant, ColumnStr
from ...relational_algebra_provenance import DisjointProjection
from ...utils.relational_algebra_set import NamedRelationalAlgebraFrozenSet
from .. import dalvi_suciu_lift, transforms
from ..probabilistic_ra_utils import (
    DeterministicFactSet,
    ProbabilisticChoiceSet,
<<<<<<< HEAD
    ProbabilisticFactSet
=======
    ProbabilisticFactSet,
>>>>>>> e0671208
)

TNRA = TranslateToNamedRA()
EQ = Constant(eq)


def test_has_separator_variable_existential():
    A = Symbol('A')
    B = Symbol('B')
    C = Symbol('C')
    x = Symbol('x')
    y = Symbol('y')

    expression = ExistentialPredicate(
        y,
        Disjunction((B(x, y), Conjunction((A(y), B(x, y))), C(y)))
    )

    sv, _ = dalvi_suciu_lift.find_separator_variables(expression, {})
    assert sv == {y}

    expression = ExistentialPredicate(
        y,
        Disjunction((B(x, y), Conjunction((A(y), B(y, x))), C(y)))
    )

    sv, _ = dalvi_suciu_lift.find_separator_variables(expression, {})
    assert sv == set()

    expression = Disjunction((B(x, y), Conjunction((A(y), B(x, y))), C(y)))

    sv, _ = dalvi_suciu_lift.find_separator_variables(expression, {})
    assert sv == set()

    R = Symbol('R')
    S = Symbol('S')
    T = Symbol('T')
    x1 = Symbol('x1')
    x2 = Symbol('x2')
    y1 = Symbol('y1')
    y2 = Symbol('y2')

    expression = ExistentialPredicate(x1, ExistentialPredicate(
        x2,
        ExistentialPredicate(y1, ExistentialPredicate(
            y2,
            Disjunction((
                Conjunction((R(x1), S(x1, y1))),
                Conjunction((T(x2), S(x2, y2)))
            ))
        ))
    ))

    assert dalvi_suciu_lift.has_separator_variables(expression, {})
    assert (
        dalvi_suciu_lift.find_separator_variables(expression, {})[0] &
        {x1, x2}
    )


def test_lifted_bcq_fig_4_():
    Q = Symbol('Q')
    R = Symbol('R')
    S = Symbol('S')
    T = Symbol('T')
    x1 = Symbol('x1')
    x2 = Symbol('x2')
    y1 = Symbol('y1')
    y2 = Symbol('y2')
    z = Symbol('z')

    cq = Implication(Q(z), Conjunction((
         R(z, x1), S(x1, y1), T(z, x2), S(x2, y2)
    )))

    plan = dalvi_suciu_lift.dalvi_suciu_lift(cq, {})
    res = dalvi_suciu_lift.is_pure_lifted_plan(plan)
    assert res


def test_lifed_separator_variable():
    Q = Symbol('Q')
    R = Symbol('R')
    x1 = Symbol('x1')
    z = Symbol('z')

    cq = Implication(Q(z), R(x1, z))
    plan = dalvi_suciu_lift.dalvi_suciu_lift(cq, {})
    res = dalvi_suciu_lift.is_pure_lifted_plan(plan)
    assert res


def test_lifted_join():
    Q = Symbol('Q')
    R = Symbol('R')
    S = Symbol('S')
    T = Symbol('T')
    x1 = Symbol('x1')
    x2 = Symbol('x2')
    z = Symbol('z')

    cq = Implication(Q(z), Conjunction((R(x1, z), S(x1, x2), T(x1, z))))
    plan = dalvi_suciu_lift.dalvi_suciu_lift(cq, {})
    res = dalvi_suciu_lift.is_pure_lifted_plan(plan)
    assert res


def test_another_liftable_join():
    Q = Symbol('Q')
    R = Symbol('R')
    S = Symbol('S')
    x1 = Symbol('x1')
    x2 = Symbol('x2')
    z = Symbol('z')

    cq = Implication(Q(z), Conjunction((R(x1, z), S(x1, x2), S(x1, z))))
    plan = dalvi_suciu_lift.dalvi_suciu_lift(cq, {})
    res = dalvi_suciu_lift.is_pure_lifted_plan(plan)
    assert res


def test_non_liftable_join():
    Q = Symbol('Q')
    R = Symbol('R')
    S = Symbol('S')
    x1 = Symbol('x1')
    x2 = Symbol('x2')
    z = Symbol('z')

    cq = Implication(Q(z), Conjunction((R(x1, z), S(x2, x1), S(x1, z))))
    plan = dalvi_suciu_lift.dalvi_suciu_lift(cq, {})
    res = dalvi_suciu_lift.is_pure_lifted_plan(plan)
    assert not res


def test_lifted_bcq_fig_4_4():
    Q = Symbol('Q')
    R = Symbol('R')
    S = Symbol('S')
    T = Symbol('T')
    U = Symbol('U')
    x1 = Symbol('x1')
    x2 = Symbol('x2')
    y1 = Symbol('y1')
    y2 = Symbol('y2')
    z = Symbol('z')

    cq = Implication(Q(z), Conjunction((
         R(z, x1), S(x1, y1), T(z, x2), U(x2, y2)
    )))

    plan = dalvi_suciu_lift.dalvi_suciu_lift(cq, {})
    res = dalvi_suciu_lift.is_pure_lifted_plan(plan)
    assert res


def test_lifted_cq_fig_4_5():
    Q = Symbol('Q')
    R = Symbol('R')
    S = Symbol('S')
    T = Symbol('T')
    x1 = Symbol('x1')
    x2 = Symbol('x2')
    x3 = Symbol('x3')
    y1 = Symbol('y1')
    y2 = Symbol('y2')
    y3 = Symbol('y3')
    z = Symbol('z')

    cq = Implication(Q(z), Disjunction((
        Conjunction((R(z, x1), S(x1, y1))),
        Conjunction((S(x2, y2), T(z, y2))),
        Conjunction((R(z, x3), T(z, y3))),
    )))

    plan = dalvi_suciu_lift.dalvi_suciu_lift(cq, {})
    res = dalvi_suciu_lift.is_pure_lifted_plan(plan)
    assert res


def test_minimize_component_conjunction():
    Q = Symbol('Q')
    R = Symbol('R')
    T = Symbol('T')
    x1 = Symbol('x1')
    y1 = Symbol('y1')
    y2 = Symbol('y2')

    expr = Conjunction((Q(x1),))
    res = transforms.minimize_component_conjunction(expr)
    assert res == expr

    expr = Conjunction((Q(x1, y1), R(x1, y2)))
    res = transforms.minimize_component_conjunction(expr)
    assert res == expr

    expr = Conjunction((
        ExistentialPredicate(y1, Q(x1, y1)),
        ExistentialPredicate(y2, Q(x1, y2))
    ))
    res = transforms.minimize_component_conjunction(expr)
    assert res in (
        Conjunction((q,)) for q in
        (
            ExistentialPredicate(y1, Q(x1, y1)),
            ExistentialPredicate(y2, Q(x1, y2))
        )
    )

    expr = Conjunction((
        ExistentialPredicate(y2, Q(x1, y2)),
        Disjunction((
            ExistentialPredicate(y1, Q(x1, y1)),
            T(x1)
        ))
    ))
    res = transforms.minimize_component_conjunction(expr)
    assert res == Conjunction((ExistentialPredicate(y2, Q(x1, y2)),))

    expr = Conjunction((
        Disjunction((
            ExistentialPredicate(y1, Q(x1, y1)),
            T(x1)
        )),
        ExistentialPredicate(y2, Q(x1, y2)),
    ))
    res = transforms.minimize_component_conjunction(expr)
    assert res == Conjunction((ExistentialPredicate(y2, Q(x1, y2)),))


def test_minimize_component_disjunction():
    Q = Symbol('Q')
    R = Symbol('R')
    T = Symbol('T')
    x1 = Symbol('x1')
    y1 = Symbol('y1')
    y2 = Symbol('y2')

    expr = Disjunction((Q(x1),))
    res = transforms.minimize_component_disjunction(expr)
    assert res == expr

    expr = Disjunction((Q(x1, y1), R(x1, y2)))
    res = transforms.minimize_component_disjunction(expr)
    assert res == expr

    expr = Disjunction((
        ExistentialPredicate(y1, Q(x1, y1)),
        ExistentialPredicate(y2, Q(x1, y2))
    ))
    res = transforms.minimize_component_disjunction(expr)
    assert res in (
        Disjunction((q,)) for q in
        (
            ExistentialPredicate(y1, Q(x1, y1)),
            ExistentialPredicate(y2, Q(x1, y2))
        )
    )

    expr = Disjunction((
        ExistentialPredicate(y2, Q(x1, y2)),
        Disjunction((
            ExistentialPredicate(y1, Q(x1, y1)),
            T(x1)
        ))
    ))
    res = transforms.minimize_component_disjunction(expr)
    assert res == Disjunction((
        ExistentialPredicate(y1, Q(x1, y1)),
        T(x1)
        ))

    expr = Disjunction((
        Disjunction((
            ExistentialPredicate(y1, Q(x1, y1)),
            T(x1)
        )),
        ExistentialPredicate(y2, Q(x1, y2)),
    ))
    res = transforms.minimize_component_disjunction(expr)
    assert res == Disjunction((
        ExistentialPredicate(y1, Q(x1, y1)),
        T(x1)
    ))


def test_intractable_queries():
    """
    Queries that are "intractable", in that they are #P-hard, as defined in
    section 3.2 of [1]_.

    The lifted query processing algorithm should return a NonLiftable object
    containing the unprocessed query.

    [1] Suciu, D. Probabilistic Databases for All. in Proceedings of the
    39th ACM SIGMOD-SIGACT-SIGAI Symposium on Principles of Database Systems
    19–31 (ACM, 2020).
    """
    R = Symbol('R')
    S = Symbol('S')
    S1 = Symbol('S1')
    S2 = Symbol('S2')
    S3 = Symbol('S3')
    T = Symbol('T')
    x = Symbol("x")
    x0 = Symbol('x0')
    x1 = Symbol('x1')
    x2 = Symbol('x2')
    x3 = Symbol('x3')
    y = Symbol("y")
    y0 = Symbol("y0")
    y1 = Symbol('y1')
    y2 = Symbol('y2')
    y3 = Symbol('y3')
    h0 = ExistentialPredicate(
        x,
        Conjunction(
            (
                R(x),
                ExistentialPredicate(y, Conjunction((S(x, y), T(y)))),
            )
        ),
    )
    h1 = Disjunction(
        (
            ExistentialPredicate(
                x0, Conjunction((R(x0), ExistentialPredicate(y0, S(x0, y0))))
            ),
            ExistentialPredicate(
                y1, Conjunction((ExistentialPredicate(x1, S(x1, y1)), T(y1)))
            ),
        )
    )
    h2 = Disjunction(
        (
            ExistentialPredicate(
                x0,
                Conjunction((R(x0), S1(x0, y0))),
            ),
            ExistentialPredicate(
                x1,
                ExistentialPredicate(
                    y1,
                    Conjunction((S1(x1, y1), S2(x1, y1))),
                )
            ),
            ExistentialPredicate(
                y2,
                Conjunction((ExistentialPredicate(x2, S2(x2, y2)), T(y2))),
            ),
        )
    )
    h3 = Disjunction(
        (
            ExistentialPredicate(
                x0,
                Conjunction((R(x0), S1(x0, y0))),
            ),
            ExistentialPredicate(
                x1,
                ExistentialPredicate(
                    y1,
                    Conjunction((S1(x1, y1), S2(x1, y1))),
                )
            ),
            ExistentialPredicate(
                x2,
                ExistentialPredicate(
                    y2,
                    Conjunction((S2(x2, y2), S3(x2, y2))),
                )
            ),
            ExistentialPredicate(
                y3,
                Conjunction((ExistentialPredicate(x3, S3(x3, y3)), T(y3))),
            ),
        )
    )
    for h in (h0, h1, h2, h3):
        plan = dalvi_suciu_lift.dalvi_suciu_lift(h, {})
        assert not dalvi_suciu_lift.is_pure_lifted_plan(plan)


def test_example_4_6_a_really_simple_query():
    R = Symbol("R")
    S = Symbol("S")
    x = Symbol("x")
    y = Symbol("y")
    query = ExistentialPredicate(
        x, Conjunction((R(x), ExistentialPredicate(y, S(x, y))))
    )
    resulting_plan = dalvi_suciu_lift.dalvi_suciu_lift(query, {})
    assert dalvi_suciu_lift.is_pure_lifted_plan(resulting_plan)


def test_example_4_7_a_query_with_self_joins():
    R = Symbol("R")
    S = Symbol("S")
    T = Symbol("T")
    x1 = Symbol("x1")
    x2 = Symbol("x2")
    y1 = Symbol("y1")
    y2 = Symbol("y2")
    Q1 = ExistentialPredicate(
        x1,
        ExistentialPredicate(
            y1,
            Conjunction((R(x1), S(x1, y1))),
        ),
    )
    Q2 = ExistentialPredicate(
        x2,
        ExistentialPredicate(
            y2,
            Conjunction((T(x2), S(x2, y2))),
        ),
    )
    query = Conjunction((Q1, Q2))
    resulting_plan = dalvi_suciu_lift.dalvi_suciu_lift(query, {})
    assert dalvi_suciu_lift.is_pure_lifted_plan(resulting_plan)


@pytest.mark.skip
def test_example_4_8_tractable_query_intractable_subquery():
    """
    We test the query

        R(x1), S(x1, y1) ∨ S(x2, y2), T(y2) ∨ R(x3), T(y3)

    whose first two disjuncts correspond to the hard H1 query, but the third
    disjunct makes the query tractable by using distributivity and logical
    equivalence.

    """
    R = Symbol("R")
    S = Symbol("S")
    T = Symbol("T")
    x1 = Symbol("x1")
    x2 = Symbol("x2")
    x3 = Symbol("x3")
    y1 = Symbol("y1")
    y2 = Symbol("y2")
    y3 = Symbol("y3")
    query = Disjunction(
        (
            ExistentialPredicate(
                x1,
                Conjunction(
                    (
                        R(x1),
                        ExistentialPredicate(y1, S(x1, y1)),
                    )
                ),
            ),
            ExistentialPredicate(
                y2,
                Conjunction(
                    (
                        ExistentialPredicate(x2, S(x2, y2)),
                        T(y2),
                    )
                ),
            ),
            Conjunction(
                (
                    ExistentialPredicate(x3, R(x3)),
                    ExistentialPredicate(y3, T(y3)),
                )
            ),
        )
    )
    resulting_plan = dalvi_suciu_lift.dalvi_suciu_lift(query, {})
    assert dalvi_suciu_lift.is_pure_lifted_plan(resulting_plan)


def test_single_disjoint_project_one_variable():
    P = Symbol("P")
    x = Symbol("x")
    pchoice_relation = NamedRelationalAlgebraFrozenSet(
        iterable=[
            (0.2, "a"),
            (0.7, "b"),
            (0.1, "c"),
        ],
        columns=("_p_", "x"),
    )
    symbol_table = {
        P: ProbabilisticChoiceSet(
            Constant[AbstractSet](pchoice_relation),
            str2columnstr_constant("_p_"),
        ),
    }
    query = ExistentialPredicate(x, P(x))
    plan = dalvi_suciu_lift.dalvi_suciu_lift(query, symbol_table)
    assert isinstance(plan, DisjointProjection)


def test_single_disjoint_project_two_variables():
    P = Symbol("P")
    x = Symbol("x")
    y = Symbol("y")
    pchoice_relation = NamedRelationalAlgebraFrozenSet(
        iterable=[
            (0.2, "a", "b"),
            (0.7, "b", "b"),
            (0.1, "b", "c"),
        ],
        columns=("_p_", "x", "y"),
    )
    symbol_table = {
        P: ProbabilisticChoiceSet(
            Constant[AbstractSet](pchoice_relation),
            str2columnstr_constant("_p_"),
        ),
    }
    query = ExistentialPredicate(y, P(x, y))
    plan = dalvi_suciu_lift.dalvi_suciu_lift(query, symbol_table)
    assert isinstance(plan, DisjointProjection)


def test_simple_existential_query_plan():
    R = Symbol("R")
    x = Symbol("x")
    y = Symbol("y")
    relation = Constant[AbstractSet](
        NamedRelationalAlgebraFrozenSet(
            iterable=[
                ("a", "b"),
                ("b", "a"),
                ("c", "a"),
            ],
            columns=("x", "y"),
        )
    )
    symbol_table = {R: DeterministicFactSet(relation)}
    query = ExistentialPredicate(x, R(x, y))
    plan = dalvi_suciu_lift.dalvi_suciu_lift(query, symbol_table)
    assert dalvi_suciu_lift.is_pure_lifted_plan(plan)


def test_extract_probabilistic_root_variables_no_probabilistic_atom():
    res = dalvi_suciu_lift.extract_probabilistic_root_variables(set(), dict())
    assert len(res) == 0

    P = Symbol("P")
    x = Symbol("x")
    y = Symbol("y")
    formulas = [
        P(x, y),
    ]
    relation = Constant[AbstractSet](
        NamedRelationalAlgebraFrozenSet(
            iterable=[
                ("a", "b"),
                ("b", "a"),
                ("c", "a"),
            ],
            columns=("x", "y"),
        )
    )
    symbol_table = {
        P: DeterministicFactSet(relation)
    }
    res = dalvi_suciu_lift.extract_probabilistic_root_variables(
        formulas, symbol_table
    )
    assert len(res) == 0


<<<<<<< HEAD
def test_lifted_negation():
    R = Symbol('R')
    S = Symbol('S')
    x = Symbol('x')
    y = Symbol('y')

    query = ExistentialPredicate(
        y,
        Conjunction((
            R(x, y),
            Negation(S(y))
        ))
    )

    symbol_table = {
        symbol: ProbabilisticFactSet(Symbol.fresh(), 'p')
        for symbol in (R, S)
    }
    res = dalvi_suciu_lift.dalvi_suciu_lift(query, symbol_table)
    expected = IndependentProjection(
        Difference(
            NameColumns(
                Projection(
                    R,
                    (Constant(ColumnInt(0)), Constant(ColumnInt(1))),
                ),
                (Constant(ColumnStr('x')), Constant(ColumnStr('y'))),
            ),
            NameColumns(
                Projection(
                    S,
                    (Constant(ColumnInt(0)),)
                ),
                (Constant(ColumnStr('y')),)
            ),
        ),
        (Constant(ColumnStr('x')),)
    )

    assert res == expected


def test_lifted_disjunction_with_negation():
    R = Symbol('R')
    S = Symbol('S')
    T = Symbol('T')
    x = Symbol('x')
    y = Symbol('y')

    query = Disjunction((
        ExistentialPredicate(
            y,
            Conjunction((
                R(x, y),
                Negation(S(y))
            ))
        ),
        ExistentialPredicate(
            y,
            T(x, y)
        )
    ))

    symbol_table = {
        symbol: ProbabilisticFactSet(Symbol.fresh(), 'p')
        for symbol in (R, S, T)
    }
    res = dalvi_suciu_lift.dalvi_suciu_lift(query, symbol_table)

    assert dalvi_suciu_lift.is_pure_lifted_plan(res)


def test_lifted_disjunction_cross_product_with_negation():
    R = Symbol('R')
    S = Symbol('S')
    T = Symbol('T')
    V = Symbol('V')
    x = Symbol('x')
    y = Symbol('y')

    query = Disjunction((
        ExistentialPredicate(
            y,
            Conjunction((
                R(x),
                Negation(S(y)),
                V(y)
            ))
        ),
        ExistentialPredicate(
            y,
            T(x, y)
        )
    ))

    symbol_table = {
        symbol: ProbabilisticFactSet(Symbol.fresh(), 'p')
        for symbol in (R, S, T, V)
    }
    res = dalvi_suciu_lift.dalvi_suciu_lift(query, symbol_table)

    assert dalvi_suciu_lift.is_pure_lifted_plan(res)


def test_lifted_conjunction_existential_negation():
    R = Symbol('R')
    S = Symbol('S')
    T = Symbol('T')
    x = Symbol('x')
    y = Symbol('y')

    query = Conjunction((
        Negation(
            ExistentialPredicate(
                x,
                Conjunction((
                    R(x),
                    S(x, y),
                ))
            )
        ),
        T(y)
    ))

    symbol_table = {
        symbol: ProbabilisticFactSet(Symbol.fresh(), 'p')
        for symbol in (R, S, T)
    }
    res = dalvi_suciu_lift.dalvi_suciu_lift(query, symbol_table)

    assert dalvi_suciu_lift.is_pure_lifted_plan(res)


def test_lifted_conjunction_existential_negation_constant():
    R = Symbol('R')
    S = Symbol('S')
    T = Symbol('T')
    Q = Symbol('Q')
    x = Symbol('x')
    y = Symbol('y')

    query = Conjunction((
        Negation(
            ExistentialPredicate(
                x,
                Conjunction((
                    R(x),
                    S(x, y, Constant('2'))
                ))
            )
        ),
        Q(x, y),
        T(y)
    ))

    symbol_table = {
        symbol: ProbabilisticFactSet(Symbol.fresh(), 'p')
        for symbol in (R, S, T)
    }
    symbol_table[Q] = DeterministicFactSet(Symbol.fresh())

    res = dalvi_suciu_lift.dalvi_suciu_lift(query, symbol_table)

    assert dalvi_suciu_lift.is_pure_lifted_plan(res)


=======
>>>>>>> e0671208
def test_mixed_probabilistic_deterministic_safe():
    R = Symbol("R")
    S = Symbol("S")
    T = Symbol("T")
    x = Symbol("x")
    y = Symbol("y")
    R_relation = Constant[AbstractSet](
        NamedRelationalAlgebraFrozenSet(iterable=[], columns=("x",))
    )
    S_relation = Constant[AbstractSet](
        NamedRelationalAlgebraFrozenSet(iterable=[], columns=("_p_", "x", "y"))
    )
    T_relation = Constant[AbstractSet](
        NamedRelationalAlgebraFrozenSet(iterable=[], columns=("_p_", "x",))
    )
    symbol_table = {
        R: DeterministicFactSet(R_relation),
        S: ProbabilisticFactSet(S_relation, Constant(ColumnStr("_p_"))),
        T: ProbabilisticFactSet(T_relation, Constant(ColumnStr("_p_"))),
    }
    query = ExistentialPredicate(
        x,
        ExistentialPredicate(
            y,
            Conjunction((R(x), S(x, y), T(y))),
        )
    )
    plan = dalvi_suciu_lift.dalvi_suciu_lift(query, symbol_table)
    assert dalvi_suciu_lift.is_pure_lifted_plan(plan)


def test_mixed_probabilistic_deterministic_unsafe():
    R = Symbol("R")
    S = Symbol("S")
    T = Symbol("T")
    x = Symbol("x")
    y = Symbol("y")
    R_relation = Constant[AbstractSet](
        NamedRelationalAlgebraFrozenSet(iterable=[], columns=("x",))
    )
    S_relation = Constant[AbstractSet](
        NamedRelationalAlgebraFrozenSet(iterable=[], columns=("_p_", "x", "y"))
    )
    T_relation = Constant[AbstractSet](
        NamedRelationalAlgebraFrozenSet(iterable=[], columns=("_p_", "x",))
    )
    symbol_table = {
        R: ProbabilisticFactSet(R_relation, Constant(ColumnStr("_p_"))),
        S: DeterministicFactSet(S_relation),
        T: ProbabilisticFactSet(T_relation, Constant(ColumnStr("_p_"))),
    }
    query = ExistentialPredicate(
        x,
        ExistentialPredicate(
            y,
            Conjunction((R(x), S(x, y), T(y))),
        )
    )
    plan = dalvi_suciu_lift.dalvi_suciu_lift(query, symbol_table)
    assert not dalvi_suciu_lift.is_pure_lifted_plan(plan)


def test_interaction_deterministic_probfact_probchoice_safe():
    Det = Symbol("Det")
    Pchoice = Symbol("Pchoice")
    Pfact = Symbol("Pfact")
    x = Symbol("x")
    y = Symbol("y")
    Det_relation = Constant[AbstractSet](
        NamedRelationalAlgebraFrozenSet(iterable=[], columns=("x",))
    )
    Pchoice_relation = Constant[AbstractSet](
        NamedRelationalAlgebraFrozenSet(iterable=[], columns=("_p_", "y"))
    )
    Pfact_relation = Constant[AbstractSet](
        NamedRelationalAlgebraFrozenSet(iterable=[], columns=("_p_", "x",))
    )
    symbol_table = {
        Det: ProbabilisticFactSet(Det_relation, Constant(ColumnStr("_p_"))),
        Pchoice: DeterministicFactSet(Pchoice_relation),
        Pfact: ProbabilisticFactSet(
            Pfact_relation, Constant(ColumnStr("_p_"))
        ),
    }
    query = ExistentialPredicate(
        x,
        ExistentialPredicate(
            y,
            Conjunction((Det(x, y), Pchoice(y), Pfact(x))),
        )
    )
    plan = dalvi_suciu_lift.dalvi_suciu_lift(query, symbol_table)
    assert dalvi_suciu_lift.is_pure_lifted_plan(plan)<|MERGE_RESOLUTION|>--- conflicted
+++ resolved
@@ -31,11 +31,7 @@
 from ..probabilistic_ra_utils import (
     DeterministicFactSet,
     ProbabilisticChoiceSet,
-<<<<<<< HEAD
     ProbabilisticFactSet
-=======
-    ProbabilisticFactSet,
->>>>>>> e0671208
 )
 
 TNRA = TranslateToNamedRA()
@@ -605,7 +601,6 @@
     assert len(res) == 0
 
 
-<<<<<<< HEAD
 def test_lifted_negation():
     R = Symbol('R')
     S = Symbol('S')
@@ -772,8 +767,6 @@
     assert dalvi_suciu_lift.is_pure_lifted_plan(res)
 
 
-=======
->>>>>>> e0671208
 def test_mixed_probabilistic_deterministic_safe():
     R = Symbol("R")
     S = Symbol("S")
