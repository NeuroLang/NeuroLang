from typing import Mapping, AbstractSet

import numpy as np
import pytest

from ...datalog.expressions import Fact
from ...logic import Union, Conjunction, Implication, ExistentialPredicate
from ...exceptions import NeuroLangException
from ...expressions import Constant, ExpressionBlock, Symbol
from ...utils.relational_algebra_set import NamedRelationalAlgebraFrozenSet
from ..ppdl import DeltaTerm
from ..expressions import ProbabilisticPredicate, Grounding
from ..probdatalog import (
    ProbDatalogExistentialTranslator,
    GDatalogToProbDatalog,
    ProbDatalogProgram,
    conjunct_formulas,
    is_probabilistic_fact,
    ground_probdatalog_program,
)

C_ = Constant

P = Symbol("P")
Q = Symbol("Q")
R = Symbol("R")
Z = Symbol("Z")
Y = Symbol("Y")
p = Symbol("p")
p_1 = Symbol("p_1")
p_2 = Symbol("p_2")
x = Symbol("x")
y = Symbol("y")
z = Symbol("z")
a = Constant("a")
b = Constant("b")
c = Constant("c")
bernoulli = Symbol("bernoulli")


def test_probfact():
    probfact = Implication(
        ProbabilisticPredicate(Constant[float](0.2), P(x)),
        Constant[bool](True),
    )
    assert probfact.consequent.probability == Constant[float](0.2)
    assert probfact.consequent.body == P(x)

    with pytest.raises(
        NeuroLangException, match=r"must be a symbol or constant"
    ):
        Implication(ProbabilisticPredicate(0.3, P(x)), Constant[bool](True))


def test_probdatalog_program():
    pd = ProbDatalogProgram()

    code = ExpressionBlock([
        Implication(
            ProbabilisticPredicate(Constant[float](0.5), P(x)),
            Constant[bool](True),
        ),
        Implication(Q(x), Conjunction([P(x), Z(x)])),
        Fact(Z(a)),
        Fact(Z(b)),
    ])

    pd.walk(code)

    assert pd.extensional_database() == {
        Z: C_(frozenset({C_((a, )), C_((b, ))}))
    }
    assert pd.intensional_database() == {
        Q: Union([Implication(Q(x), Conjunction([P(x), Z(x)]))])
    }
    assert pd.probabilistic_facts() == {
        P:
        ExpressionBlock([
            Implication(
                ProbabilisticPredicate(Constant[float](0.5), P(x)),
                Constant[bool](True),
            )
        ])
    }

    pfact = Implication(ProbabilisticPredicate(p, P(x)), Constant[bool](True))
    code = ExpressionBlock([
        pfact, Implication(Q(x), Conjunction([P(x), Z(x)]))
    ])
    program = ProbDatalogProgram()
    program.walk(code)


def test_multiple_probfact_same_pred_symb():
    pd = ProbDatalogProgram()
    code = ExpressionBlock([
        Implication(
            ProbabilisticPredicate(Constant[float](0.5), P(a)),
            Constant[bool](True),
        ),
        Implication(
            ProbabilisticPredicate(Constant[float](0.2), P(b)),
            Constant[bool](True),
        ),
        Implication(Q(x), Conjunction([P(x), Z(x)])),
        Fact(Z(a)),
        Fact(Z(b)),
    ])
    pd.walk(code)
    assert pd.extensional_database() == {
        Z: C_(frozenset({C_((a, )), C_((b, ))}))
    }
    assert pd.intensional_database() == {
        Q: Union([Implication(Q(x), Conjunction([P(x), Z(x)]))])
    }
    assert len(pd.probabilistic_facts()) == 1
    assert P in pd.probabilistic_facts()
    probfacts = pd.probabilistic_facts()[P]
    assert isinstance(probfacts, Constant[AbstractSet])


def test_gdatalog_translation():
    probabilistic_rule = Implication(
        Q(x, DeltaTerm(bernoulli, (C_(0.2), ))), P(x)
    )
    deterministic_rule = Implication(Z(x), P(x))
    program = ExpressionBlock(
        (probabilistic_rule, deterministic_rule, Fact(P(a)), Fact(P(b)))
    )
    translator = GDatalogToProbDatalog()
    translated = translator.walk(program)
    matching_exps = [
        exp for exp in translated.expressions if is_probabilistic_fact(exp)
    ]
    assert len(matching_exps) == 1
    probfact = matching_exps[0]
    assert x in probfact.consequent.body.args
    assert probfact.consequent.probability == C_(0.2)
    program = ProbDatalogProgram()
    program.walk(translated)
    assert deterministic_rule in program.intensional_database()[Z].formulas
    with pytest.raises(NeuroLangException, match=r".*bernoulli.*"):
        bad_rule = Implication(
            Q(x, DeltaTerm(Symbol("bad_distrib"), tuple())), P(x)
        )
        translator = GDatalogToProbDatalog()
        translator.walk(bad_rule)


def test_conjunct_formulas():
    assert conjunct_formulas(P(x), Q(x)) == Conjunction([P(x), Q(x)])
    b = Conjunction([Q(x), Z(x)])
    c = Conjunction([P(x), Q(x), Z(x)])
    d = Conjunction([Q(x), Z(x), P(x)])
    assert conjunct_formulas(P(x), b) == c
    assert conjunct_formulas(b, P(x)) == d
    assert conjunct_formulas(c, d) == Conjunction(c.formulas + d.formulas)


@pytest.mark.skip(reason="existential probfacts not working yet")
def test_program_with_eprobfact():
    code = ExpressionBlock([
        Implication(
            ExistentialPredicate(
                p, ProbabilisticPredicate(Symbol[float](p), P(x))
            ),
            Constant[bool](True),
        ),
        Implication(Z(x), Conjunction([P(x), Q(x)])),
    ])
    program = ProbDatalogProgram()
    program.walk(code)

    code = ExpressionBlock([
        Implication(
            ExistentialPredicate(
                z, ProbabilisticPredicate(Constant(0.2), P(z))
            ),
            Constant[bool](True),
        )
    ])
    program = ProbDatalogProgram()
    with pytest.raises(NeuroLangException, match=r"can only be used"):
        program.walk(code)


@pytest.mark.skip()
def test_combine_typings():
    typing_a = Constant[Mapping]({
        Constant[int](0):
        Constant[AbstractSet]({P, Q})
    })
    typing_b = Constant[Mapping]({
        Constant[int](0):
        Constant[AbstractSet]({Z, Q})
    })
    combined = _combine_typings(typing_a, typing_b)
    assert combined == Constant[Mapping]({
        Constant[int](0):
        Constant[AbstractSet]({Q})
    })

    typing_a = Constant[Mapping](dict())
    typing_b = Constant[Mapping]({
        Constant[int](0): Constant[AbstractSet]({Q})
    })
    combined = _combine_typings(typing_a, typing_b)
    assert combined == typing_b


@pytest.mark.skip()
def test_check_typing_consistency():
    typing_a = Constant[Mapping]({
        Constant[int](0):
        Constant[AbstractSet]({P, Q})
    })
    typing_b = Constant[Mapping]({
        Constant[int](0): Constant[AbstractSet]({Z})
    })
    with pytest.raises(NeuroLangException):
        _check_typing_consistency(typing_a, typing_b)


@pytest.mark.skip()
def test_infer_pfact_typing_pred_symbs():
    rule = Implication(Z(x), Conjunction([P(x), Q(x)]))
    typing = _infer_pfact_typing_pred_symbs(P, rule)
    assert typing == Constant[Mapping]({
        Constant[int](0):
        Constant[AbstractSet]({Q})
    })
    with pytest.raises(NeuroLangException):
        rule = Implication(Z(x), Q(x))
        _infer_pfact_typing_pred_symbs(P, rule)


@pytest.mark.skip()
def test_probdatalog_pfact_type_inference():
    code = ExpressionBlock([
        Implication(ProbabilisticPredicate(p, P(x)), Constant[bool](True)),
        Implication(Q(x), Conjunction([P(x), Z(x), R(x)])),
        Implication(Q(x), Conjunction([P(x), Y(x), R(x)])),
    ])
    program = ProbDatalogProgram()
    program.walk(code)
    assert program.symbol_table[program.typing_symbol] == Constant[Mapping]({
        P:
        Constant[Mapping]({
            Constant[int](0): Constant[AbstractSet]({R})
        })
    })


@pytest.mark.skip()
def test_probdatalog_pfact_cant_infer_type():
    pfact = Implication(ProbabilisticPredicate(p, P(x)), Constant[bool](True))
    rule = Implication(Q(x), Conjunction([P(x), Z(x), R(x)]))
    program = ProbDatalogProgram()
    with pytest.raises(NeuroLangException, match="could not be inferred"):
        program.walk(ExpressionBlock([pfact, rule]))


def test_probdatalog_grounding():
    pfact1 = Implication(ProbabilisticPredicate(p, P(a)), Constant[bool](True))
    pfact2 = Implication(ProbabilisticPredicate(p, P(b)), Constant[bool](True))
    rule = Implication(Z(x), Conjunction([P(x), Q(x)]))
    code = ExpressionBlock([pfact1, pfact2, rule, Fact(Q(a)), Fact(Q(b))])
    grounded = ground_probdatalog_program(code)
    matching_groundings = [
        grounding for grounding in grounded.expressions
        if is_probabilistic_fact(grounding.expression) and
        grounding.expression.consequent.body.functor == P
    ]
    assert len(matching_groundings) == 1
    expected = Grounding(
        rule,
        Constant[AbstractSet]
        (NamedRelationalAlgebraFrozenSet(iterable=["a", "b"], columns=["x"])),
    )
    assert expected in grounded.expressions

    code = ExpressionBlock([
        Fact(P(a, b)), Fact(P(b, b)),
        Fact(Q(a)), Fact(Q(b))
    ])
    grounded = ground_probdatalog_program(code)
    assert len(grounded.expressions) == 2
    for grounding in grounded.expressions:
        if grounding.expression.consequent.functor == P:
            assert np.all(
                np.vstack(list(grounding.relation.value.itervalues())) ==
                np.vstack([
                    np.array(["a", "b"], dtype=str),
                    np.array(["b", "b"], dtype=str),
                ])
            )
        elif grounding.expression.consequent.functor == Q:
            assert np.all(
                np.array(list(grounding.relation.value.itervalues())) ==
                np.array([["a"], ["b"]], dtype=str)
            )


@pytest.mark.skip()
def test_probdatalog_grounding_general():
    pfact = Implication(ProbabilisticPredicate(p, P(x)), Constant[bool](True))
    rule = Implication(Z(x), Conjunction([P(x), Q(x)]))
    code = ExpressionBlock([pfact, rule, Fact(Q(a)), Fact(Q(b))])
    grounded = ground_probdatalog_program(code)
    expected = Grounding(
        pfact,
        Constant[AbstractSet]
        (NamedRelationalAlgebraFrozenSet(iterable=["a", "b"], columns=["x"])),
    )
    assert expected in grounded.expressions
    expected = Grounding(
        rule,
        Constant[AbstractSet]
        (NamedRelationalAlgebraFrozenSet(iterable=["a", "b"], columns=["x"])),
    )
    assert expected in grounded.expressions

    code = ExpressionBlock([
        Fact(P(a, b)), Fact(P(b, b)),
        Fact(Q(a)), Fact(Q(b))
    ])
    grounded = ground_probdatalog_program(code)
    assert len(grounded.expressions) == 2
    for grounding in grounded.expressions:
        if grounding.expression.consequent.functor == P:
            assert np.all(
                np.vstack(list(grounding.relation.value.itervalues())) ==
                np.vstack([
                    np.array(["a", "b"], dtype=str),
                    np.array(["b", "b"], dtype=str),
                ])
            )
        elif grounding.expression.consequent.functor == Q:
            assert np.all(
                np.array(list(grounding.relation.value.itervalues())) ==
                np.array([["a"], ["b"]], dtype=str)
            )


def test_unsupported_grounding_program_with_disjunction():
    code = ExpressionBlock([Implication(Q(x), P(x)), Implication(Q(x), R(x))])
    with pytest.raises(NeuroLangException, match=r"supported"):
        ground_probdatalog_program(code)


def test_existential_probabilistic_rewrite():
    imp1 = Implication(P(x), Conjunction([Q(x, y), R(y)]))
    imp2 = Implication(P(x), Q(x))
    code = ExpressionBlock((imp1, imp2))

    translator = ProbDatalogExistentialTranslator()

    code = translator.walk(code)

    assert len(code.expressions) == 3


def test_add_probfacts_from_tuple():
    pd = ProbDatalogProgram()
    pd.walk(ExpressionBlock([]))
    pd.add_probfacts_from_tuples(
        P,
        {
            (0.3, "hello", "gaston"),
            (0.7, "hello", "antonia"),
        },
    )
    assert P in pd.pfact_pred_symbs
    assert (
        Constant[float](0.7),
        Constant[str]("hello"),
        Constant[str]("antonia"),
    ) in pd.symbol_table[P].value


def test_add_probfacts_from_tuple_no_probability():
    pd = ProbDatalogProgram()
    pd.walk(ExpressionBlock([]))
    with pytest.raises(NeuroLangException, match=r"probability"):
        pd.add_probfacts_from_tuples(
<<<<<<< HEAD
            P, {("hello", "gaston"), ("hello", "antonia"),},
        )


def test_add_probchoice_from_tuple():
    probchoice_as_tuples_iterable = [
        (0.5, "a", "a"),
        (0.2, "a", "b"),
        (0.3, "b", "b"),
    ]
    pd = ProbDatalogProgram()
    pd.add_probchoice_from_tuples(P, probchoice_as_tuples_iterable)
    assert P in pd.symbol_table
    assert (
        Constant[float](0.2),
        Constant[str]("a"),
        Constant[str]("b"),
    ) in pd.symbol_table[P].value


def test_add_probchoice_from_tuple_no_probability():
    pd = ProbDatalogProgram()
    with pytest.raises(NeuroLangException, match=r"probability"):
        pd.add_probchoice_from_tuples(P, [("a", "b"), ("b", "b"),])


def test_add_probchoice_does_not_sum_to_one():
    probchoice_as_tuples_iterable = [
        (0.5, "a", "a"),
        (0.2, "a", "b"),
        (0.1, "b", "b"),
    ]
    pd = ProbDatalogProgram()
    with pytest.raises(NeuroLangException, match=r"sum"):
        pd.add_probchoice_from_tuples(P, probchoice_as_tuples_iterable)
=======
            P,
            {
                ("hello", "gaston"),
                ("hello", "antonia"),
            },
        )
>>>>>>> 5c4a5fb8
<|MERGE_RESOLUTION|>--- conflicted
+++ resolved
@@ -383,8 +383,11 @@
     pd.walk(ExpressionBlock([]))
     with pytest.raises(NeuroLangException, match=r"probability"):
         pd.add_probfacts_from_tuples(
-<<<<<<< HEAD
-            P, {("hello", "gaston"), ("hello", "antonia"),},
+            P,
+            {
+                ("hello", "gaston"),
+                ("hello", "antonia"),
+            },
         )
 
 
@@ -418,12 +421,4 @@
     ]
     pd = ProbDatalogProgram()
     with pytest.raises(NeuroLangException, match=r"sum"):
-        pd.add_probchoice_from_tuples(P, probchoice_as_tuples_iterable)
-=======
-            P,
-            {
-                ("hello", "gaston"),
-                ("hello", "antonia"),
-            },
-        )
->>>>>>> 5c4a5fb8
+        pd.add_probchoice_from_tuples(P, probchoice_as_tuples_iterable)