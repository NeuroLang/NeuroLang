import logging
from functools import reduce
from itertools import chain, combinations

import numpy as np

from .. import relational_algebra_provenance as rap
from ..datalog.expression_processing import (
    UnifyVariableEqualities,
    enforce_conjunction,
    flatten_query,
)
from ..datalog.translate_to_named_ra import TranslateToNamedRA
from ..exceptions import NeuroLangException, NonLiftableException
from ..expression_walker import (
    PatternWalker,
    ReplaceExpressionWalker,
    add_match,
)
from ..expressions import Constant, FunctionApplication, Symbol
from ..logic import (
    FALSE,
    Conjunction,
    Disjunction,
    ExistentialPredicate,
    Implication,
    NaryLogicOperator,
)
from ..logic.expression_processing import (
    extract_logic_atoms,
    extract_logic_free_variables,
)
from ..logic.transformations import (
    CollapseConjunctions,
    CollapseDisjunctions,
    MakeExistentialsImplicit,
    RemoveTrivialOperations,
)
from ..relational_algebra import (
    BinaryRelationalAlgebraOperation,
    ColumnStr,
    NamedRelationalAlgebraFrozenSet,
    NAryRelationalAlgebraOperation,
    UnaryRelationalAlgebraOperation,
    str2columnstr_constant,
)
from ..relational_algebra_provenance import ProvenanceAlgebraSet
from ..utils import OrderedSet, log_performance
from .containment import is_contained
from .exceptions import NotEasilyShatterableError
from .probabilistic_ra_utils import (
    DeterministicFactSet,
    NonLiftable,
    ProbabilisticChoiceSet,
    ProbabilisticFactSet,
    generate_probabilistic_symbol_table_for_query,
)
from .probabilistic_semiring_solver import ProbSemiringSolver
from .query_resolution import lift_solve_marg_query
from .shattering import shatter_easy_probfacts
from .small_dichotomy_theorem_based_solver import (
    RAQueryOptimiser,
    _maybe_reintroduce_head_variables,
    lift_optimization_for_choice_predicates,
)
from .transforms import (
    add_existentials_except,
    convert_rule_to_ucq,
    minimize_ucq_in_cnf,
    minimize_ucq_in_dnf,
    unify_existential_variables,
)

LOG = logging.getLogger(__name__)


__all__ = [
    "dalvi_suciu_lift",
    "solve_succ_query",
    "solve_marg_query",
]

RTO = RemoveTrivialOperations()


class LiftedQueryProcessingSemiringSolver(
    rap.DisjointProjectMixin,
    rap.WeightedNaturalJoinSolverMixin,
    ProbSemiringSolver,
):
    pass



def solve_succ_query(query, cpl_program):
    """
    Solve a SUCC query on a CP-Logic program.

    Parameters
    ----------
    query : Implication
        SUCC query of the form `ans(x) :- P(x)`.
    cpl_program : CPLogicProgram
        CP-Logic program on which the query should be solved.

    Returns
    -------
    ProvenanceAlgebraSet
        Provenance set labelled with probabilities for each tuple in the result
        set.

    """
    with log_performance(
        LOG,
        "Preparing query %s",
        init_args=(query.consequent.functor.name,),
    ):
        flat_query_body = flatten_query(query.antecedent, cpl_program)

    if flat_query_body == FALSE or (
        isinstance(flat_query_body, Conjunction)
        and any(conjunct == FALSE for conjunct in flat_query_body.formulas)
    ):
        head_var_names = tuple(
            term.name for term in query.consequent.args
            if isinstance(term, Symbol)
        )
        return ProvenanceAlgebraSet(
            NamedRelationalAlgebraFrozenSet(("_p_",) + head_var_names),
            ColumnStr("_p_"),
        )

    with log_performance(LOG, "Translation to extensional plan"):
        flat_query = Implication(query.consequent, flat_query_body)
        flat_query_body = lift_optimization_for_choice_predicates(
            flat_query_body, cpl_program
        )
        flat_query = Implication(query.consequent, flat_query_body)
        symbol_table = generate_probabilistic_symbol_table_for_query(
            cpl_program, flat_query_body
        )
        unified_query = UnifyVariableEqualities().walk(flat_query)
        try:
            shattered_query = symbolic_shattering(unified_query, symbol_table)
        except NotEasilyShatterableError:
            shattered_query = unified_query
        ra_query = dalvi_suciu_lift(shattered_query, symbol_table)
        if not is_pure_lifted_plan(ra_query):
            LOG.info(
                "Query not liftable %s",
                shattered_query
            )
            raise NonLiftableException(
                "Query %s not liftable, algorithm can't be applied",
                query
            )
        # re-introduce head variables potentially removed by unification
        ra_query = _maybe_reintroduce_head_variables(
            ra_query, flat_query, unified_query
        )
        ra_query = RAQueryOptimiser().walk(ra_query)

    with log_performance(LOG, "Run RAP query"):
        solver = LiftedQueryProcessingSemiringSolver(symbol_table)
        prob_set_result = solver.walk(ra_query)

    return prob_set_result


def solve_marg_query(rule, cpl):
    return lift_solve_marg_query(rule, cpl, solve_succ_query)


def dalvi_suciu_lift(rule, symbol_table):
    '''
    Translation from a datalog rule which allows disjunctions in the body
    to a safe plan according to [1]_. Non-liftable segments are identified
    by the `NonLiftable` expression.

    [1] Dalvi, N. & Suciu, D. The dichotomy of probabilistic inference
    for unions of conjunctive queries. J. ACM 59, 1–87 (2012).
    '''
    if isinstance(rule, Implication):
        rule = convert_rule_to_ucq(rule)
    rule = RTO.walk(rule)
    if (
        isinstance(rule, FunctionApplication) or
        all(
            is_atom_a_deterministic_relation(atom, symbol_table)
            for atom in extract_logic_atoms(rule)
        )
    ):
        free_vars = extract_logic_free_variables(rule)
        rule = MakeExistentialsImplicit().walk(rule)
        result = TranslateToNamedRA().walk(rule)
        proj_cols = tuple(Constant(ColumnStr(v.name)) for v in free_vars)
        return rap.IndependentProjection(result, proj_cols)

    rule_cnf = minimize_ucq_in_cnf(rule)
    connected_components = symbol_connected_components(rule_cnf)
    if len(connected_components) > 1:
        return components_plan(
            connected_components, rap.NaturalJoin, symbol_table
        )
    elif len(rule_cnf.formulas) > 1:
        return inclusion_exclusion_conjunction(rule_cnf, symbol_table)

    rule_dnf = minimize_ucq_in_dnf(rule)
    connected_components = symbol_connected_components(rule_dnf)
    if len(connected_components) > 1:
        return components_plan(connected_components, rap.Union, symbol_table)
    else:
        has_svs, plan = has_separator_variables(rule_dnf, symbol_table)
        if has_svs:
            return plan
        else:
            has_safe_plan, plan = disjoint_project(rule_dnf, symbol_table)
            if has_safe_plan:
                return plan

    return NonLiftable(rule)


def disjoint_project(rule_dnf, symbol_table):
    if len(rule_dnf.formulas) == 1:
        return disjoint_project_cnf(rule_dnf.formulas[0], symbol_table)
    return disjoint_project_dnf(rule_dnf, symbol_table)


def disjoint_project_cnf(cnf_query, symbol_table):
    """
    First variant of the disjoint project on a CQ in CNF.

    A disjoint project operator is applied whenever any of the atoms in the CQ
    has only constants in its key positions and has at least one variable in a
    non-key position.

    Note: as variables are removed through shattering, this only applies to
    all probabilistic choice variables.

    """
    free_variables = extract_logic_free_variables(cnf_query)
    query = MakeExistentialsImplicit().walk(cnf_query)
    query = CollapseConjunctions().walk(query)
    query = enforce_conjunction(query)
    atoms_with_constants_in_all_key_positions = set(
        atom
        for atom in query.formulas
        if is_probabilistic_atom_with_constants_in_all_key_positions(
            atom, symbol_table
        )
    )
    if not atoms_with_constants_in_all_key_positions:
        return False, None
    nonkey_variables = set.union(
        *(
            extract_nonkey_variables(atom, symbol_table)
            for atom in atoms_with_constants_in_all_key_positions
        )
    )
    symbol_table = symbol_table.copy()
    for atom in atoms_with_constants_in_all_key_positions:
        if not isinstance(symbol_table[atom.functor], ProbabilisticChoiceSet):
            raise NeuroLangException(
                "Any atom with constants in all its key positions should be "
                "a probabilistic choice atom"
            )
        symbol_table[atom.functor] = ProbabilisticFactSet(
            symbol_table[atom.functor].relation,
            symbol_table[atom.functor].probability_column,
        )
    cnf_query = add_existentials_except(
        query, free_variables | nonkey_variables
    )
    plan = dalvi_suciu_lift(cnf_query, symbol_table)
    attributes = tuple(
        str2columnstr_constant(v.name)
        for v in free_variables
    )
    plan = rap.DisjointProjection(plan, attributes)
    return True, plan


def disjoint_project_dnf(dnf_query, symbol_table):
    """
    Second variant of the disjoint project on a UCQ in DNF.

    This rule applies whenever the given query Q can be written as Q = Q1 v Q',
    where the conjunctive query Q1 has an atom where all key attribute are
    constants, and Q' is any other UCQ.

    Then we return P(Q) = P(Q1) + P(Q') - P(Q1 ∧ Q') with subsequent recursive
    calls to the resolution algorithms. Note that a disjoint project should be
    applied during the calculation of P(Q1) and P(Q1 ∧ Q').

    """
    free_variables = extract_logic_free_variables(dnf_query)
    for disjunct in dnf_query.formulas:
        disjunct = MakeExistentialsImplicit().walk(disjunct)
        disjunct = CollapseDisjunctions().walk(disjunct)
        disjunct = enforce_conjunction(disjunct)
        atoms_with_constants_in_all_key_positions = set(
            atom
            for atom in disjunct.formulas
            if is_probabilistic_atom_with_constants_in_all_key_positions(
                atom, symbol_table
            )
        )
        if atoms_with_constants_in_all_key_positions:
            break
    else:
        # did not find a CQ with a valid atom, so we cannot apply the rule
        return False, None
    first = add_existentials_except(disjunct, free_variables)
    second = add_existentials_except(
        Conjunction(tuple(f for f in dnf_query.formulas if f != first)),
        free_variables,
    )
    third = add_existentials_except(
        Conjunction((first,) + second.formulas),
        free_variables,
    )
    formulas = tuple(
        dalvi_suciu_lift(f, symbol_table)
        for f in (first, second, third)
    )
    return True, rap.WeightedNaturalJoin(
        formulas, (Constant(1), Constant(1), Constant(-1))
    )


def extract_nonkey_variables(atom, symbol_table):
    """
    Get all variables in the atom that occur on non-key attributes.

    Makes the assumption that the atom is probabilistic.

    As we only support probabilistic choices and not all BID tables, this can
    only be a variable occurring in a probabilistic choice.

    """
    if is_atom_a_probabilistic_choice_relation(atom, symbol_table):
        return {arg for arg in atom.args if isinstance(arg, Symbol)}
    return set()


def has_separator_variables(query, symbol_table):
    """Returns true if `query` has a separator variable and the plan.

    According to Dalvi and Suciu [1]_ if `query` is in DNF,
    a variable z is called a separator variable if Q starts with ∃z,
    that is, Q = ∃z.Q1, for some query expression Q1, and (a) z
    is a root variable (i.e. it appears in every atom),
    (b) for every relation symbol R, there exists an attribute (R, iR)
    such that every atom with symbol R has z in position iR. This is
    equivalent, in datalog syntax, to Q ≡ Q0←∃z.Q1.

    Also, according to Suciu [2]_ the dual is also true,
    if `query` is in CNF i.e. the separation variable z needs to
    be universally quantified, that is Q = ∀x.Q1. But this is not
    implemented.

    [1] Dalvi, N. & Suciu, D. The dichotomy of probabilistic inference
    for unions of conjunctive queries. J. ACM 59, 1–87 (2012).
    [2] Suciu, D. Probabilistic Databases for All. in Proceedings of the
    39th ACM SIGMOD-SIGACT-SIGAI Symposium on Principles of Database Systems
    19–31 (ACM, 2020).

    Parameters
    ----------
    query : LogicExpression
        UCQ to check if it can have a plan based on a separator variable
        strategy.
    symbol_table : dict
        dictionary of symbols and probabilistic/deterministic fact sets.

    Returns
    -------
    boolean, Expression
        Returns true and the plan if the query has separation variables,
        if not, False and None.
    """
    svs, expression = find_separator_variables(query, symbol_table)
    if len(svs) > 0:
        return True, separator_variable_plan(
            expression, svs, symbol_table
        )
    else:
        return False, None


def find_separator_variables(query, symbol_table):
    '''
    According to Dalvi and Suciu [1]_ if `query` is rewritten in prenex
    normal form (PNF) with a DNF matrix, then a variable z is called a
    separator variable if Q starts with ∃z that is, Q = ∃z.Q1, for some
    query expression Q1, and:
      a. z is a root variable (i.e. it appears in every atom); and
      b. for every relation symbol R in Q1, there exists an attribute (R, iR)
      such that every atom with symbol R has z in position iR.

    This algorithm assumes that Q1 can't be splitted into independent
    formulas.

    .. [1] Dalvi, N. & Suciu, D. The dichotomy of probabilistic inference
    for unions of conjunctive queries. J. ACM 59, 1–87 (2012).
    .. [2] Suciu, D. Probabilistic Databases for All. in Proceedings of the
    39th ACM SIGMOD-SIGACT-SIGAI Symposium on Principles of Database Systems
    19–31 (ACM, 2020).
    '''
    exclude_variables = extract_logic_free_variables(query)
    query = unify_existential_variables(query)

    if isinstance(query, NaryLogicOperator):
        formulas = query.formulas
    else:
        formulas = [query]

    candidates = extract_probabilistic_root_variables(formulas, symbol_table)
    all_atoms = extract_logic_atoms(query)

    separator_variables = set()
    for var in candidates:
        atom_positions = {}
        for atom in all_atoms:
            functor = atom.functor
            pos_ = {i for i, v in enumerate(atom.args) if v == var}
            if any(
                pos_.isdisjoint(pos)
                for pos in atom_positions.setdefault(functor, [])
            ):
                break
            atom_positions[functor].append(pos_)
        else:
            separator_variables.add(var)

    return separator_variables - exclude_variables, query


def extract_probabilistic_root_variables(formulas, symbol_table):
    candidates = None
    for formula in formulas:
        probabilistic_atoms = OrderedSet(
            atom
            for atom in extract_logic_atoms(formula)
            if not is_atom_a_deterministic_relation(atom, symbol_table)
        )
        if len(probabilistic_atoms) == 0:
            continue
        root_variables = reduce(
            lambda y, x: set(x.args) & y,
            probabilistic_atoms[1:],
            set(probabilistic_atoms[0].args)
        )
        pchoice_atoms = OrderedSet(
            atom
            for atom in probabilistic_atoms
            if is_atom_a_probabilistic_choice_relation(atom, symbol_table)
        )
        # all variables occurring in probabilistic choices cannot occur in key
        # positions, as probabilistic choice relations have no key attribute
        # (making their respective tuples mutually exclusive)
        nonkey_variables = set().union(*(set(a.args) for a in pchoice_atoms))
        # variables occurring in non-key positions cannot be root variables
        # because root variables must occur in every atom in a key position
        root_variables -= nonkey_variables
        if candidates is None:
            candidates = root_variables
        else:
            candidates &= root_variables
    if candidates is None:
        candidates = set()
    return candidates


class IsPureLiftedPlan(PatternWalker):
    @add_match(NonLiftable)
    def non_liftable(self, expression):
        return False

    @add_match(NAryRelationalAlgebraOperation)
    def nary(self, expression):
        return all(
            self.walk(relation)
            for relation in expression.relations
        )

    @add_match(BinaryRelationalAlgebraOperation)
    def binary(self, expression):
        return (
            self.walk(expression.relation_left) &
            self.walk(expression.relation_right)
        )

    @add_match(UnaryRelationalAlgebraOperation)
    def unary(self, expression):
        return self.walk(expression.relation)

    @add_match(...)
    def other(self, expression):
        return True


def is_pure_lifted_plan(query):
    return IsPureLiftedPlan().walk(query)


def separator_variable_plan(expression, separator_variables, symbol_table):
    """Generate RAP plan for the logic query expression assuming it has
    the given separator varialbes.

    Parameters
    ----------
    expression : LogicExpression
        expression to generate the plan for.
    separator_variables : Set[Symbol]
        separator variables for expression.
    symbol_table : mapping of symbol to probabilistic table.
        mapping used to figure out specific strategies according to
        the probabilistic table type.

    Returns
    -------
    RelationalAlgebraOperation
        plan for the logic expression.
    """
    variables_to_project = extract_logic_free_variables(expression)
    expression = MakeExistentialsImplicit().walk(expression)
    existentials_to_add = (
        extract_logic_free_variables(expression) -
        variables_to_project -
        separator_variables
    )
    for v in existentials_to_add:
        expression = ExistentialPredicate(v, expression)
    return rap.IndependentProjection(
        dalvi_suciu_lift(expression, symbol_table),
        tuple(
            str2columnstr_constant(v.name)
            for v in variables_to_project
        )
    )


def symbol_connected_components(expression):
    if not isinstance(expression, NaryLogicOperator):
        raise ValueError(
            "Connected components can only be computed "
            "for n-ary logic operators."
        )
    c_matrix = symbol_co_occurence_graph(expression)
    components = connected_components(c_matrix)

    operation = type(expression)
    return [
        operation(tuple(expression.formulas[i] for i in component))
        for component in components
    ]


def connected_components(adjacency_matrix):
    """Connected components of an undirected graph.

    Parameters
    ----------
    adjacency_matrix : numpy.ndarray
        squared array representing the adjacency
        matrix of an undirected graph.

    Returns
    -------
    list of integer sets
        connected components of the graph.
    """
    node_idxs = set(range(adjacency_matrix.shape[0]))
    components = []
    while node_idxs:
        idx = node_idxs.pop()
        component = {idx}
        component_follow = [idx]
        while component_follow:
            idx = component_follow.pop()
            idxs = set(adjacency_matrix[idx].nonzero()[0]) - component
            component |= idxs
            component_follow += idxs
        components.append(component)
        node_idxs -= component
    return components


def symbol_co_occurence_graph(expression):
    """Symbol co-ocurrence graph expressed as
    an adjacency matrix.

    Parameters
    ----------
    expression : NAryLogicExpression
        logic expression for which the adjacency matrix is computed.

    Returns
    -------
    numpy.ndarray
        squared binary array where a component is 1 if there is a
        shared predicate symbol between two subformulas of the
        logic expression.
    """
    c_matrix = np.zeros((len(expression.formulas),) * 2)
    for i, formula in enumerate(expression.formulas):
        atom_symbols = set(a.functor for a in extract_logic_atoms(formula))
        for j, formula_ in enumerate(expression.formulas[i + 1:]):
            atom_symbols_ = set(
                a.functor for a in extract_logic_atoms(formula_)
            )
            if not atom_symbols.isdisjoint(atom_symbols_):
                c_matrix[i, i + 1 + j] = 1
                c_matrix[i + 1 + j, i] = 1
    return c_matrix


def variable_co_occurrence_graph(expression):
    """Free variable co-ocurrence graph expressed as
    an adjacency matrix.

    Parameters
    ----------
    expression : NAryLogicExpression
        logic expression for which the adjacency matrixis computed.

    Returns
    -------
    numpy.ndarray
        squared binary array where a component is 1 if there is a
        shared free variable between two subformulas of the logic expression.
    """
    c_matrix = np.zeros((len(expression.formulas),) * 2)
    for i, formula in enumerate(expression.formulas):
        free_variables = extract_logic_free_variables(formula)
        for j, formula_ in enumerate(expression.formulas[i + 1:]):
            free_variables_ = extract_logic_free_variables(formula_)
            if not free_variables.isdisjoint(free_variables_):
                c_matrix[i, i + 1 + j] = 1
                c_matrix[i + 1 + j, i] = 1
    return c_matrix


def components_plan(components, operation, symbol_table):
    formulas = []
    for component in components:
        formulas.append(dalvi_suciu_lift(component, symbol_table))
    return reduce(operation, formulas[1:], formulas[0])


def inclusion_exclusion_conjunction(expression, symbol_table):
    """Produce a RAP query plan for the conjunction logic query
    based on the inclusion exclusion formula.

    Parameters
    ----------
    expression : Conjunction
        logic expression to produce a plan for.
    symbol_table : mapping of symbol to probabilistic table.
        mapping used to figure out specific strategies according to
        the probabilistic table type.

    Returns
    -------
    RelationalAlgebraOperation
        plan for the logic expression.
    """
    formula_powerset = []
    for formula in powerset(expression.formulas):
        if len(formula) == 0:
            continue
        elif len(formula) == 1:
            formula_powerset.append(formula[0])
        else:
            formula_powerset.append(Disjunction(tuple(formula)))
    formulas_weights = _formulas_weights(formula_powerset)
    new_formulas, weights = zip(*(
        (dalvi_suciu_lift(formula, symbol_table), Constant(weight))
        for formula, weight in formulas_weights.items()
        if weight != 0
    ))
<<<<<<< HEAD
    return rap.WeightedNaturalJoin(tuple(new_formulas), weights)
=======

    return rap.WeightedNaturalJoin(
        tuple(new_formulas),
        tuple(Constant[int](w) for w in weights)
    )
>>>>>>> d44aad43



def _formulas_weights(formula_powerset):
    # Using list set instead of a dictionary
    # due to a strange bug in dictionary lookups with Expressions
    # as keys
    formula_containments = [
        set()
        for formula in formula_powerset
    ]

    for i, f0 in enumerate(formula_powerset):
        for j, f1 in enumerate(formula_powerset[i + 1:], start=i + 1):
            for i0, c0, i1, c1 in ((i, f0, j, f1), (j, f1, i, f0)):
                if (
                    c0 not in formula_containments[i1] and
                    is_contained(c0, c1)
                ):
                    formula_containments[i0] |= (
                        {c1} | formula_containments[i1] - {c0}
                    )

    fcs = {
        formula: containment
        for formula, containment in
        zip(formula_powerset, formula_containments)
    }
    formulas_weights = mobius_weights(fcs)
    return formulas_weights


def mobius_weights(formula_containments):
    _mobius_weights = {}
    for formula in formula_containments:
        _mobius_weights[formula] = mobius_function(
            formula, formula_containments, _mobius_weights
        )
    return _mobius_weights


def mobius_function(formula, formula_containments, known_weights=None):
    if known_weights is None:
        known_weights = dict()
    if formula in known_weights:
        return known_weights[formula]
    res = -1
    for f in formula_containments[formula]:
        weight = known_weights.setdefault(
            f,
            mobius_function(
                f,
                formula_containments, known_weights=known_weights
            )
        )
        res += weight
    return -res


def powerset(iterable):
    s = list(iterable)
    return chain.from_iterable(combinations(s, r) for r in range(len(s)+1))


def symbolic_shattering(unified_query, symbol_table):
    shattered_query = shatter_easy_probfacts(unified_query, symbol_table)
    inverted_symbol_table = {v: k for k, v in symbol_table.items()}
    for atom in extract_logic_atoms(shattered_query):
        functor = atom.functor
        if isinstance(functor, ProbabilisticFactSet):
            if functor not in inverted_symbol_table:
                s = Symbol.fresh()
                inverted_symbol_table[functor] = s
                symbol_table[s] = functor

    shattered_query = (
            ReplaceExpressionWalker(inverted_symbol_table)
            .walk(shattered_query)
    )
    return shattered_query


def is_atom_a_deterministic_relation(atom, symbol_table):
    return (
        isinstance(atom.functor, Symbol)
        and atom.functor in symbol_table
        and isinstance(symbol_table[atom.functor], DeterministicFactSet)
    )


def is_atom_a_probabilistic_choice_relation(atom, symbol_table):
    return (
        isinstance(atom.functor, Symbol)
        and atom.functor in symbol_table
        and isinstance(symbol_table[atom.functor], ProbabilisticChoiceSet)
    )


def is_probabilistic_atom_with_constants_in_all_key_positions(
    atom, symbol_table
):
    """
    As we only handle probabilistic choice relations (and not more general BID
    tables), which are relations with no key attribute, there are only two
    cases:
    (1) if the atom is a probabilistic choice, then it validates the
    requirement of having constants in all key positions (it has no key
    attribute), or
    (2) if the atom is a tuple-independent relation, all its attributes are key
    attributes, and so all its terms must be constants for the requirement to
    be validated.

    """
    return is_atom_a_probabilistic_choice_relation(atom, symbol_table) or (
        not is_atom_a_deterministic_relation(atom, symbol_table)
        and (
            isinstance(atom.functor, Symbol)
            and atom.functor in symbol_table
            and isinstance(symbol_table[atom.functor], ProbabilisticFactSet)
            and all(isinstance(arg, Constant) for arg in atom.args)
        )
    )<|MERGE_RESOLUTION|>--- conflicted
+++ resolved
@@ -677,19 +677,15 @@
             formula_powerset.append(Disjunction(tuple(formula)))
     formulas_weights = _formulas_weights(formula_powerset)
     new_formulas, weights = zip(*(
-        (dalvi_suciu_lift(formula, symbol_table), Constant(weight))
+        (dalvi_suciu_lift(formula, symbol_table), weight)
         for formula, weight in formulas_weights.items()
         if weight != 0
     ))
-<<<<<<< HEAD
-    return rap.WeightedNaturalJoin(tuple(new_formulas), weights)
-=======
 
     return rap.WeightedNaturalJoin(
         tuple(new_formulas),
         tuple(Constant[int](w) for w in weights)
     )
->>>>>>> d44aad43
 
 
 
