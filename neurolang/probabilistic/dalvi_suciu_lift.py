import logging
from functools import reduce
from itertools import chain, combinations

import numpy as np

from .. import relational_algebra_provenance as rap
from ..datalog.expression_processing import (
    UnifyVariableEqualities,
    flatten_query
)
from ..datalog.translate_to_named_ra import TranslateToNamedRA
from ..exceptions import NeuroLangException, NonLiftableException
from ..expression_walker import (
    PatternWalker,
    ReplaceExpressionWalker,
    add_match
)
from ..expressions import (
    Constant,
    FunctionApplication,
    Symbol,
    TypedSymbolTableMixin
)
<<<<<<< HEAD
=======
from ..expressions import (
    Constant,
    FunctionApplication,
    Symbol,
    TypedSymbolTableMixin,
)
>>>>>>> e0671208
from ..logic import (
    FALSE,
    Conjunction,
    Disjunction,
    ExistentialPredicate,
    Implication,
    NaryLogicOperator,
<<<<<<< HEAD
    Negation,
    Union
=======
    Union,
>>>>>>> e0671208
)
from ..logic.expression_processing import (
    extract_logic_atoms,
    extract_logic_free_variables,
    extract_logic_predicates
)
from ..logic.transformations import (
    CollapseConjunctions,
    CollapseDisjunctions,
    GuaranteeConjunction,
    MakeExistentialsImplicit,
    RemoveExistentialOnVariables,
    RemoveTrivialOperations,
<<<<<<< HEAD
    convert_to_pnf_with_dnf_matrix
=======
>>>>>>> e0671208
)
from ..relational_algebra import (
    BinaryRelationalAlgebraOperation,
    ColumnStr,
    NamedRelationalAlgebraFrozenSet,
    NAryRelationalAlgebraOperation,
    UnaryRelationalAlgebraOperation,
    str2columnstr_constant
)
from ..relational_algebra_provenance import ProvenanceAlgebraSet
from ..utils import OrderedSet, log_performance
from .containment import is_contained
from .exceptions import NotEasilyShatterableError
from .probabilistic_ra_utils import (
    DeterministicFactSet,
    NonLiftable,
    ProbabilisticChoiceSet,
    ProbabilisticFactSet,
    generate_probabilistic_symbol_table_for_query
)
from .probabilistic_semiring_solver import ProbSemiringSolver
from .query_resolution import (
    lift_solve_marg_query,
<<<<<<< HEAD
    reintroduce_unified_head_terms
=======
    reintroduce_unified_head_terms,
>>>>>>> e0671208
)
from .shattering import shatter_easy_probfacts
from .small_dichotomy_theorem_based_solver import (
    RAQueryOptimiser,
<<<<<<< HEAD
    lift_optimization_for_choice_predicates
=======
    lift_optimization_for_choice_predicates,
>>>>>>> e0671208
)
from .transforms import (
    add_existentials_except,
    convert_rule_to_ucq,
    minimize_ucq_in_cnf,
    minimize_ucq_in_dnf,
<<<<<<< HEAD
    unify_existential_variables
=======
    unify_existential_variables,
>>>>>>> e0671208
)

LOG = logging.getLogger(__name__)


__all__ = [
    "dalvi_suciu_lift",
    "solve_succ_query",
    "solve_marg_query",
]

RTO = RemoveTrivialOperations()


class LiftedQueryProcessingSolver(
    rap.DisjointProjectMixin,
    rap.WeightedNaturalJoinSolverMixin,
    ProbSemiringSolver,
):
    pass


def solve_succ_query(query, cpl_program):
    """
    Solve a SUCC query on a CP-Logic program.

    Parameters
    ----------
    query : Implication
        SUCC query of the form `ans(x) :- P(x)`.
    cpl_program : CPLogicProgram
        CP-Logic program on which the query should be solved.

    Returns
    -------
    ProvenanceAlgebraSet
        Provenance set labelled with probabilities for each tuple in the result
        set.

    """
    with log_performance(
        LOG,
        "Preparing query %s",
        init_args=(query.consequent.functor.name,),
    ):
        flat_query_body = flatten_query(query.antecedent, cpl_program)

    if flat_query_body == FALSE or (
        isinstance(flat_query_body, Conjunction)
        and any(conjunct == FALSE for conjunct in flat_query_body.formulas)
    ):
        head_var_names = tuple(
            term.name for term in query.consequent.args
            if isinstance(term, Symbol)
        )
        return ProvenanceAlgebraSet(
            NamedRelationalAlgebraFrozenSet(("_p_",) + head_var_names),
            ColumnStr("_p_"),
        )

    with log_performance(LOG, "Translation to extensional plan"):
        flat_query = Implication(query.consequent, flat_query_body)
        flat_query_body = lift_optimization_for_choice_predicates(
            flat_query_body, cpl_program
        )
        flat_query = Implication(query.consequent, flat_query_body)
        _verify_that_the_query_is_unate(flat_query)
        symbol_table = generate_probabilistic_symbol_table_for_query(
            cpl_program, flat_query_body
        )
        unified_query = UnifyVariableEqualities().walk(flat_query)
        try:
            shattered_query = symbolic_shattering(unified_query, symbol_table)
        except NotEasilyShatterableError:
            shattered_query = unified_query
        ra_query = dalvi_suciu_lift(shattered_query, symbol_table)
        if not is_pure_lifted_plan(ra_query):
            LOG.info(
                "Query not liftable %s",
                shattered_query
            )
            raise NonLiftableException(
                "Query %s not liftable, algorithm can't be applied",
                query
            )
        ra_query = reintroduce_unified_head_terms(
            ra_query, flat_query, unified_query
        )
        ra_query = RAQueryOptimiser().walk(ra_query)

    with log_performance(LOG, "Run RAP query"):
        solver = LiftedQueryProcessingSolver(symbol_table)
        prob_set_result = solver.walk(ra_query)

    return prob_set_result


def _verify_that_the_query_is_unate(query):
    positive_relational_symbols = set()
    negative_relational_symbols = set()

    query = convert_rule_to_ucq(query)
    query = convert_to_pnf_with_dnf_matrix(query)

    for predicate in extract_logic_predicates(query):
        if isinstance(predicate, Negation):
            while isinstance(predicate, Negation):
                predicate = predicate.formula
            negative_relational_symbols.add(predicate.functor)
        else:
            positive_relational_symbols.add(predicate.functor)

    if not positive_relational_symbols.isdisjoint(negative_relational_symbols):
        raise NonLiftableException(f"Query {query} is not unate")


def solve_marg_query(rule, cpl):
    return lift_solve_marg_query(rule, cpl, solve_succ_query)


def dalvi_suciu_lift(rule, symbol_table):
    '''
    Translation from a datalog rule which allows disjunctions in the body
    to a safe plan according to [1]_. Non-liftable segments are identified
    by the `NonLiftable` expression.

    [1] Dalvi, N. & Suciu, D. The dichotomy of probabilistic inference
    for unions of conjunctive queries. J. ACM 59, 1–87 (2012).
    '''
    if isinstance(rule, Implication):
        rule = convert_rule_to_ucq(rule)
    rule = RTO.walk(rule)
    if isinstance(rule, FunctionApplication):
        return TranslateToNamedRA().walk(rule)
    elif (
        all(
            is_atom_a_deterministic_relation(atom, symbol_table)
            for atom in extract_logic_atoms(rule)
        )
    ):
        free_vars = extract_logic_free_variables(rule)
        rule = MakeExistentialsImplicit().walk(rule)
        result = TranslateToNamedRA().walk(rule)
        proj_cols = tuple(Constant(ColumnStr(v.name)) for v in free_vars)
        return rap.Projection(result, proj_cols)

    rule_cnf = minimize_ucq_in_cnf(rule)
    connected_components = symbol_connected_components(rule_cnf)
    if len(connected_components) > 1:
        return components_plan(
            connected_components, rap.NaturalJoin, symbol_table,
            negative_operation=rap.Difference
        )
    elif len(rule_cnf.formulas) > 1:
        return inclusion_exclusion_conjunction(rule_cnf, symbol_table)

    rule_dnf = minimize_ucq_in_dnf(rule)
    connected_components = symbol_connected_components(rule_dnf)
    if len(connected_components) > 1:
        return components_plan(connected_components, rap.Union, symbol_table)
    else:
        has_svs, plan = has_separator_variables(rule_dnf, symbol_table)
        if has_svs:
            return plan
        else:
            has_safe_plan, plan = disjoint_project(rule_dnf, symbol_table)
            if has_safe_plan:
                return plan

    return NonLiftable(rule)


def disjoint_project(rule_dnf, symbol_table):
    """
    Rule that extends the lifted query processing algorithm to handle
    Block-Independent Disjoint (BID) tables which encode mutual exclusivity
    assumptions on top of the tuple-independent assumption of probabilistic
    tables.

    Modifications to the lifted query processing algorithm that are necessary
    to extend it to BID tables are detailed in section 4.3.1 of [1]_.

    Two variants of the rule exist: one for conjunctive queries, and one for
    disjunctive queries.

    [1] Suciu, Dan, Dan Olteanu, Christopher Ré, and Christoph Koch, eds.
    Probabilistic Databases. Synthesis Lectures on Data Management 16. San
    Rafael, Calif.: Morgan & Claypool Publ, 2011.

    """
    if len(rule_dnf.formulas) == 1:
        conjunctive_query = rule_dnf.formulas[0]
        return disjoint_project_conjunctive_query(
            conjunctive_query, symbol_table
        )
    return disjoint_project_disjunctive_query(rule_dnf, symbol_table)


def disjoint_project_conjunctive_query(conjunctive_query, symbol_table):
    """
    First variant of the disjoint project on a CQ in CNF.

    A disjoint project operator is applied whenever any of the atoms in the CQ
    has only constants in its key positions and has at least one variable in a
    non-key position.

    Note: as variables are removed through shattering, this only applies to
    all probabilistic choice variables.

    """
    free_variables = extract_logic_free_variables(conjunctive_query)
    atoms_with_constants_in_all_key_positions = set(
        atom
        for atom in extract_logic_atoms(conjunctive_query)
        if is_probabilistic_atom_with_constants_in_all_key_positions(
            atom, symbol_table
        )
    )
    if not atoms_with_constants_in_all_key_positions:
        return False, None
    nonkey_variables = set.union(
        *(
            extract_nonkey_variables(atom, symbol_table)
            for atom in atoms_with_constants_in_all_key_positions
        )
    )
    for atom in atoms_with_constants_in_all_key_positions:
        if not isinstance(symbol_table[atom.functor], ProbabilisticChoiceSet):
            raise NeuroLangException(
                "Any atom with constants in all its key positions should be "
                "a probabilistic choice atom"
            )
    conjunctive_query = (
        RemoveExistentialOnVariables(nonkey_variables)
        .walk(conjunctive_query)
    )
    plan = dalvi_suciu_lift(conjunctive_query, symbol_table)
    attributes = tuple(
        str2columnstr_constant(v.name)
        for v in free_variables
    )
    plan = rap.DisjointProjection(plan, attributes)
    return True, plan


def disjoint_project_disjunctive_query(disjunctive_query, symbol_table):
    """
    Second variant of the disjoint project on a UCQ in DNF.

    This rule applies whenever the given query Q can be written as Q = Q1 v Q',
    where the conjunctive query Q1 has an atom where all key attribute are
    constants, and Q' is any other UCQ.

    Then we return P(Q) = P(Q1) + P(Q') - P(Q1 ∧ Q') with subsequent recursive
    calls to the resolution algorithms. Note that a disjoint project should be
    applied during the calculation of P(Q1) and P(Q1 ∧ Q').

    """
    matching_disjuncts = (
        _get_disjuncts_containing_atom_with_all_key_attributes(
            disjunctive_query, symbol_table
        )
    )
    for disjunct in matching_disjuncts:
        has_safe_plan, plan = _apply_disjoint_project_ucq_rule(
            disjunctive_query, disjunct, symbol_table
        )
        if has_safe_plan:
            return plan
    return False, None


def _get_disjuncts_containing_atom_with_all_key_attributes(ucq, symbol_table):
    matching_disjuncts = set()
    for disjunct in ucq.formulas:
        if any(
            is_probabilistic_atom_with_constants_in_all_key_positions(
                atom, symbol_table
            )
            for atom in extract_logic_atoms(disjunct)
        ):
            matching_disjuncts.add(disjunct)
    return matching_disjuncts


def _apply_disjoint_project_ucq_rule(
    disjunctive_query: Union,
    disjunct: Conjunction,
    symbol_table: TypedSymbolTableMixin,
):
    free_vars = extract_logic_free_variables(disjunctive_query)
    head = add_existentials_except(disjunct, free_vars)
    head_plan = dalvi_suciu_lift(head, symbol_table)
    if isinstance(head_plan, NonLiftable):
        return False, None
    tail = add_existentials_except(
        Conjunction(tuple(disjunctive_query.formulas[:1])),
        free_vars,
    )
    tail_plan = dalvi_suciu_lift(tail, symbol_table)
    if isinstance(tail_plan, NonLiftable):
        return False, None
    head_and_tail = add_existentials_except(
        Conjunction(disjunctive_query.formulas), free_vars
    )
    head_and_tail_plan = dalvi_suciu_lift(head_and_tail, symbol_table)
    if isinstance(head_and_tail_plan, NonLiftable):
        return False, None
    return True, rap.WeightedNaturalJoin(
        (head_plan, tail_plan, head_and_tail_plan),
        (Constant(1), Constant(1), Constant(-1)),
    )


def extract_nonkey_variables(atom, symbol_table):
    """
    Get all variables in the atom that occur on non-key attributes.

    Makes the assumption that the atom is probabilistic.

    As we only support probabilistic choices and not all BID tables, this can
    only be a variable occurring in a probabilistic choice.

    """
    if is_atom_a_probabilistic_choice_relation(atom, symbol_table):
        return {arg for arg in atom.args if isinstance(arg, Symbol)}
    return set()


def has_separator_variables(query, symbol_table):
    """Returns true if `query` has a separator variable and the plan.

    According to Dalvi and Suciu [1]_ if `query` is in DNF,
    a variable z is called a separator variable if Q starts with ∃z,
    that is, Q = ∃z.Q1, for some query expression Q1, and (a) z
    is a root variable (i.e. it appears in every atom),
    (b) for every relation symbol R, there exists an attribute (R, iR)
    such that every atom with symbol R has z in position iR. This is
    equivalent, in datalog syntax, to Q ≡ Q0←∃z.Q1.

    Also, according to Suciu [2]_ the dual is also true,
    if `query` is in CNF i.e. the separation variable z needs to
    be universally quantified, that is Q = ∀x.Q1. But this is not
    implemented.

    [1] Dalvi, N. & Suciu, D. The dichotomy of probabilistic inference
    for unions of conjunctive queries. J. ACM 59, 1–87 (2012).
    [2] Suciu, D. Probabilistic Databases for All. in Proceedings of the
    39th ACM SIGMOD-SIGACT-SIGAI Symposium on Principles of Database Systems
    19–31 (ACM, 2020).

    Parameters
    ----------
    query : LogicExpression
        UCQ to check if it can have a plan based on a separator variable
        strategy.
    symbol_table : dict
        dictionary of symbols and probabilistic/deterministic fact sets.

    Returns
    -------
    boolean, Expression
        Returns true and the plan if the query has separation variables,
        if not, False and None.
    """
    svs, expression = find_separator_variables(query, symbol_table)
    if len(svs) > 0:
        return True, separator_variable_plan(
            expression, svs, symbol_table
        )
    else:
        return False, None


def find_separator_variables(query, symbol_table):
    '''
    According to Dalvi and Suciu [1]_ if `query` is rewritten in prenex
    normal form (PNF) with a DNF matrix, then a variable z is called a
    separator variable if Q starts with ∃z that is, Q = ∃z.Q1, for some
    query expression Q1, and:
      a. z is a root variable (i.e. it appears in every atom); and
      b. for every relation symbol R in Q1, there exists an attribute (R, iR)
      such that every atom with symbol R has z in position iR.

    This algorithm assumes that Q1 can't be splitted into independent
    formulas.

    .. [1] Dalvi, N. & Suciu, D. The dichotomy of probabilistic inference
    for unions of conjunctive queries. J. ACM 59, 1–87 (2012).
    .. [2] Suciu, D. Probabilistic Databases for All. in Proceedings of the
    39th ACM SIGMOD-SIGACT-SIGAI Symposium on Principles of Database Systems
    19–31 (ACM, 2020).
    '''
    exclude_variables = extract_logic_free_variables(query)
    query = unify_existential_variables(query)

    if isinstance(query, NaryLogicOperator):
        formulas = query.formulas
    else:
        formulas = [query]

    candidates = extract_probabilistic_root_variables(formulas, symbol_table)
    all_atoms = extract_logic_atoms(query)

    separator_variables = set()
    for var in candidates:
        atom_positions = {}
        for atom in all_atoms:
            functor = atom.functor
            pos_ = {i for i, v in enumerate(atom.args) if v == var}
            if any(
                pos_.isdisjoint(pos)
                for pos in atom_positions.setdefault(functor, [])
            ):
                break
            atom_positions[functor].append(pos_)
        else:
            separator_variables.add(var)

    return separator_variables - exclude_variables, query


def extract_probabilistic_root_variables(formulas, symbol_table):
    candidates = None
    for formula in formulas:
        probabilistic_atoms = OrderedSet(
            atom
            for atom in extract_logic_atoms(formula)
            if not is_atom_a_deterministic_relation(atom, symbol_table)
        )
        if len(probabilistic_atoms) == 0:
            continue
        root_variables = reduce(
            lambda y, x: set(x.args) & y,
            probabilistic_atoms[1:],
            set(probabilistic_atoms[0].args)
        )
        pchoice_atoms = OrderedSet(
            atom
            for atom in probabilistic_atoms
            if is_atom_a_probabilistic_choice_relation(atom, symbol_table)
        )
        # all variables occurring in probabilistic choices cannot occur in key
        # positions, as probabilistic choice relations have no key attribute
        # (making their respective tuples mutually exclusive)
        nonkey_variables = set().union(*(set(a.args) for a in pchoice_atoms))
        # variables occurring in non-key positions cannot be root variables
        # because root variables must occur in every atom in a key position
        root_variables -= nonkey_variables
        if candidates is None:
            candidates = root_variables
        else:
            candidates &= root_variables
    if candidates is None:
        candidates = set()
    return candidates


class IsPureLiftedPlan(PatternWalker):
    @add_match(NonLiftable)
    def non_liftable(self, expression):
        return False

    @add_match(NAryRelationalAlgebraOperation)
    def nary(self, expression):
        return all(
            self.walk(relation)
            for relation in expression.relations
        )

    @add_match(BinaryRelationalAlgebraOperation)
    def binary(self, expression):
        return (
            self.walk(expression.relation_left) &
            self.walk(expression.relation_right)
        )

    @add_match(UnaryRelationalAlgebraOperation)
    def unary(self, expression):
        return self.walk(expression.relation)

    @add_match(...)
    def other(self, expression):
        return True


def is_pure_lifted_plan(query):
    return IsPureLiftedPlan().walk(query)


def separator_variable_plan(expression, separator_variables, symbol_table):
    """Generate RAP plan for the logic query expression assuming it has
    the given separator varialbes.

    Parameters
    ----------
    expression : LogicExpression
        expression to generate the plan for.
    separator_variables : Set[Symbol]
        separator variables for expression.
    symbol_table : mapping of symbol to probabilistic table.
        mapping used to figure out specific strategies according to
        the probabilistic table type.

    Returns
    -------
    RelationalAlgebraOperation
        plan for the logic expression.
    """
    variables_to_project = extract_logic_free_variables(expression)
    expression = MakeExistentialsImplicit().walk(expression)
    existentials_to_add = (
        extract_logic_free_variables(expression) -
        variables_to_project -
        separator_variables
    )
    for v in existentials_to_add:
        expression = ExistentialPredicate(v, expression)
    return rap.IndependentProjection(
        dalvi_suciu_lift(expression, symbol_table),
        tuple(
            str2columnstr_constant(v.name)
            for v in variables_to_project
        )
    )


def symbol_connected_components(expression):
    if not isinstance(expression, NaryLogicOperator):
        raise ValueError(
            "Connected components can only be computed "
            "for n-ary logic operators."
        )
    c_matrix = symbol_co_occurence_graph(expression)
    components = connected_components(c_matrix)

    operation = type(expression)
    return [
        operation(tuple(expression.formulas[i] for i in component))
        for component in components
    ]


def connected_components(adjacency_matrix):
    """Connected components of an undirected graph.

    Parameters
    ----------
    adjacency_matrix : numpy.ndarray
        squared array representing the adjacency
        matrix of an undirected graph.

    Returns
    -------
    list of integer sets
        connected components of the graph.
    """
    node_idxs = set(range(adjacency_matrix.shape[0]))
    components = []
    while node_idxs:
        idx = node_idxs.pop()
        component = {idx}
        component_follow = [idx]
        while component_follow:
            idx = component_follow.pop()
            idxs = set(adjacency_matrix[idx].nonzero()[0]) - component
            component |= idxs
            component_follow += idxs
        components.append(component)
        node_idxs -= component
    return components


def symbol_co_occurence_graph(expression):
    """Symbol co-ocurrence graph expressed as
    an adjacency matrix.

    Parameters
    ----------
    expression : NAryLogicExpression
        logic expression for which the adjacency matrix is computed.

    Returns
    -------
    numpy.ndarray
        squared binary array where a component is 1 if there is a
        shared predicate symbol between two subformulas of the
        logic expression.
    """
    c_matrix = np.zeros((len(expression.formulas),) * 2)
    for i, formula in enumerate(expression.formulas):
        atom_symbols = set(a.functor for a in extract_logic_atoms(formula))
        for j, formula_ in enumerate(expression.formulas[i + 1:]):
            atom_symbols_ = set(
                a.functor for a in extract_logic_atoms(formula_)
            )
            if not atom_symbols.isdisjoint(atom_symbols_):
                c_matrix[i, i + 1 + j] = 1
                c_matrix[i + 1 + j, i] = 1
    return c_matrix


def variable_co_occurrence_graph(expression):
    """Free variable co-ocurrence graph expressed as
    an adjacency matrix.

    Parameters
    ----------
    expression : NAryLogicExpression
        logic expression for which the adjacency matrixis computed.

    Returns
    -------
    numpy.ndarray
        squared binary array where a component is 1 if there is a
        shared free variable between two subformulas of the logic expression.
    """
    c_matrix = np.zeros((len(expression.formulas),) * 2)
    for i, formula in enumerate(expression.formulas):
        free_variables = extract_logic_free_variables(formula)
        for j, formula_ in enumerate(expression.formulas[i + 1:]):
            free_variables_ = extract_logic_free_variables(formula_)
            if not free_variables.isdisjoint(free_variables_):
                c_matrix[i, i + 1 + j] = 1
                c_matrix[i + 1 + j, i] = 1
    return c_matrix


def components_plan(
    components, operation, symbol_table,
    negative_operation=None
):
    positive_formulas = []
    negative_formulas = []
    for component in components:
        component = RTO.walk(component)
        if isinstance(component, Negation):
            formula = dalvi_suciu_lift(component.formula, symbol_table)
            negative_formulas.append(formula)
        else:

            formula = dalvi_suciu_lift(component, symbol_table)
            positive_formulas.append(formula)
    output = reduce(operation, positive_formulas[1:], positive_formulas[0])

    if len(negative_formulas) > 0 and negative_operation is None:
        raise ValueError(
            "If negative components are included,"
            " a negative operation should be provided"
        )
    output = reduce(negative_operation, negative_formulas, output)

    return output


def inclusion_exclusion_conjunction(expression, symbol_table):
    """Produce a RAP query plan for the conjunction logic query
    based on the inclusion exclusion formula.

    Parameters
    ----------
    expression : Conjunction
        logic expression to produce a plan for.
    symbol_table : mapping of symbol to probabilistic table.
        mapping used to figure out specific strategies according to
        the probabilistic table type.

    Returns
    -------
    RelationalAlgebraOperation
        plan for the logic expression.
    """
    formula_powerset = []
    for formula in powerset(expression.formulas):
        if len(formula) == 0:
            continue
        elif len(formula) == 1:
            formula_powerset.append(formula[0])
        else:
            formula_powerset.append(Disjunction(tuple(formula)))
    formulas_weights = _formulas_weights(formula_powerset)
    new_formulas, weights = zip(*(
        (dalvi_suciu_lift(formula, symbol_table), weight)
        for formula, weight in formulas_weights.items()
        if weight != 0
    ))

    return rap.WeightedNaturalJoin(
        tuple(new_formulas),
        tuple(Constant[int](w) for w in weights)
    )


def _formulas_weights(formula_powerset):
    # Using list set instead of a dictionary
    # due to a strange bug in dictionary lookups with Expressions
    # as keys
    formula_containments = [
        set()
        for formula in formula_powerset
    ]

    for i, f0 in enumerate(formula_powerset):
        for j, f1 in enumerate(formula_powerset[i + 1:], start=i + 1):
            for i0, c0, i1, c1 in ((i, f0, j, f1), (j, f1, i, f0)):
                if (
                    c0 not in formula_containments[i1] and
                    is_contained(c0, c1)
                ):
                    formula_containments[i0] |= (
                        {c1} | formula_containments[i1] - {c0}
                    )

    fcs = {
        formula: containment
        for formula, containment in
        zip(formula_powerset, formula_containments)
    }
    formulas_weights = mobius_weights(fcs)
    return formulas_weights


def mobius_weights(formula_containments):
    _mobius_weights = {}
    for formula in formula_containments:
        _mobius_weights[formula] = mobius_function(
            formula, formula_containments, _mobius_weights
        )
    return _mobius_weights


def mobius_function(formula, formula_containments, known_weights=None):
    if known_weights is None:
        known_weights = dict()
    if formula in known_weights:
        return known_weights[formula]
    res = -1
    for f in formula_containments[formula]:
        weight = known_weights.setdefault(
            f,
            mobius_function(
                f,
                formula_containments, known_weights=known_weights
            )
        )
        res += weight
    return -res


def powerset(iterable):
    s = list(iterable)
    return chain.from_iterable(combinations(s, r) for r in range(len(s)+1))


def symbolic_shattering(unified_query, symbol_table):
    shattered_query = shatter_easy_probfacts(unified_query, symbol_table)
    inverted_symbol_table = {v: k for k, v in symbol_table.items()}
    for atom in extract_logic_atoms(shattered_query):
        functor = atom.functor
        if isinstance(functor, ProbabilisticFactSet):
            if functor not in inverted_symbol_table:
                s = Symbol.fresh()
                inverted_symbol_table[functor] = s
                symbol_table[s] = functor

    shattered_query = (
            ReplaceExpressionWalker(inverted_symbol_table)
            .walk(shattered_query)
    )
    return shattered_query


def is_atom_a_deterministic_relation(atom, symbol_table):
    return (
        isinstance(atom.functor, Symbol)
        and atom.functor in symbol_table
        and isinstance(symbol_table[atom.functor], DeterministicFactSet)
    )


def is_atom_a_probabilistic_choice_relation(atom, symbol_table):
    return (
        isinstance(atom.functor, Symbol)
        and atom.functor in symbol_table
        and isinstance(symbol_table[atom.functor], ProbabilisticChoiceSet)
    )


def is_probabilistic_atom_with_constants_in_all_key_positions(
    atom, symbol_table
):
    """
    As we only handle probabilistic choice relations (and not more general BID
    tables), which are relations with no key attribute, there are only two
    cases:
    (1) if the atom is a probabilistic choice, then it validates the
    requirement of having constants in all key positions (it has no key
    attribute), or
    (2) if the atom is a tuple-independent relation, all its attributes are key
    attributes, and so all its terms must be constants for the requirement to
    be validated.

    """
    return is_atom_a_probabilistic_choice_relation(atom, symbol_table) or (
        not is_atom_a_deterministic_relation(atom, symbol_table)
        and (
            isinstance(atom.functor, Symbol)
            and atom.functor in symbol_table
            and isinstance(symbol_table[atom.functor], ProbabilisticFactSet)
            and all(isinstance(arg, Constant) for arg in atom.args)
        )
    )<|MERGE_RESOLUTION|>--- conflicted
+++ resolved
@@ -22,15 +22,6 @@
     Symbol,
     TypedSymbolTableMixin
 )
-<<<<<<< HEAD
-=======
-from ..expressions import (
-    Constant,
-    FunctionApplication,
-    Symbol,
-    TypedSymbolTableMixin,
-)
->>>>>>> e0671208
 from ..logic import (
     FALSE,
     Conjunction,
@@ -38,12 +29,8 @@
     ExistentialPredicate,
     Implication,
     NaryLogicOperator,
-<<<<<<< HEAD
     Negation,
     Union
-=======
-    Union,
->>>>>>> e0671208
 )
 from ..logic.expression_processing import (
     extract_logic_atoms,
@@ -57,10 +44,7 @@
     MakeExistentialsImplicit,
     RemoveExistentialOnVariables,
     RemoveTrivialOperations,
-<<<<<<< HEAD
     convert_to_pnf_with_dnf_matrix
-=======
->>>>>>> e0671208
 )
 from ..relational_algebra import (
     BinaryRelationalAlgebraOperation,
@@ -84,31 +68,19 @@
 from .probabilistic_semiring_solver import ProbSemiringSolver
 from .query_resolution import (
     lift_solve_marg_query,
-<<<<<<< HEAD
     reintroduce_unified_head_terms
-=======
-    reintroduce_unified_head_terms,
->>>>>>> e0671208
 )
 from .shattering import shatter_easy_probfacts
 from .small_dichotomy_theorem_based_solver import (
     RAQueryOptimiser,
-<<<<<<< HEAD
     lift_optimization_for_choice_predicates
-=======
-    lift_optimization_for_choice_predicates,
->>>>>>> e0671208
 )
 from .transforms import (
     add_existentials_except,
     convert_rule_to_ucq,
     minimize_ucq_in_cnf,
     minimize_ucq_in_dnf,
-<<<<<<< HEAD
     unify_existential_variables
-=======
-    unify_existential_variables,
->>>>>>> e0671208
 )
 
 LOG = logging.getLogger(__name__)
