--- conflicted
+++ resolved
@@ -40,14 +40,12 @@
     extract_logic_predicates
 )
 from ..logic.transformations import (
+    GuaranteeConjunction,
     GuaranteeDisjunction,
     IdentifyPureConjunctions,
     MakeExistentialsImplicit,
-<<<<<<< HEAD
     PushExistentialsDown,
-=======
     RemoveExistentialOnVariables,
->>>>>>> ea1e1dbd
     RemoveTrivialOperations,
     convert_to_pnf_with_dnf_matrix
 )
@@ -86,16 +84,11 @@
 from .transforms import (
     add_existentials_except,
     convert_rule_to_ucq,
-<<<<<<< HEAD
     convert_to_cnf_ucq,
     convert_to_dnf_ucq,
     minimize_component_conjunction,
     minimize_component_disjunction,
-=======
     convert_to_dnf_ucq,
->>>>>>> ea1e1dbd
-    minimize_ucq_in_cnf,
-    minimize_ucq_in_dnf,
     unify_existential_variables
 )
 
@@ -166,19 +159,7 @@
 
     with log_performance(LOG, "Translation to extensional plan"):
         flat_query = Implication(query.consequent, flat_query_body)
-<<<<<<< HEAD
-        symbol_table = generate_probabilistic_symbol_table_for_query(
-            cpl_program, flat_query_body
-        )
-        unified_query = UnifyVariableEqualities().walk(flat_query)
-        try:
-            shattered_query = symbolic_shattering(unified_query, symbol_table)
-        except NotEasilyShatterableError:
-            shattered_query = unified_query
-
-=======
         shattered_query, symbol_table = _prepare_and_optimise_query(flat_query, cpl_program)
->>>>>>> ea1e1dbd
         ra_query = dalvi_suciu_lift(shattered_query, symbol_table)
         if not is_pure_lifted_plan(ra_query):
             LOG.info(
@@ -282,7 +263,6 @@
     rule_dnf = convert_ucq_to_ccq(rule, transformation='DNF')
     connected_components = symbol_connected_components(rule_dnf)
     if len(connected_components) > 1:
-<<<<<<< HEAD
         return components_plan(
             connected_components, rap.Union, symbol_table
         )
@@ -293,22 +273,10 @@
 
     if len(rule_cnf.formulas) > 1:
         return inclusion_exclusion_conjunction(rule_cnf, symbol_table)
-=======
-        return components_plan(connected_components, rap.Union, symbol_table)
-    else:
-        has_svs, plan = has_separator_variables(rule_dnf, symbol_table)
-        if has_svs:
-            return plan
-        else:
-            has_safe_plan, plan = disjoint_project(rule_dnf, symbol_table)
-            if has_safe_plan:
-                return plan
->>>>>>> ea1e1dbd
 
     return NonLiftable(rule)
 
 
-<<<<<<< HEAD
 def convert_ucq_to_ccq(rule, transformation='CNF'):
     rule = PED.walk(rule)
     free_vars = extract_logic_free_variables(rule)
@@ -517,7 +485,6 @@
         components.append(component)
         node_idxs -= component
     return components
-=======
 def disjoint_project(rule_dnf, symbol_table):
     """
     Rule that extends the lifted query processing algorithm to handle
@@ -673,7 +640,6 @@
     if is_atom_a_probabilistic_choice_relation(atom, symbol_table):
         return {arg for arg in atom.args if isinstance(arg, Symbol)}
     return set()
->>>>>>> ea1e1dbd
 
 
 def has_separator_variables(query, symbol_table):
