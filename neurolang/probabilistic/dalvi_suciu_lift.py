import logging
from functools import reduce
from itertools import chain, combinations

import numpy as np

from .. import relational_algebra_provenance as rap
from ..datalog.expression_processing import (
    UnifyVariableEqualities,
    enforce_conjunction,
    extract_logic_predicates,
    flatten_query,
)
from ..datalog.translate_to_named_ra import TranslateToNamedRA
from ..exceptions import NeuroLangException, NonLiftableException
from ..expression_walker import (
    PatternWalker,
    ReplaceExpressionWalker,
    add_match,
)
from ..expressions import Constant, FunctionApplication, Symbol
from ..logic import (
    FALSE,
    Conjunction,
    Disjunction,
    ExistentialPredicate,
    Implication,
    NaryLogicOperator,
)
from ..logic.expression_processing import (
    extract_logic_atoms,
    extract_logic_free_variables,
)
from ..logic.transformations import (
    CollapseConjunctions,
    CollapseDisjunctions,
    MakeExistentialsImplicit,
    RemoveTrivialOperations,
)
from ..relational_algebra import (
    BinaryRelationalAlgebraOperation,
    ColumnStr,
    NamedRelationalAlgebraFrozenSet,
    NAryRelationalAlgebraOperation,
    UnaryRelationalAlgebraOperation,
    str2columnstr_constant,
)
from ..relational_algebra_provenance import ProvenanceAlgebraSet
from ..utils import OrderedSet, log_performance
from .containment import is_contained
from .exceptions import NotEasilyShatterableError
from .probabilistic_ra_utils import (
    DeterministicFactSet,
    NonLiftable,
    ProbabilisticChoiceSet,
    ProbabilisticFactSet,
    generate_probabilistic_symbol_table_for_query,
)
from .probabilistic_semiring_solver import ProbSemiringSolver
from .query_resolution import lift_solve_marg_query
from .shattering import shatter_easy_probfacts
from .small_dichotomy_theorem_based_solver import (
    RAQueryOptimiser,
    _maybe_reintroduce_head_variables,
    lift_optimization_for_choice_predicates,
)
from .transforms import (
    add_existentials_except,
    convert_rule_to_ucq,
    minimize_ucq_in_cnf,
    minimize_ucq_in_dnf,
    unify_existential_variables,
)

LOG = logging.getLogger(__name__)


__all__ = [
    "dalvi_suciu_lift",
    "solve_succ_query",
    "solve_marg_query",
]

RTO = RemoveTrivialOperations()


class LiftedQueryProcessingSemiringSolver(
    rap.DisjointProjectMixin,
    rap.WeightedNaturalJoinSolverMixin,
    ProbSemiringSolver,
):
    pass



def solve_succ_query(query, cpl_program):
    """
    Solve a SUCC query on a CP-Logic program.

    Parameters
    ----------
    query : Implication
        SUCC query of the form `ans(x) :- P(x)`.
    cpl_program : CPLogicProgram
        CP-Logic program on which the query should be solved.

    Returns
    -------
    ProvenanceAlgebraSet
        Provenance set labelled with probabilities for each tuple in the result
        set.

    """
    with log_performance(
        LOG,
        "Preparing query %s",
        init_args=(query.consequent.functor.name,),
    ):
        flat_query_body = flatten_query(query.antecedent, cpl_program)

    if flat_query_body == FALSE or (
        isinstance(flat_query_body, Conjunction)
        and any(conjunct == FALSE for conjunct in flat_query_body.formulas)
    ):
        head_var_names = tuple(
            term.name for term in query.consequent.args
            if isinstance(term, Symbol)
        )
        return ProvenanceAlgebraSet(
            NamedRelationalAlgebraFrozenSet(("_p_",) + head_var_names),
            ColumnStr("_p_"),
        )

    with log_performance(LOG, "Translation and lifted optimisation"):
        flat_query_body = lift_optimization_for_choice_predicates(
            flat_query_body, cpl_program
        )
        flat_query = Implication(query.consequent, flat_query_body)
        symbol_table = generate_probabilistic_symbol_table_for_query(
            cpl_program, flat_query_body
        )
        unified_query = UnifyVariableEqualities().walk(flat_query)
        try:
            shattered_query = symbolic_shattering(unified_query, symbol_table)
        except NotEasilyShatterableError:
            shattered_query = unified_query
        ra_query = dalvi_suciu_lift(shattered_query, symbol_table)
        if not is_pure_lifted_plan(ra_query):
            LOG.info(
                "Query not liftable %s",
                shattered_query
            )
            raise NonLiftableException(
                "Query %s not liftable, algorithm can't be applied",
                query
            )
        # re-introduce head variables potentially removed by unification
        ra_query = _maybe_reintroduce_head_variables(
            ra_query, flat_query, unified_query
        )
        ra_query = RAQueryOptimiser().walk(ra_query)

    with log_performance(LOG, "Run RAP query"):
        solver = LiftedQueryProcessingSemiringSolver(symbol_table)
        prob_set_result = solver.walk(ra_query)

    return prob_set_result


def solve_marg_query(rule, cpl):
    return lift_solve_marg_query(rule, cpl, solve_succ_query)


def dalvi_suciu_lift(rule, symbol_table):
    '''
    Translation from a datalog rule which allows disjunctions in the body
    to a safe plan according to [1]_. Non-liftable segments are identified
    by the `NonLiftable` expression.

    [1] Dalvi, N. & Suciu, D. The dichotomy of probabilistic inference
    for unions of conjunctive queries. J. ACM 59, 1–87 (2012).
    '''
    if isinstance(rule, Implication):
        rule = convert_rule_to_ucq(rule)
    rule = RTO.walk(rule)
    if (
        isinstance(rule, FunctionApplication) or
        all(
            is_atom_a_deterministic_relation(atom, symbol_table)
            for atom in extract_logic_atoms(rule)
        )
    ):
        free_vars = extract_logic_free_variables(rule)
        rule = MakeExistentialsImplicit().walk(rule)
        result = TranslateToNamedRA().walk(rule)
        proj_cols = tuple(Constant(ColumnStr(v.name)) for v in free_vars)
        return rap.IndependentProjection(result, proj_cols)

    rule_cnf = minimize_ucq_in_cnf(rule)
    connected_components = symbol_connected_components(rule_cnf)
    if len(connected_components) > 1:
        return components_plan(
            connected_components, rap.NaturalJoin, symbol_table
        )
    elif len(rule_cnf.formulas) > 1:
        return inclusion_exclusion_conjunction(rule_cnf, symbol_table)

    rule_dnf = minimize_ucq_in_dnf(rule)
    connected_components = symbol_connected_components(rule_dnf)
    if len(connected_components) > 1:
        return components_plan(connected_components, rap.Union, symbol_table)
    else:
        has_svs, plan = has_separator_variables(rule_dnf, symbol_table)
        if has_svs:
            return plan
        else:
            has_safe_plan, plan = disjoint_project(rule_dnf, symbol_table)
            if has_safe_plan:
                return plan

    return NonLiftable(rule)


def disjoint_project(rule_dnf, symbol_table):
    if len(rule_dnf.formulas) == 1:
        return disjoint_project_cnf(rule_dnf.formulas[0], symbol_table)
    return disjoint_project_dnf(rule_dnf, symbol_table)


def disjoint_project_cnf(cnf_query, symbol_table):
    """
    First variant of the disjoint project on a CQ in CNF.

    A disjoint project operator is applied whenever any of the atoms in the CQ
    has only constants in its key positions and has at least one variable in a
    non-key position.

    Note: as variables are removed through shattering, this only applies to
    all probabilistic choice variables.

    """
    free_variables = extract_logic_free_variables(cnf_query)
    query = MakeExistentialsImplicit().walk(cnf_query)
    query = CollapseConjunctions().walk(query)
    query = enforce_conjunction(query)
    atoms_with_constants_in_all_key_positions = set(
        atom
        for atom in query.formulas
        if is_probabilistic_atom_with_constants_in_all_key_positions(
            atom, symbol_table
        )
    )
    if not atoms_with_constants_in_all_key_positions:
        return False, None
    nonkey_variables = set.union(
        *(
            extract_nonkey_variables(atom, symbol_table)
            for atom in atoms_with_constants_in_all_key_positions
        )
    )
    symbol_table = symbol_table.copy()
    for atom in atoms_with_constants_in_all_key_positions:
        if not isinstance(symbol_table[atom.functor], ProbabilisticChoiceSet):
            raise NeuroLangException(
                "Any atom with constants in all its key positions should be "
                "a probabilistic choice atom"
            )
        symbol_table[atom.functor] = ProbabilisticFactSet(
            symbol_table[atom.functor].relation,
            symbol_table[atom.functor].probability_column,
        )
    cnf_query = add_existentials_except(
        query, free_variables | nonkey_variables
    )
    plan = dalvi_suciu_lift(cnf_query, symbol_table)
    attributes = tuple(
        str2columnstr_constant(v.name)
        for v in free_variables
    )
    plan = rap.DisjointProjection(plan, attributes)
    return True, plan


def disjoint_project_dnf(dnf_query, symbol_table):
    """
    Second variant of the disjoint project on a UCQ in DNF.

    This rule applies whenever the given query Q can be written as Q = Q1 v Q',
    where the conjunctive query Q1 has an atom where all key attribute are
    constants, and Q' is any other UCQ.

    Then we return P(Q) = P(Q1) + P(Q') - P(Q1 ∧ Q') with subsequent recursive
    calls to the resolution algorithms. Note that a disjoint project should be
    applied during the calculation of P(Q1) and P(Q1 ∧ Q').

    """
    free_variables = extract_logic_free_variables(dnf_query)
    for disjunct in dnf_query.formulas:
        disjunct = MakeExistentialsImplicit().walk(disjunct)
        disjunct = CollapseDisjunctions().walk(disjunct)
        disjunct = enforce_conjunction(disjunct)
        atoms_with_constants_in_all_key_positions = set(
            atom
            for atom in disjunct.formulas
            if is_probabilistic_atom_with_constants_in_all_key_positions(
                atom, symbol_table
            )
        )
        if atoms_with_constants_in_all_key_positions:
            break
    else:
        # did not find a CQ with a valid atom, so we cannot apply the rule
        return False, None
    first = add_existentials_except(disjunct, free_variables)
    second = add_existentials_except(
        Conjunction(tuple(f for f in dnf_query.formulas if f != first)),
        free_variables,
    )
    third = add_existentials_except(
        Conjunction((first,) + second.formulas),
        free_variables,
    )
    formulas = tuple(
        dalvi_suciu_lift(f, symbol_table)
        for f in (first, second, third)
    )
    return True, rap.WeightedNaturalJoin(
        formulas, (Constant(1), Constant(1), Constant(-1))
    )


def extract_nonkey_variables(atom, symbol_table):
    """
    Get all variables in the atom that occur on non-key attributes.

    Makes the assumption that the atom is probabilistic.

    As we only support probabilistic choices and not all BID tables, this can
    only be a variable occurring in a probabilistic choice.

    """
    if is_atom_a_probabilistic_choice_relation(atom, symbol_table):
        return {arg for arg in atom.args if isinstance(arg, Symbol)}
    return set()


def has_separator_variables(query, symbol_table):
    """Returns true if `query` has a separator variable and the plan.

    According to Dalvi and Suciu [1]_ if `query` is in DNF,
    a variable z is called a separator variable if Q starts with ∃z,
    that is, Q = ∃z.Q1, for some query expression Q1, and (a) z
    is a root variable (i.e. it appears in every atom),
    (b) for every relation symbol R, there exists an attribute (R, iR)
    such that every atom with symbol R has z in position iR. This is
    equivalent, in datalog syntax, to Q ≡ Q0←∃z.Q1.

    Also, according to Suciu [2]_ the dual is also true,
    if `query` is in CNF i.e. the separation variable z needs to
    be universally quantified, that is Q = ∀x.Q1. But this is not
    implemented.

    [1] Dalvi, N. & Suciu, D. The dichotomy of probabilistic inference
    for unions of conjunctive queries. J. ACM 59, 1–87 (2012).
    [2] Suciu, D. Probabilistic Databases for All. in Proceedings of the
    39th ACM SIGMOD-SIGACT-SIGAI Symposium on Principles of Database Systems
    19–31 (ACM, 2020).

    Parameters
    ----------
    query : LogicExpression
        UCQ to check if it can have a plan based on a separator variable
        strategy.
    symbol_table : dict
        dictionary of symbols and probabilistic/deterministic fact sets.

    Returns
    -------
    boolean, Expression
        Returns true and the plan if the query has separation variables,
        if not, False and None.
    """
    svs, expression = find_separator_variables(query, symbol_table)
    if len(svs) > 0:
        return True, separator_variable_plan(
            expression, svs, symbol_table
        )
    else:
        return False, None


def find_separator_variables(query, symbol_table):
    '''
    According to Dalvi and Suciu [1]_ if `query` is rewritten in prenex
    normal form (PNF) with a DNF matrix, then a variable z is called a
    separator variable if Q starts with ∃z that is, Q = ∃z.Q1, for some
    query expression Q1, and:
      a. z is a root variable (i.e. it appears in every atom); and
      b. for every relation symbol R in Q1, there exists an attribute (R, iR)
      such that every atom with symbol R has z in position iR.

    This algorithm assumes that Q1 can't be splitted into independent
    formulas.

    .. [1] Dalvi, N. & Suciu, D. The dichotomy of probabilistic inference
    for unions of conjunctive queries. J. ACM 59, 1–87 (2012).
    .. [2] Suciu, D. Probabilistic Databases for All. in Proceedings of the
    39th ACM SIGMOD-SIGACT-SIGAI Symposium on Principles of Database Systems
    19–31 (ACM, 2020).
    '''
    exclude_variables = extract_logic_free_variables(query)
    query = unify_existential_variables(query)

    if isinstance(query, NaryLogicOperator):
        formulas = query.formulas
    else:
        formulas = [query]

    candidates = extract_probabilistic_root_variables(formulas, symbol_table)
    all_atoms = extract_logic_atoms(query)

    separator_variables = set()
    for var in candidates:
        atom_positions = {}
        for atom in all_atoms:
            functor = atom.functor
            pos_ = {i for i, v in enumerate(atom.args) if v == var}
            if any(
                pos_.isdisjoint(pos)
                for pos in atom_positions.setdefault(functor, [])
            ):
                break
            atom_positions[functor].append(pos_)
        else:
            separator_variables.add(var)

    return separator_variables - exclude_variables, query


def extract_probabilistic_root_variables(formulas, symbol_table):
    candidates = None
    for formula in formulas:
        probabilistic_atoms = OrderedSet(
            atom
            for atom in extract_logic_atoms(formula)
            if not is_atom_a_deterministic_relation(atom, symbol_table)
        )
        if len(probabilistic_atoms) == 0:
            continue
        root_variables = reduce(
            lambda y, x: set(x.args) & y,
            probabilistic_atoms[1:],
            set(probabilistic_atoms[0].args)
        )
        pchoice_atoms = OrderedSet(
            atom
            for atom in probabilistic_atoms
            if is_atom_a_probabilistic_choice_relation(atom, symbol_table)
        )
        # all variables occurring in probabilistic choices cannot occur in key
        # positions, as probabilistic choice relations have no key attribute
        # (making their respective tuples mutually exclusive)
        nonkey_variables = set().union(*(set(a.args) for a in pchoice_atoms))
        # variables occurring in non-key positions cannot be root variables
        # because root variables must occur in every atom in a key position
        root_variables -= nonkey_variables
        if candidates is None:
            candidates = root_variables
        else:
            candidates &= root_variables
    if candidates is None:
        candidates = set()
    return candidates


class IsPureLiftedPlan(PatternWalker):
    @add_match(NonLiftable)
    def non_liftable(self, expression):
        return False

    @add_match(NAryRelationalAlgebraOperation)
    def nary(self, expression):
        return all(
            self.walk(relation)
            for relation in expression.relations
        )

    @add_match(BinaryRelationalAlgebraOperation)
    def binary(self, expression):
        return (
            self.walk(expression.relation_left) &
            self.walk(expression.relation_right)
        )

    @add_match(UnaryRelationalAlgebraOperation)
    def unary(self, expression):
        return self.walk(expression.relation)

    @add_match(...)
    def other(self, expression):
        return True


def is_pure_lifted_plan(query):
    return IsPureLiftedPlan().walk(query)


def separator_variable_plan(expression, separator_variables, symbol_table):
    """Generate RAP plan for the logic query expression assuming it has
    the given separator varialbes.

    Parameters
    ----------
    expression : LogicExpression
        expression to generate the plan for.
    separator_variables : Set[Symbol]
        separator variables for expression.
    symbol_table : mapping of symbol to probabilistic table.
        mapping used to figure out specific strategies according to
        the probabilistic table type.

    Returns
    -------
    RelationalAlgebraOperation
        plan for the logic expression.
    """
    variables_to_project = extract_logic_free_variables(expression)
    expression = MakeExistentialsImplicit().walk(expression)
    existentials_to_add = (
        extract_logic_free_variables(expression) -
        variables_to_project -
        separator_variables
    )
    for v in existentials_to_add:
        expression = ExistentialPredicate(v, expression)
<<<<<<< HEAD
    return rap.IndependentProjection(
=======
    return rap.Projection(
>>>>>>> e3c4fcfc
        dalvi_suciu_lift(expression, symbol_table),
        tuple(
            str2columnstr_constant(v.name)
            for v in variables_to_project
        )
    )


def symbol_connected_components(expression):
    if not isinstance(expression, NaryLogicOperator):
        raise ValueError(
            "Connected components can only be computed "
            "for n-ary logic operators."
        )
    c_matrix = symbol_co_occurence_graph(expression)
    components = connected_components(c_matrix)

    operation = type(expression)
    return [
        operation(tuple(expression.formulas[i] for i in component))
        for component in components
    ]


def connected_components(adjacency_matrix):
    """Connected components of an undirected graph.

    Parameters
    ----------
    adjacency_matrix : numpy.ndarray
        squared array representing the adjacency
        matrix of an undirected graph.

    Returns
    -------
    list of integer sets
        connected components of the graph.
    """
    node_idxs = set(range(adjacency_matrix.shape[0]))
    components = []
    while node_idxs:
        idx = node_idxs.pop()
        component = {idx}
        component_follow = [idx]
        while component_follow:
            idx = component_follow.pop()
            idxs = set(adjacency_matrix[idx].nonzero()[0]) - component
            component |= idxs
            component_follow += idxs
        components.append(component)
        node_idxs -= component
    return components


def symbol_co_occurence_graph(expression):
    """Symbol co-ocurrence graph expressed as
    an adjacency matrix.

    Parameters
    ----------
    expression : NAryLogicExpression
        logic expression for which the adjacency matrix is computed.

    Returns
    -------
    numpy.ndarray
        squared binary array where a component is 1 if there is a
        shared predicate symbol between two subformulas of the
        logic expression.
    """
    c_matrix = np.zeros((len(expression.formulas),) * 2)
    for i, formula in enumerate(expression.formulas):
        atom_symbols = set(a.functor for a in extract_logic_atoms(formula))
        for j, formula_ in enumerate(expression.formulas[i + 1:]):
            atom_symbols_ = set(
                a.functor for a in extract_logic_atoms(formula_)
            )
            if not atom_symbols.isdisjoint(atom_symbols_):
                c_matrix[i, i + 1 + j] = 1
                c_matrix[i + 1 + j, i] = 1
    return c_matrix


def variable_co_occurrence_graph(expression):
    """Free variable co-ocurrence graph expressed as
    an adjacency matrix.

    Parameters
    ----------
    expression : NAryLogicExpression
        logic expression for which the adjacency matrixis computed.

    Returns
    -------
    numpy.ndarray
        squared binary array where a component is 1 if there is a
        shared free variable between two subformulas of the logic expression.
    """
    c_matrix = np.zeros((len(expression.formulas),) * 2)
    for i, formula in enumerate(expression.formulas):
        free_variables = extract_logic_free_variables(formula)
        for j, formula_ in enumerate(expression.formulas[i + 1:]):
            free_variables_ = extract_logic_free_variables(formula_)
            if not free_variables.isdisjoint(free_variables_):
                c_matrix[i, i + 1 + j] = 1
                c_matrix[i + 1 + j, i] = 1
    return c_matrix


def components_plan(components, operation, symbol_table):
    formulas = []
    for component in components:
        formulas.append(dalvi_suciu_lift(component, symbol_table))
    return reduce(operation, formulas[1:], formulas[0])


def inclusion_exclusion_conjunction(expression, symbol_table):
    """Produce a RAP query plan for the conjunction logic query
    based on the inclusion exclusion formula.

    Parameters
    ----------
    expression : Conjunction
        logic expression to produce a plan for.
    symbol_table : mapping of symbol to probabilistic table.
        mapping used to figure out specific strategies according to
        the probabilistic table type.

    Returns
    -------
    RelationalAlgebraOperation
        plan for the logic expression.
    """
    formula_powerset = []
    for formula in powerset(expression.formulas):
        if len(formula) == 0:
            continue
        elif len(formula) == 1:
            formula_powerset.append(formula[0])
        else:
            formula_powerset.append(Disjunction(tuple(formula)))
    formulas_weights = _formulas_weights(formula_powerset)
    new_formulas, weights = zip(*(
        (dalvi_suciu_lift(formula, symbol_table), Constant(weight))
        for formula, weight in formulas_weights.items()
        if weight != 0
    ))
    return rap.WeightedNaturalJoin(tuple(new_formulas), weights)



def _formulas_weights(formula_powerset):
    # Using list set instead of a dictionary
    # due to a strange bug in dictionary lookups with Expressions
    # as keys
    formula_containments = [
        set()
        for formula in formula_powerset
    ]

    for i, f0 in enumerate(formula_powerset):
        for j, f1 in enumerate(formula_powerset[i + 1:], start=i + 1):
            for i0, c0, i1, c1 in ((i, f0, j, f1), (j, f1, i, f0)):
                if (
                    c0 not in formula_containments[i1] and
                    is_contained(c0, c1)
                ):
                    formula_containments[i0] |= (
                        {c1} | formula_containments[i1] - {c0}
                    )

    fcs = {
        formula: containment
        for formula, containment in
        zip(formula_powerset, formula_containments)
    }
    formulas_weights = mobius_weights(fcs)
    return formulas_weights


def mobius_weights(formula_containments):
    _mobius_weights = {}
    for formula in formula_containments:
        _mobius_weights[formula] = mobius_function(
            formula, formula_containments, _mobius_weights
        )
    return _mobius_weights


def mobius_function(formula, formula_containments, known_weights=None):
    if known_weights is None:
        known_weights = dict()
    if formula in known_weights:
        return known_weights[formula]
    res = -1
    for f in formula_containments[formula]:
        weight = known_weights.setdefault(
            f,
            mobius_function(
                f,
                formula_containments, known_weights=known_weights
            )
        )
        res += weight
    return -res


def powerset(iterable):
    s = list(iterable)
    return chain.from_iterable(combinations(s, r) for r in range(len(s)+1))


def symbolic_shattering(unified_query, symbol_table):
    shattered_query = shatter_easy_probfacts(unified_query, symbol_table)
    inverted_symbol_table = {v: k for k, v in symbol_table.items()}
    for atom in extract_logic_atoms(shattered_query):
        functor = atom.functor
        if isinstance(functor, ProbabilisticFactSet):
            if functor not in inverted_symbol_table:
                s = Symbol.fresh()
                inverted_symbol_table[functor] = s
                symbol_table[s] = functor

    shattered_query = (
            ReplaceExpressionWalker(inverted_symbol_table)
            .walk(shattered_query)
    )
    return shattered_query


def is_atom_a_deterministic_relation(atom, symbol_table):
    return isinstance(
        symbol_table.get(atom.functor, None),
        DeterministicFactSet
    )


def is_atom_a_probabilistic_choice_relation(atom, symbol_table):
    return isinstance(symbol_table.get(atom.functor), ProbabilisticChoiceSet)


def is_probabilistic_atom_with_constants_in_all_key_positions(
    atom, symbol_table
):
    """
    As we only handle probabilistic choice relations (and not more general BID
    tables), which are relations with no key attribute, there are only two
    cases:
    (1) if the atom is a probabilistic choice, then it validates the
    requirement of having constants in all key positions (it has no key
    attribute), or
    (2) if the atom is a tuple-independent relation, all its attributes are key
    attributes, and so all its terms must be constants for the requirement to
    be validated.

    """
    return is_atom_a_probabilistic_choice_relation(atom, symbol_table) or (
        not is_atom_a_deterministic_relation(atom, symbol_table)
        and all(isinstance(arg, Constant) for arg in atom.args)
    )<|MERGE_RESOLUTION|>--- conflicted
+++ resolved
@@ -533,11 +533,7 @@
     )
     for v in existentials_to_add:
         expression = ExistentialPredicate(v, expression)
-<<<<<<< HEAD
     return rap.IndependentProjection(
-=======
-    return rap.Projection(
->>>>>>> e3c4fcfc
         dalvi_suciu_lift(expression, symbol_table),
         tuple(
             str2columnstr_constant(v.name)
