--- conflicted
+++ resolved
@@ -37,16 +37,9 @@
     extract_logic_free_variables
 )
 from ..logic.transformations import (
-    CollapseConjunctions,
-    CollapseDisjunctions,
-    GuaranteeConjunction,
     MakeExistentialsImplicit,
-<<<<<<< HEAD
-    RemoveTrivialOperations
-=======
     RemoveExistentialOnVariables,
     RemoveTrivialOperations,
->>>>>>> c5d605bb
 )
 from ..relational_algebra import (
     BinaryRelationalAlgebraOperation,
