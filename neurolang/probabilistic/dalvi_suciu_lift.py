--- conflicted
+++ resolved
@@ -7,11 +7,8 @@
 from .. import relational_algebra_provenance as rap
 from ..datalog.expression_processing import (
     UnifyVariableEqualities,
-<<<<<<< HEAD
-=======
     enforce_conjunction,
     extract_logic_predicates,
->>>>>>> e3c4fcfc
     flatten_query,
 )
 from ..datalog.translate_to_named_ra import TranslateToNamedRA
@@ -546,16 +543,6 @@
     formula_containments = [
         set()
         for formula in formula_powerset
-<<<<<<< HEAD
-    }
-    for i, f0 in enumerate(formula_powerset):
-        for f1 in formula_powerset[i + 1:]:
-            for c0, c1 in ((f0, f1), (f1, f0)):
-                if c1 not in formula_containments[f0] and is_contained(c0, c1):
-                    formula_containments[c0].add(c1)
-                    formula_containments[c0] |= formula_containments[c1] - {c0}
-                    break
-=======
     ]
 
     for i, f0 in enumerate(formula_powerset):
@@ -568,7 +555,6 @@
                     formula_containments[i0] |= (
                         {c1} | formula_containments[i1] - {c0}
                     )
->>>>>>> e3c4fcfc
 
     fcs = {
         formula: containment
@@ -593,32 +579,17 @@
         known_weights = dict()
     if formula in known_weights:
         return known_weights[formula]
-<<<<<<< HEAD
-    res = -sum(
-        (
-            known_weights.setdefault(
-=======
     res = -1
     for f in formula_containments[formula]:
         weight = known_weights.setdefault(
             f,
             mobius_function(
->>>>>>> e3c4fcfc
                 f,
                 formula_containments, known_weights=known_weights
             )
-<<<<<<< HEAD
-            for f in formula_containments[formula]
-            if f != formula
-        ),
-        -1
-    )
-    return res
-=======
         )
         res += weight
     return -res
->>>>>>> e3c4fcfc
 
 
 def powerset(iterable):
