import logging
from functools import reduce
from itertools import chain, combinations

import numpy as np

from .. import relational_algebra_provenance as rap
from ..datalog.expression_processing import (
    UnifyVariableEqualities,
    enforce_conjunction,
    extract_logic_predicates,
    flatten_query,
)
from ..datalog.translate_to_named_ra import TranslateToNamedRA
from ..exceptions import NeuroLangException, NonLiftableException
from ..expression_walker import (
    PatternWalker,
    ReplaceExpressionWalker,
    add_match,
)
from ..expressions import Constant, FunctionApplication, Symbol
from ..logic import (
    FALSE,
    Conjunction,
    Disjunction,
    ExistentialPredicate,
    Implication,
    NaryLogicOperator,
)
from ..logic.expression_processing import (
    extract_logic_atoms,
    extract_logic_free_variables,
)
from ..logic.transformations import (
    CollapseConjunctions,
    CollapseDisjunctions,
    MakeExistentialsImplicit,
    RemoveTrivialOperations,
)
from ..relational_algebra import (
    BinaryRelationalAlgebraOperation,
    ColumnStr,
    NamedRelationalAlgebraFrozenSet,
    NAryRelationalAlgebraOperation,
    UnaryRelationalAlgebraOperation,
    str2columnstr_constant,
)
from ..relational_algebra_provenance import ProvenanceAlgebraSet
from ..utils import OrderedSet, log_performance
from .containment import is_contained
from .exceptions import NotEasilyShatterableError
from .probabilistic_ra_utils import (
    DeterministicFactSet,
    NonLiftable,
    ProbabilisticChoiceSet,
    ProbabilisticFactSet,
    generate_probabilistic_symbol_table_for_query,
)
from .probabilistic_semiring_solver import ProbSemiringSolver
from .query_resolution import lift_solve_marg_query
from .shattering import shatter_easy_probfacts
from .small_dichotomy_theorem_based_solver import (
    RAQueryOptimiser,
    _maybe_reintroduce_head_variables,
    lift_optimization_for_choice_predicates,
)
from .transforms import (
    add_existentials_except,
    convert_rule_to_ucq,
    minimize_ucq_in_cnf,
    minimize_ucq_in_dnf,
    unify_existential_variables,
)

LOG = logging.getLogger(__name__)


__all__ = [
    "dalvi_suciu_lift",
    "solve_succ_query",
    "solve_marg_query",
]

RTO = RemoveTrivialOperations()


class LiftedQueryProcessingSemiringSolver(
    rap.DisjointProjectMixin,
    rap.WeightedNaturalJoinSolverMixin,
    ProbSemiringSolver,
):
    pass



def solve_succ_query(query, cpl_program):
    """
    Solve a SUCC query on a CP-Logic program.

    Parameters
    ----------
    query : Implication
        SUCC query of the form `ans(x) :- P(x)`.
    cpl_program : CPLogicProgram
        CP-Logic program on which the query should be solved.

    Returns
    -------
    ProvenanceAlgebraSet
        Provenance set labelled with probabilities for each tuple in the result
        set.

    """
    with log_performance(
        LOG,
        "Preparing query %s",
        init_args=(query.consequent.functor.name,),
    ):
        flat_query_body = flatten_query(query.antecedent, cpl_program)

    if flat_query_body == FALSE or (
        isinstance(flat_query_body, Conjunction)
        and any(conjunct == FALSE for conjunct in flat_query_body.formulas)
    ):
        head_var_names = tuple(
            term.name for term in query.consequent.args
            if isinstance(term, Symbol)
        )
        return ProvenanceAlgebraSet(
            NamedRelationalAlgebraFrozenSet(("_p_",) + head_var_names),
            ColumnStr("_p_"),
        )

    with log_performance(LOG, "Translation to extensional plan"):
        flat_query = Implication(query.consequent, flat_query_body)
        flat_query_body = lift_optimization_for_choice_predicates(
            flat_query_body, cpl_program
        )
        flat_query = Implication(query.consequent, flat_query_body)
        symbol_table = generate_probabilistic_symbol_table_for_query(
            cpl_program, flat_query_body
        )
        unified_query = UnifyVariableEqualities().walk(flat_query)
        try:
            shattered_query = symbolic_shattering(unified_query, symbol_table)
        except NotEasilyShatterableError:
            shattered_query = unified_query
        ra_query = dalvi_suciu_lift(shattered_query, symbol_table)
        if not is_pure_lifted_plan(ra_query):
            LOG.info(
                "Query not liftable %s",
                shattered_query
            )
            raise NonLiftableException(
                "Query %s not liftable, algorithm can't be applied",
                query
            )
        # re-introduce head variables potentially removed by unification
        ra_query = _maybe_reintroduce_head_variables(
            ra_query, flat_query, unified_query
        )
        ra_query = RAQueryOptimiser().walk(ra_query)

    with log_performance(LOG, "Run RAP query"):
        solver = LiftedQueryProcessingSemiringSolver(symbol_table)
        prob_set_result = solver.walk(ra_query)

    return prob_set_result


def solve_marg_query(rule, cpl):
    return lift_solve_marg_query(rule, cpl, solve_succ_query)


def dalvi_suciu_lift(rule, symbol_table):
    '''
    Translation from a datalog rule which allows disjunctions in the body
    to a safe plan according to [1]_. Non-liftable segments are identified
    by the `NonLiftable` expression.

    [1] Dalvi, N. & Suciu, D. The dichotomy of probabilistic inference
    for unions of conjunctive queries. J. ACM 59, 1–87 (2012).
    '''
    if isinstance(rule, Implication):
        rule = convert_rule_to_ucq(rule)
    rule = RTO.walk(rule)
    if (
        isinstance(rule, FunctionApplication) or
        all(
            is_atom_a_deterministic_relation(atom, symbol_table)
            for atom in extract_logic_atoms(rule)
        )
    ):
        free_vars = extract_logic_free_variables(rule)
        rule = MakeExistentialsImplicit().walk(rule)
        result = TranslateToNamedRA().walk(rule)
        proj_cols = tuple(Constant(ColumnStr(v.name)) for v in free_vars)
        return rap.IndependentProjection(result, proj_cols)

    rule_cnf = minimize_ucq_in_cnf(rule)
    connected_components = symbol_connected_components(rule_cnf)
    if len(connected_components) > 1:
        return components_plan(
            connected_components, rap.NaturalJoin, symbol_table
        )
    elif len(rule_cnf.formulas) > 1:
        return inclusion_exclusion_conjunction(rule_cnf, symbol_table)

    rule_dnf = minimize_ucq_in_dnf(rule)
    connected_components = symbol_connected_components(rule_dnf)
    if len(connected_components) > 1:
        return components_plan(connected_components, rap.Union, symbol_table)
    else:
        has_svs, plan = has_separator_variables(rule_dnf, symbol_table)
        if has_svs:
            return plan
        else:
            has_safe_plan, plan = disjoint_project(rule_dnf, symbol_table)
            if has_safe_plan:
                return plan

    return NonLiftable(rule)


def disjoint_project(rule_dnf, symbol_table):
    if len(rule_dnf.formulas) == 1:
        return disjoint_project_cnf(rule_dnf.formulas[0], symbol_table)
    return disjoint_project_dnf(rule_dnf, symbol_table)


def disjoint_project_cnf(cnf_query, symbol_table):
    """
    First variant of the disjoint project on a CQ in CNF.

    A disjoint project operator is applied whenever any of the atoms in the CQ
    has only constants in its key positions and has at least one variable in a
    non-key position.

    Note: as variables are removed through shattering, this only applies to
    all probabilistic choice variables.

    """
    free_variables = extract_logic_free_variables(cnf_query)
    query = MakeExistentialsImplicit().walk(cnf_query)
    query = CollapseConjunctions().walk(query)
    query = enforce_conjunction(query)
    atoms_with_constants_in_all_key_positions = set(
        atom
        for atom in query.formulas
        if is_probabilistic_atom_with_constants_in_all_key_positions(
            atom, symbol_table
        )
    )
    if not atoms_with_constants_in_all_key_positions:
        return False, None
    nonkey_variables = set.union(
        *(
            extract_nonkey_variables(atom, symbol_table)
            for atom in atoms_with_constants_in_all_key_positions
        )
    )
    symbol_table = symbol_table.copy()
    for atom in atoms_with_constants_in_all_key_positions:
        if not isinstance(symbol_table[atom.functor], ProbabilisticChoiceSet):
            raise NeuroLangException(
                "Any atom with constants in all its key positions should be "
                "a probabilistic choice atom"
            )
        symbol_table[atom.functor] = ProbabilisticFactSet(
            symbol_table[atom.functor].relation,
            symbol_table[atom.functor].probability_column,
        )
    cnf_query = add_existentials_except(
        query, free_variables | nonkey_variables
    )
    plan = dalvi_suciu_lift(cnf_query, symbol_table)
    attributes = tuple(
        str2columnstr_constant(v.name)
        for v in free_variables
    )
    plan = rap.DisjointProjection(plan, attributes)
    return True, plan


def disjoint_project_dnf(dnf_query, symbol_table):
    """
    Second variant of the disjoint project on a UCQ in DNF.

    This rule applies whenever the given query Q can be written as Q = Q1 v Q',
    where the conjunctive query Q1 has an atom where all key attribute are
    constants, and Q' is any other UCQ.

    Then we return P(Q) = P(Q1) + P(Q') - P(Q1 ∧ Q') with subsequent recursive
    calls to the resolution algorithms. Note that a disjoint project should be
    applied during the calculation of P(Q1) and P(Q1 ∧ Q').

    """
    free_variables = extract_logic_free_variables(dnf_query)
    for disjunct in dnf_query.formulas:
        disjunct = MakeExistentialsImplicit().walk(disjunct)
        disjunct = CollapseDisjunctions().walk(disjunct)
        disjunct = enforce_conjunction(disjunct)
        atoms_with_constants_in_all_key_positions = set(
            atom
            for atom in disjunct.formulas
            if is_probabilistic_atom_with_constants_in_all_key_positions(
                atom, symbol_table
            )
        )
        if atoms_with_constants_in_all_key_positions:
            break
    else:
        # did not find a CQ with a valid atom, so we cannot apply the rule
        return False, None
    first = add_existentials_except(disjunct, free_variables)
    second = add_existentials_except(
        Conjunction(tuple(f for f in dnf_query.formulas if f != first)),
        free_variables,
    )
    third = add_existentials_except(
        Conjunction((first,) + second.formulas),
        free_variables,
    )
    formulas = tuple(
        dalvi_suciu_lift(f, symbol_table)
        for f in (first, second, third)
    )
    return True, rap.WeightedNaturalJoin(
        formulas, (Constant(1), Constant(1), Constant(-1))
    )


def extract_nonkey_variables(atom, symbol_table):
    """
    Get all variables in the atom that occur on non-key attributes.

    Makes the assumption that the atom is probabilistic.

    As we only support probabilistic choices and not all BID tables, this can
    only be a variable occurring in a probabilistic choice.

    """
    if is_atom_a_probabilistic_choice_relation(atom, symbol_table):
        return {arg for arg in atom.args if isinstance(arg, Symbol)}
    return set()


def has_separator_variables(query, symbol_table):
    """Returns true if `query` has a separator variable and the plan.

    According to Dalvi and Suciu [1]_ if `query` is in DNF,
    a variable z is called a separator variable if Q starts with ∃z,
    that is, Q = ∃z.Q1, for some query expression Q1, and (a) z
    is a root variable (i.e. it appears in every atom),
    (b) for every relation symbol R, there exists an attribute (R, iR)
    such that every atom with symbol R has z in position iR. This is
    equivalent, in datalog syntax, to Q ≡ Q0←∃z.Q1.

    Also, according to Suciu [2]_ the dual is also true,
    if `query` is in CNF i.e. the separation variable z needs to
    be universally quantified, that is Q = ∀x.Q1. But this is not
    implemented.

    [1] Dalvi, N. & Suciu, D. The dichotomy of probabilistic inference
    for unions of conjunctive queries. J. ACM 59, 1–87 (2012).
    [2] Suciu, D. Probabilistic Databases for All. in Proceedings of the
    39th ACM SIGMOD-SIGACT-SIGAI Symposium on Principles of Database Systems
    19–31 (ACM, 2020).

    Parameters
    ----------
    query : LogicExpression
        UCQ to check if it can have a plan based on a separator variable
        strategy.
    symbol_table : dict
        dictionary of symbols and probabilistic/deterministic fact sets.

    Returns
    -------
    boolean, Expression
        Returns true and the plan if the query has separation variables,
        if not, False and None.
    """
    svs, expression = find_separator_variables(query, symbol_table)
    if len(svs) > 0:
        return True, separator_variable_plan(
            expression, svs, symbol_table
        )
    else:
        return False, None


def find_separator_variables(query, symbol_table):
    '''
    According to Dalvi and Suciu [1]_ if `query` is rewritten in prenex
    normal form (PNF) with a DNF matrix, then a variable z is called a
    separator variable if Q starts with ∃z that is, Q = ∃z.Q1, for some
    query expression Q1, and:
      a. z is a root variable (i.e. it appears in every atom); and
      b. for every relation symbol R in Q1, there exists an attribute (R, iR)
      such that every atom with symbol R has z in position iR.

    This algorithm assumes that Q1 can't be splitted into independent
    formulas.

    .. [1] Dalvi, N. & Suciu, D. The dichotomy of probabilistic inference
    for unions of conjunctive queries. J. ACM 59, 1–87 (2012).
    .. [2] Suciu, D. Probabilistic Databases for All. in Proceedings of the
    39th ACM SIGMOD-SIGACT-SIGAI Symposium on Principles of Database Systems
    19–31 (ACM, 2020).
    '''
    exclude_variables = extract_logic_free_variables(query)
    query = unify_existential_variables(query)

    if isinstance(query, NaryLogicOperator):
        formulas = query.formulas
    else:
        formulas = [query]

    candidates = extract_probabilistic_root_variables(formulas, symbol_table)
    all_atoms = extract_logic_atoms(query)

    separator_variables = set()
    for var in candidates:
        atom_positions = {}
        for atom in all_atoms:
            functor = atom.functor
            pos_ = {i for i, v in enumerate(atom.args) if v == var}
            if any(
                pos_.isdisjoint(pos)
                for pos in atom_positions.setdefault(functor, [])
            ):
                break
            atom_positions[functor].append(pos_)
        else:
            separator_variables.add(var)

    return separator_variables - exclude_variables, query


def extract_probabilistic_root_variables(formulas, symbol_table):
    candidates = None
    for formula in formulas:
        probabilistic_atoms = OrderedSet(
            atom
            for atom in extract_logic_atoms(formula)
            if not is_atom_a_deterministic_relation(atom, symbol_table)
        )
        if len(probabilistic_atoms) == 0:
            continue
        root_variables = reduce(
            lambda y, x: set(x.args) & y,
            probabilistic_atoms[1:],
            set(probabilistic_atoms[0].args)
        )
        pchoice_atoms = OrderedSet(
            atom
            for atom in probabilistic_atoms
            if is_atom_a_probabilistic_choice_relation(atom, symbol_table)
        )
        # all variables occurring in probabilistic choices cannot occur in key
        # positions, as probabilistic choice relations have no key attribute
        # (making their respective tuples mutually exclusive)
        nonkey_variables = set().union(*(set(a.args) for a in pchoice_atoms))
        # variables occurring in non-key positions cannot be root variables
        # because root variables must occur in every atom in a key position
        root_variables -= nonkey_variables
        if candidates is None:
            candidates = root_variables
        else:
            candidates &= root_variables
    if candidates is None:
        candidates = set()
    return candidates


class IsPureLiftedPlan(PatternWalker):
    @add_match(NonLiftable)
    def non_liftable(self, expression):
        return False

    @add_match(NAryRelationalAlgebraOperation)
    def nary(self, expression):
        return all(
            self.walk(relation)
            for relation in expression.relations
        )

    @add_match(BinaryRelationalAlgebraOperation)
    def binary(self, expression):
        return (
            self.walk(expression.relation_left) &
            self.walk(expression.relation_right)
        )

    @add_match(UnaryRelationalAlgebraOperation)
    def unary(self, expression):
        return self.walk(expression.relation)

    @add_match(...)
    def other(self, expression):
        return True


def is_pure_lifted_plan(query):
    return IsPureLiftedPlan().walk(query)


def separator_variable_plan(expression, separator_variables, symbol_table):
    """Generate RAP plan for the logic query expression assuming it has
    the given separator varialbes.

    Parameters
    ----------
    expression : LogicExpression
        expression to generate the plan for.
    separator_variables : Set[Symbol]
        separator variables for expression.
    symbol_table : mapping of symbol to probabilistic table.
        mapping used to figure out specific strategies according to
        the probabilistic table type.

    Returns
    -------
    RelationalAlgebraOperation
        plan for the logic expression.
    """
    variables_to_project = extract_logic_free_variables(expression)
    expression = MakeExistentialsImplicit().walk(expression)
    existentials_to_add = (
        extract_logic_free_variables(expression) -
        variables_to_project -
        separator_variables
    )
    for v in existentials_to_add:
        expression = ExistentialPredicate(v, expression)
<<<<<<< HEAD
    return rap.IndependentProjection(
=======
    return rap.Projection(
>>>>>>> e7d4537f
        dalvi_suciu_lift(expression, symbol_table),
        tuple(
            str2columnstr_constant(v.name)
            for v in variables_to_project
        )
    )


def symbol_connected_components(expression):
    if not isinstance(expression, NaryLogicOperator):
        raise ValueError(
            "Connected components can only be computed "
            "for n-ary logic operators."
        )
    c_matrix = symbol_co_occurence_graph(expression)
    components = connected_components(c_matrix)

    operation = type(expression)
    return [
        operation(tuple(expression.formulas[i] for i in component))
        for component in components
    ]


def connected_components(adjacency_matrix):
    """Connected components of an undirected graph.

    Parameters
    ----------
    adjacency_matrix : numpy.ndarray
        squared array representing the adjacency
        matrix of an undirected graph.

    Returns
    -------
    list of integer sets
        connected components of the graph.
    """
    node_idxs = set(range(adjacency_matrix.shape[0]))
    components = []
    while node_idxs:
        idx = node_idxs.pop()
        component = {idx}
        component_follow = [idx]
        while component_follow:
            idx = component_follow.pop()
            idxs = set(adjacency_matrix[idx].nonzero()[0]) - component
            component |= idxs
            component_follow += idxs
        components.append(component)
        node_idxs -= component
    return components


def symbol_co_occurence_graph(expression):
    """Symbol co-ocurrence graph expressed as
    an adjacency matrix.

    Parameters
    ----------
    expression : NAryLogicExpression
        logic expression for which the adjacency matrix is computed.

    Returns
    -------
    numpy.ndarray
        squared binary array where a component is 1 if there is a
        shared predicate symbol between two subformulas of the
        logic expression.
    """
    c_matrix = np.zeros((len(expression.formulas),) * 2)
    for i, formula in enumerate(expression.formulas):
        atom_symbols = set(a.functor for a in extract_logic_atoms(formula))
        for j, formula_ in enumerate(expression.formulas[i + 1:]):
            atom_symbols_ = set(
                a.functor for a in extract_logic_atoms(formula_)
            )
            if not atom_symbols.isdisjoint(atom_symbols_):
                c_matrix[i, i + 1 + j] = 1
                c_matrix[i + 1 + j, i] = 1
    return c_matrix


def variable_co_occurrence_graph(expression):
    """Free variable co-ocurrence graph expressed as
    an adjacency matrix.

    Parameters
    ----------
    expression : NAryLogicExpression
        logic expression for which the adjacency matrixis computed.

    Returns
    -------
    numpy.ndarray
        squared binary array where a component is 1 if there is a
        shared free variable between two subformulas of the logic expression.
    """
    c_matrix = np.zeros((len(expression.formulas),) * 2)
    for i, formula in enumerate(expression.formulas):
        free_variables = extract_logic_free_variables(formula)
        for j, formula_ in enumerate(expression.formulas[i + 1:]):
            free_variables_ = extract_logic_free_variables(formula_)
            if not free_variables.isdisjoint(free_variables_):
                c_matrix[i, i + 1 + j] = 1
                c_matrix[i + 1 + j, i] = 1
    return c_matrix


def components_plan(components, operation, symbol_table):
    formulas = []
    for component in components:
        formulas.append(dalvi_suciu_lift(component, symbol_table))
    return reduce(operation, formulas[1:], formulas[0])


def inclusion_exclusion_conjunction(expression, symbol_table):
    """Produce a RAP query plan for the conjunction logic query
    based on the inclusion exclusion formula.

    Parameters
    ----------
    expression : Conjunction
        logic expression to produce a plan for.
    symbol_table : mapping of symbol to probabilistic table.
        mapping used to figure out specific strategies according to
        the probabilistic table type.

    Returns
    -------
    RelationalAlgebraOperation
        plan for the logic expression.
    """
    formula_powerset = []
    for formula in powerset(expression.formulas):
        if len(formula) == 0:
            continue
        elif len(formula) == 1:
            formula_powerset.append(formula[0])
        else:
            formula_powerset.append(Disjunction(tuple(formula)))
    formulas_weights = _formulas_weights(formula_powerset)
    new_formulas, weights = zip(*(
        (dalvi_suciu_lift(formula, symbol_table), weight)
        for formula, weight in formulas_weights.items()
        if weight != 0
    ))

    return rap.WeightedNaturalJoin(
        tuple(new_formulas),
        tuple(Constant[int](w) for w in weights)
    )
<<<<<<< HEAD

=======
>>>>>>> e7d4537f


def _formulas_weights(formula_powerset):
    # Using list set instead of a dictionary
    # due to a strange bug in dictionary lookups with Expressions
    # as keys
    formula_containments = [
        set()
        for formula in formula_powerset
    ]

    for i, f0 in enumerate(formula_powerset):
        for j, f1 in enumerate(formula_powerset[i + 1:], start=i + 1):
            for i0, c0, i1, c1 in ((i, f0, j, f1), (j, f1, i, f0)):
                if (
                    c0 not in formula_containments[i1] and
                    is_contained(c0, c1)
                ):
                    formula_containments[i0] |= (
                        {c1} | formula_containments[i1] - {c0}
                    )

    fcs = {
        formula: containment
        for formula, containment in
        zip(formula_powerset, formula_containments)
    }
    formulas_weights = mobius_weights(fcs)
    return formulas_weights


def mobius_weights(formula_containments):
    _mobius_weights = {}
    for formula in formula_containments:
        _mobius_weights[formula] = mobius_function(
            formula, formula_containments, _mobius_weights
        )
    return _mobius_weights


def mobius_function(formula, formula_containments, known_weights=None):
    if known_weights is None:
        known_weights = dict()
    if formula in known_weights:
        return known_weights[formula]
    res = -1
    for f in formula_containments[formula]:
        weight = known_weights.setdefault(
            f,
            mobius_function(
                f,
                formula_containments, known_weights=known_weights
            )
        )
        res += weight
    return -res


def powerset(iterable):
    s = list(iterable)
    return chain.from_iterable(combinations(s, r) for r in range(len(s)+1))


def symbolic_shattering(unified_query, symbol_table):
    shattered_query = shatter_easy_probfacts(unified_query, symbol_table)
    inverted_symbol_table = {v: k for k, v in symbol_table.items()}
    for atom in extract_logic_atoms(shattered_query):
        functor = atom.functor
        if isinstance(functor, ProbabilisticFactSet):
            if functor not in inverted_symbol_table:
                s = Symbol.fresh()
                inverted_symbol_table[functor] = s
                symbol_table[s] = functor

    shattered_query = (
            ReplaceExpressionWalker(inverted_symbol_table)
            .walk(shattered_query)
    )
    return shattered_query


def is_atom_a_deterministic_relation(atom, symbol_table):
    return (
        isinstance(atom.functor, Symbol)
        and atom.functor in symbol_table
        and isinstance(symbol_table[atom.functor], DeterministicFactSet)
    )


def is_atom_a_probabilistic_choice_relation(atom, symbol_table):
    return (
        isinstance(atom.functor, Symbol)
        and atom.functor in symbol_table
        and isinstance(symbol_table[atom.functor], ProbabilisticChoiceSet)
    )


def is_probabilistic_atom_with_constants_in_all_key_positions(
    atom, symbol_table
):
    """
    As we only handle probabilistic choice relations (and not more general BID
    tables), which are relations with no key attribute, there are only two
    cases:
    (1) if the atom is a probabilistic choice, then it validates the
    requirement of having constants in all key positions (it has no key
    attribute), or
    (2) if the atom is a tuple-independent relation, all its attributes are key
    attributes, and so all its terms must be constants for the requirement to
    be validated.

    """
    return is_atom_a_probabilistic_choice_relation(atom, symbol_table) or (
        not is_atom_a_deterministic_relation(atom, symbol_table)
        and (
            isinstance(atom.functor, Symbol)
            and atom.functor in symbol_table
            and isinstance(symbol_table[atom.functor], ProbabilisticFactSet)
            and all(isinstance(arg, Constant) for arg in atom.args)
        )
    )<|MERGE_RESOLUTION|>--- conflicted
+++ resolved
@@ -534,11 +534,7 @@
     )
     for v in existentials_to_add:
         expression = ExistentialPredicate(v, expression)
-<<<<<<< HEAD
     return rap.IndependentProjection(
-=======
-    return rap.Projection(
->>>>>>> e7d4537f
         dalvi_suciu_lift(expression, symbol_table),
         tuple(
             str2columnstr_constant(v.name)
@@ -691,10 +687,6 @@
         tuple(new_formulas),
         tuple(Constant[int](w) for w in weights)
     )
-<<<<<<< HEAD
-
-=======
->>>>>>> e7d4537f
 
 
 def _formulas_weights(formula_powerset):
