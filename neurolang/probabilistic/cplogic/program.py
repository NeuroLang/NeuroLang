import typing

from ...datalog import DatalogProgram
from ...exceptions import ForbiddenDisjunctionError
from ...expression_pattern_matching import add_match
from ...expression_walker import ExpressionWalker, PatternWalker
from ...expressions import Constant, Symbol
from ...logic import Implication, Union
from ..exceptions import MalformedProbabilisticTupleError
from ..expression_processing import (
    add_to_union,
    build_probabilistic_fact_set,
    check_probabilistic_choice_set_probabilities_sum_to_one,
    group_probabilistic_facts_by_pred_symb,
    is_probabilistic_fact,
    union_contains_probabilistic_facts,
)


class CPLogicMixin(PatternWalker):
    """
    Datalog extended with probabilistic facts semantics from ProbLog.

    It adds a probabilistic database which is a set of probabilistic facts.

    Probabilistic facts are stored in the symbol table of the program such that
    the key in the symbol table is the symbol of the predicate of the
    probabilsitic fact and the value is the probabilistic fact itself.
    """

    pfact_pred_symb_set_symb = Symbol("__pfact_pred_symb_set_symb__")
    pchoice_pred_symb_set_symb = Symbol("__pchoice_pred_symb_set_symb__")

    @property
    def predicate_symbols(self):
        return (
            set(self.intensional_database())
            | set(self.extensional_database())
            | set(self.pfact_pred_symbs)
            | set(self.pchoice_pred_symbs)
        )

    @property
    def pfact_pred_symbs(self):
        return self._get_pred_symbs(self.pfact_pred_symb_set_symb)

    @property
    def pchoice_pred_symbs(self):
        return self._get_pred_symbs(self.pchoice_pred_symb_set_symb)

    def probabilistic_facts(self):
        """Return probabilistic facts of the symbol table."""
        return {
            k: v
            for k, v in self.symbol_table.items()
            if k in self.pfact_pred_symbs
        }

    def probabilistic_choices(self):
        """Return probabilistic choices of the symbol table."""
        return {
            k: v
            for k, v in self.symbol_table.items()
            if k in self.pchoice_pred_symbs
        }

    def _get_pred_symbs(self, set_symb):
        return self.symbol_table.get(
            set_symb, Constant[typing.AbstractSet](set())
        ).value

    def extensional_database(self):
        exclude = (
            self.protected_keywords
            | self.pfact_pred_symbs
            | self.pchoice_pred_symbs
        )
        ret = self.symbol_table.symbols_by_type(typing.AbstractSet)
        for keyword in exclude:
            if keyword in ret:
                del ret[keyword]
        return ret

    def add_probabilistic_facts_from_tuples(self, symbol, iterable):
        """
        Add probabilistic facts from tuples whose first element
        contains the probability label attached to that tuple.

        Examples
        --------
        The following

        >>> P = Symbol('P')
        >>> tuples = {(0.9, 'a'), (0.8, 'b')}
        >>> program.add_probabilistic_facts_from_tuples(P, tuples)

        adds the probabilistic facts

            P(a) : 0.9  <-  T
            P(b) : 0.8  <-  T

        to the program.

        """
        self._register_prob_pred_symb_set_symb(
            symbol, self.pfact_pred_symb_set_symb
        )
        type_, iterable = self.infer_iterable_type(iterable)
        self._check_iterable_prob_type(type_)
        constant = Constant[typing.AbstractSet[type_]](
            self.new_set(iterable), auto_infer_type=False, verify_type=False
        )
        symbol = symbol.cast(constant.type)
        self.symbol_table[symbol] = constant

    def add_probabilistic_choice_from_tuples(self, symbol, iterable):
        """
        Add a probabilistic choice from a predicate symbol and a set of
        tuples where the first element is the probability label
        attached to a head predicate and the other elements are the
        constant terms of the head predicate.

        Examples
        --------
        The following

        >>> P = Symbol('P')
        >>> tuples = {(0.2, 'a'), (0.8, 'b')}
        >>> program.add_probabilistic_choice_from_tuples(P, tuples)

        adds the probabilistic choice

            P(a) : 0.2  v  P(b) : 0.8  <-  T

        to the program.

        """
        self._register_prob_pred_symb_set_symb(
            symbol, self.pchoice_pred_symb_set_symb
        )
        type_, iterable = self.infer_iterable_type(iterable)
        self._check_iterable_prob_type(type_)
        if symbol in self.symbol_table:
            raise ForbiddenDisjunctionError(
                "Cannot define multiple probabilistic choices with the same "
                f"predicate symbol. Predicate symbol was: {symbol}"
            )
<<<<<<< HEAD
        ra_set = Constant[typing.AbstractSet](
=======
        ra_set = Constant[typing.AbstractSet[type_]](
>>>>>>> 6c9f102d
            self.new_set(iterable), auto_infer_type=False, verify_type=False
        )
        check_probabilistic_choice_set_probabilities_sum_to_one(ra_set)
        self.symbol_table[symbol] = ra_set

    @staticmethod
    def _check_iterable_prob_type(iterable_type):
        if not (
            issubclass(iterable_type.__origin__, typing.Tuple)
            and iterable_type.__args__[0] is float
        ):
            raise MalformedProbabilisticTupleError(
                "Expected tuples to have a probability as their first element"
            )

    @add_match(Union, union_contains_probabilistic_facts)
    def union_with_probabilistic_facts(self, code):
        pfacts, other_expressions = group_probabilistic_facts_by_pred_symb(
            code
        )
        for pred_symb, pfacts in pfacts.items():
            self._register_prob_pred_symb_set_symb(
                pred_symb, self.pfact_pred_symb_set_symb
            )
            if len(pfacts) > 1:
                self.symbol_table[pred_symb] = build_probabilistic_fact_set(
                    pred_symb, pfacts
                )
            else:
                self.walk(list(pfacts)[0])
        self.walk(Union(other_expressions))

    def _register_prob_pred_symb_set_symb(self, pred_symb, set_symb):
        if set_symb.name not in self.protected_keywords:
            self.protected_keywords.add(set_symb.name)
        if set_symb not in self.symbol_table:
            self.symbol_table[set_symb] = Constant[typing.AbstractSet](set())
        self.symbol_table[set_symb] = Constant[typing.AbstractSet](
            self.symbol_table[set_symb].value | {pred_symb}
        )

    @add_match(Implication, is_probabilistic_fact)
    def probabilistic_fact(self, expression):
        pred_symb = expression.consequent.body.functor
        if pred_symb not in self.symbol_table:
            self.symbol_table[pred_symb] = Union(tuple())
        self.symbol_table[pred_symb] = add_to_union(
            self.symbol_table[pred_symb], [expression]
        )
        return expression

<<<<<<< HEAD
    # @add_match(Implication, lambda rule: rule.antecedent != TRUE)
    # def prevent_rule_with_builtin(self, rule):
    #    if is_rule_with_builtin(rule, self.builtins()):
    #        raise ForbiddenBuiltinError(
    #            "CP-Logic program do not currently support built-ins."
    #        )
    #    return self.statement_intensional(rule)

=======
>>>>>>> 6c9f102d

class CPLogicProgram(CPLogicMixin, DatalogProgram, ExpressionWalker):
    pass<|MERGE_RESOLUTION|>--- conflicted
+++ resolved
@@ -145,11 +145,7 @@
                 "Cannot define multiple probabilistic choices with the same "
                 f"predicate symbol. Predicate symbol was: {symbol}"
             )
-<<<<<<< HEAD
-        ra_set = Constant[typing.AbstractSet](
-=======
         ra_set = Constant[typing.AbstractSet[type_]](
->>>>>>> 6c9f102d
             self.new_set(iterable), auto_infer_type=False, verify_type=False
         )
         check_probabilistic_choice_set_probabilities_sum_to_one(ra_set)
@@ -201,17 +197,6 @@
         )
         return expression
 
-<<<<<<< HEAD
-    # @add_match(Implication, lambda rule: rule.antecedent != TRUE)
-    # def prevent_rule_with_builtin(self, rule):
-    #    if is_rule_with_builtin(rule, self.builtins()):
-    #        raise ForbiddenBuiltinError(
-    #            "CP-Logic program do not currently support built-ins."
-    #        )
-    #    return self.statement_intensional(rule)
-
-=======
->>>>>>> 6c9f102d
 
 class CPLogicProgram(CPLogicMixin, DatalogProgram, ExpressionWalker):
     pass