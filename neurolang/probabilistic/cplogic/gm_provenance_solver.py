--- conflicted
+++ resolved
@@ -21,14 +21,10 @@
     ProvenanceAlgebraSet,
     RelationalAlgebraProvenanceCountingSolver,
 )
-<<<<<<< HEAD
-from . import problog_solver
-=======
 from . import (
     build_always_true_provenance_relation,
     rename_columns_for_args_to_match,
 )
->>>>>>> d4d70ea9
 from .cplogic_to_gm import (
     AndPlateNode,
     BernoulliPlateNode,
@@ -101,11 +97,7 @@
     n.d., 30.
 
     """
-<<<<<<< HEAD
-    return problog_solver.solve_succ_query(query_predicate, cpl_program)
-=======
     return problog_solve_succ_query(query_predicate, cpl_program)
->>>>>>> d4d70ea9
     grounded = ground_cplogic_program(cpl_program)
     translator = CPLogicGroundingToGraphicalModelTranslator()
     gm = translator.walk(grounded)
