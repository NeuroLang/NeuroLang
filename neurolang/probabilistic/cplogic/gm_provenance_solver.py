import operator
from typing import Tuple

from ...datalog.expression_processing import conjunct_formulas
<<<<<<< HEAD
from ...datalog.expressions import Fact
from ...expression_pattern_matching import add_match
from ...expression_walker import ExpressionWalker, PatternWalker
from ...expressions import Constant, Definition, FunctionApplication, Symbol
from ...logic import Conjunction, Implication, Union
=======
from ...expression_pattern_matching import add_match
from ...expression_walker import ExpressionWalker, PatternWalker
from ...expressions import Constant, Definition, FunctionApplication, Symbol
from ...logic import Conjunction, Implication
>>>>>>> 30c68ae2
from ...logic.expression_processing import extract_logic_predicates
from ...relational_algebra import (
    ColumnStr,
    ConcatenateConstantColumn,
    NaturalJoin,
    Projection,
    RelationalAlgebraOperation,
    RelationalAlgebraSolver,
    RenameColumn,
    Selection,
    str2columnstr_constant,
)
from ...relational_algebra_provenance import (
    NaturalJoinInverse,
    ProvenanceAlgebraSet,
    RelationalAlgebraProvenanceCountingSolver,
)
<<<<<<< HEAD
from . import problog_solver
=======
from . import problog
>>>>>>> 30c68ae2
from .cplogic_to_gm import (
    AndPlateNode,
    BernoulliPlateNode,
    CPLogicGroundingToGraphicalModelTranslator,
    NaryChoicePlateNode,
    NaryChoiceResultPlateNode,
    PlateNode,
)
from .grounding import get_grounding_predicate, ground_cplogic_program
from .program import remove_constants_from_pred

TRUE = Constant[bool](True, verify_type=False, auto_infer_type=False)
EQUAL = Constant(operator.eq)


def rename_columns_for_args_to_match(relation, src_args, dst_args):
    """
    Rename the columns of a relation so that they match the targeted args.

    Parameters
    ----------
    relation : ProvenanceAlgebraSet or RelationalAlgebraOperation
        The relation on which the renaming of the columns should happen.
    src_args : tuple of Symbols
        The predicate's arguments currently matching the columns.
    dst_args : tuple of Symbols
        New args that the naming of the columns should match.

    Returns
    -------
    RelationalAlgebraOperation
        The unsolved nested operations that apply the renaming scheme.

    """
    src_cols = list(str2columnstr_constant(arg.name) for arg in src_args)
    dst_cols = list(str2columnstr_constant(arg.name) for arg in dst_args)
    result = relation
    for dst_col in set(dst_cols):
        idxs = [i for i, c in enumerate(dst_cols) if c == dst_col]
        result = RenameColumn(result, src_cols[idxs[0]], dst_col)
        for idx in idxs[1:]:
            result = Selection(result, EQUAL(src_cols[idx], dst_col))
    return result


def build_always_true_provenance_relation(relation, prob_col=None):
    """
    Construct a provenance set from a relation with probabilities of 1
    for all tuples in the relation.

    The provenance column is named after the ``prob_col`` argument. If
    ``prob_col`` is already in the columns of the relation, it is
    removed before being re-added.

    Parameters
    ----------
    relation : NamedRelationalAlgebraFrozenSet
        The relation containing the tuples that will be in the
        resulting provenance set.
    prob_col : Constant[ColumnStr]
        Name of the provenance column that will contain constant
        probabilities of 1.

    Returns
    -------
    ProvenanceAlgebraSet

    """
    if prob_col is None:
        prob_col = str2columnstr_constant(Symbol.fresh().name)
    # remove the probability column if it is already there
    elif prob_col.value in relation.value.columns:
        kept_cols = tuple(
            str2columnstr_constant(col)
            for col in relation.value.columns
            if col != prob_col.value
        )
        relation = Projection(relation, kept_cols)
    # add a new probability column with name `prob_col` and ones everywhere
    cst_one_probability = Constant[float](
        1.0, auto_infer_type=False, verify_type=False
    )
    relation = ConcatenateConstantColumn(
        relation, prob_col, cst_one_probability
    )
    relation = RelationalAlgebraSolver().walk(relation)
    return ProvenanceAlgebraSet(relation.value, prob_col)


def solve_succ_query(query_predicate, cpl_program):
    """
    Obtain the solution of a SUCC query on a CP-Logic program.

    The SUCC query must take the form

        SUCC[ P(x) ]

    where

        -   P(x) is a positive literal
        -   P is any (probabilistic, intensional, extensional)
            predicate symbol
        -   x is a universally-quantified variable

    TODO: add support for SUCC[ P(a) ] where a is a constant term.

    Solving a SUCC query is a multi-step process:

        1.  First, the program is grounded. That is because the
            algorithm used to convert it to a graphical model in
            the next step only works on grounded CP-Logic programs.
            A grounding of a program is an ExpressionBlock where
            each expression is a Grounding expression. Each of this
            Grounding contains both the grounded expression itself
            and a relation representing all the replacements of the
            variables in the grounded expression. This way, we can
            represent many rules of the program using relations.

        2.  Then, a graphical model representation of that grounded
            program is constructed, using the algorithm detailed in [1]_.
            In the resulting graphical model, each ground atom in the
            grounded program is associated with a random variable.
            The random variables are represented using relations for
            compactness and make it possible to leverage relational
            algebra operations to solve queries on the graphical model,
            as is detailed in the next step. The links between the
            random variables of the graphical model anad their CPDs are
            determined by the structure of the initial program. A view
            of the initial grounded expressions is maintained because it
            is necessary for solving queries.

        3.  Finally, the query is solved from the joint probability
            distribution defined by the graphical model. Only the parts
            of the graphical model necessary to solve the query are
            calculated. The solver generates a provenance relational
            expression that is left un-evaluated (lazy calculation) and
            that is solved only at the end. This separation between the
            representation of the operations necessary to solve the query
            and the actual resolution makes it possible to choose between
            multiple solvers.

    .. [1]: Meert, Wannes, Jan Struyf, and Hendrik Blockeel. “Learning Ground
    CP-Logic Theories by Leveraging Bayesian Network Learning Techniques,”
    n.d., 30.

    """
<<<<<<< HEAD
    return problog_solver.solve_succ_query(query_predicate, cpl_program)
=======
    return problog.solve_succ_query(query_predicate, cpl_program)
>>>>>>> 30c68ae2
    grounded = ground_cplogic_program(cpl_program)
    translator = CPLogicGroundingToGraphicalModelTranslator()
    gm = translator.walk(grounded)
    qpred_symb = query_predicate.functor
    qpred_args = query_predicate.args
    solver = CPLogicGraphicalModelProvenanceSolver(gm)
    query_node = gm.get_node(qpred_symb)
    marginal_provenance_expression = solver.walk(
        ProbabilityOperation((query_node, TRUE), tuple())
    )
    result_args = get_grounding_predicate(query_node.expression).args
    result = rename_columns_for_args_to_match(
        marginal_provenance_expression, result_args, qpred_args
    )
    selection_pusher = SelectionOutPusher()
    result = selection_pusher.walk(result)
    union_remover = UnionRemover()
    result = union_remover.walk(result)
    result = Projection(
        result, tuple(str2columnstr_constant(arg.name) for arg in qpred_args)
    )
    solver = RelationalAlgebraProvenanceCountingSolver()
    result = solver.walk(result)
    return result


class UnionOverTuples(RelationalAlgebraOperation):
    def __init__(self, relation, tuple_symbol):
        self.relation = relation
        self.tuple_symbol = tuple_symbol

    def __repr__(self):
        return f"U_{self.tuple_symbol} {{ {self.relation} }}"


class TupleSymbol(Symbol):
    pass


class TupleEqualSymbol(Definition):
    def __init__(self, columns, tuple_symbol):
        self.columns = columns
        self.tuple_symbol = tuple_symbol

    def __repr__(self):
        return (
            "("
            + ", ".join(c.value for c in self.columns)
            + ") = "
            + self.tuple_symbol.name
        )


def ra_binary_to_nary(op):
    def nary_op(relations):
        it = iter(relations)
        result = next(it)
        for relation in it:
            result = op(result, relation)
        return result

    return nary_op


class ProbabilityOperation(Definition):
    """
    Operation representing a probability calculation on multiple sets
    of random variables (possibly with conditioning random variables).

    Attributes
    ----------
    valued_node : tuple of (PlateNode, Constant) tuples
        Plate nodes containing the random variables whose probability
        is calculated for specific values. If TRUE is
        given, it is seen as all the random variables being True.
    condition_valued_nodes : tuple of (PlateNode, Constant) tuples
        Plate nodes containing the random variables conditioning the
        evaluated probabilities and their values.

    """

    def __init__(self, valued_node, condition_valued_nodes):
        self.valued_node = valued_node
        self.condition_valued_nodes = condition_valued_nodes

    def __repr__(self):
        return "P[ {}{} ]".format(
            "{} = {}".format(
                self.valued_node[0].node_symbol.name, self.valued_node[1]
            ),
            (
                ""
                if not self.condition_valued_nodes
                else " | "
                + ", ".join(
                    "{} = {}".format(cnode.node_symbol.name, cnode_value)
                    for cnode, cnode_value in self.condition_valued_nodes
                )
            ),
        )


class NodeValue(Definition):
    def __init__(self, node, value):
        self.node = node
        self.value = value


class CPLogicGraphicalModelProvenanceSolver(PatternWalker):
    """
    Solver that constructs an RAP expression that calculates probabilities
    of sets of random variables in a graphical model.

    Walking a probability calculation operation will result in the
    creation of an expression with nested provenance operations on
    provenance relations.

    To calculate the actual probabilities, one must walk the resulting
    expression using a provenance solver of her choice.

    """

    def __init__(self, graphical_model):
        self.graphical_model = graphical_model

    @add_match(NodeValue(PlateNode, TRUE))
    def node_always_true(self, nv):
        prob_col = getattr(nv.node, "probability_column", None)
        prov_set = build_always_true_provenance_relation(
            nv.node.relation, prob_col
        )
        prov_set.__debug_expression__ = nv.node.expression
        prov_set.__debug_alway_true__ = True
        return prov_set

    @add_match(NodeValue(NaryChoiceResultPlateNode, TupleSymbol))
    def nary_choice_result(self, nv):
        prov_set = self.walk(NodeValue(nv.node, TRUE))
        prov_set = Selection(
            prov_set,
            TupleEqualSymbol(prov_set.non_provenance_columns, nv.value),
        )
        return prov_set

    @add_match(ProbabilityOperation((BernoulliPlateNode, TRUE), tuple()))
    def bernoulli_probability(self, operation):
        """
        Construct the provenance algebra set that represents
        the truth probabilities of a set of independent
        Bernoulli-distributed random variables.

        """
        node = operation.valued_node[0]
        relation = node.relation.value
        prov_col = node.probability_column
        prov_set = ProvenanceAlgebraSet(relation, prov_col)
        prov_set.__debug_expression__ = node.expression
        return prov_set

    @add_match(
        ProbabilityOperation((AndPlateNode, TRUE), ...),
        lambda exp: len(exp.condition_valued_nodes) > 0,
    )
    def and_truth_conditional_probability(self, operation):
        """
        Construct the provenance expression that calculates
        the truth conditional probabilities of an AND random
        variable in the graphical model.

        Given an implication rule of the form

            Z(x, y)  <-  Q(x, y), P(x, y)

        The AND conditional probability distribution is obtained by
        applying a provenance natural join to the parent value
        relations

               Q(x, y)        P(x, y)         Z(x, y)

            _p_ | x | y     _p_ | x | y     _p_ | x | y
            ====|===|===    ============    ====|===|===
            1.0 | a | a     1.0 | a | a     1.0 | a | a
            0.0 | a | b     1.0 | b | b

        where the probabilities in the provenance column _p_ always
        are 1.0 or 0.0 because this is a deterministic CPD and all
        random variables that play a role here are boolean.

        """
        parent_relations = {
            node.node_symbol: self.walk(NodeValue(node, value))
            for node, value in operation.condition_valued_nodes
        }
        and_node = operation.valued_node[0]
        antecedent_preds = extract_logic_predicates(
            and_node.expression.antecedent
        )
        to_join = []
        for antecedent_pred in antecedent_preds:
            cnode = self.graphical_model.get_node(antecedent_pred.functor)
            src_args = get_grounding_predicate(cnode.expression).args
            dst_args = antecedent_pred.args
            parent_relation = rename_columns_for_args_to_match(
                parent_relations[cnode.node_symbol], src_args, dst_args
            )
            to_join.append(parent_relation)
        relation = ra_binary_to_nary(NaturalJoin)(to_join)
        return relation

    @add_match(ProbabilityOperation((NaryChoicePlateNode, ...), tuple()))
    def nary_choice_probability(self, operation):
        """
        Construct the provenance relation that represents the truth
        probability of a specific value of a n-ary choice random
        variable in the graphical model.

        Let the probabilistic choice for predicate symbol P be

            P_i : p_1  v  ...  v  P_n : p_n  :-  T

        where P_i = P(a_i1, ..., a_im) and a_i1, ..., a_im are
        constant terms.

        The distribution of the choice variable associated with this
        probabilistic choice is represented by the relation

            _p_ | x_1  | ... | x_m
            ====|======|=====|=====
            p_1 | a_11 | ... | a_1m
            ... | ...  | ... | ...
            p_n | a_n1 | ... | a_nm

        Given a specific value of the choice variable

             x_1  | ... | x_m
            ======|=====|=====
             a_i1 | ... | a_im

        this function returns the provenance relation

            _p_ | x_1  | ... | x_m
            ====|======|=====|=====
            p_i | a_i1 | ... | a_im

        representing that Pr[ c_P = i ] = p_i.

        """
        choice_node = operation.valued_node[0]
        choice_value = operation.valued_node[1]
        prov_set = ProvenanceAlgebraSet(
            choice_node.relation.value, choice_node.probability_column,
        )
        prov_set.__debug_expression__ = choice_node.expression
        return Selection(
            prov_set,
            TupleEqualSymbol(prov_set.non_provenance_columns, choice_value),
        )

    @add_match(
        ProbabilityOperation(
            (NaryChoiceResultPlateNode, ...), ((NaryChoicePlateNode, ...),)
        )
    )
    def nary_choice_result_truth_conditional_probability(self, operation):
        choice_node = operation.condition_valued_nodes[0][0]
        choice_value = operation.condition_valued_nodes[0][1]
        relation = build_always_true_provenance_relation(
            choice_node.relation, choice_node.probability_column,
        )
        relation.__debug_expression__ = choice_node.expression
        relation.__debug_alway_true__ = True
        relation = Selection(
            relation,
            TupleEqualSymbol(relation.non_provenance_columns, choice_value),
        )
        return relation

    @add_match(ProbabilityOperation((PlateNode, TRUE), tuple()))
    def single_node_truth_probability(self, operation):
        """
        Calculate the marginal truth probability of any node
        representing a set of boolean random variables.

        """
        the_node_symb = operation.valued_node[0].node_symbol
        # get symbolic representations of the chosen values of the choice
        # nodes on which the node depends
        chosen_tuple_symbs = {
            node_symb: TupleSymbol.fresh()
            for node_symb in self._get_choice_node_symb_deps(the_node_symb)
        }
        # keep track of which nodes have been visited, to prevent their
        # CPD terms from occurring multiple times in the sum's term
        visited = set()
        symbolic_sum_term_exp = self._build_symbolic_marg_sum_term_exp(
            the_node_symb, chosen_tuple_symbs, visited
        )
        relation = symbolic_sum_term_exp
        for choice_node_symb, tupl_symb in chosen_tuple_symbs.items():
            relation = UnionOverTuples(relation, tupl_symb)
            relation.__debug_expression__ = self.graphical_model.get_node(
                choice_node_symb
            ).expression
        return relation

    def _build_symbolic_marg_sum_term_exp(
        self, node_symb, chosen_tuple_symbs, visited
    ):
        visited.add(node_symb)
        node = self.graphical_model.get_node(node_symb)
        expression = node.expression
        args = get_grounding_predicate(expression).args
        if isinstance(node, AndPlateNode):
            pred_symb_to_args = {
                pred.functor: pred.args
                for pred in extract_logic_predicates(expression.antecedent)
            }
            get_dst_args = pred_symb_to_args.get
        else:
            get_dst_args = lambda _: args
        cnode_symbs = self.graphical_model.get_parent_node_symbols(node_symb)
        cnodes = [self.graphical_model.get_node(cns) for cns in cnode_symbs]
        valued_cnodes = tuple(
            (cn, self._node_symbolic_value(cn.node_symbol, chosen_tuple_symbs))
            for cn in cnodes
        )
        node_value = self._node_symbolic_value(node_symb, chosen_tuple_symbs)
        node_cpd = ProbabilityOperation((node, node_value), valued_cnodes)
        node_cpd = self.walk(node_cpd)
        relations = [node_cpd]
        for cnode_symb in cnode_symbs:
            if cnode_symb in visited:
                continue
            relation = self._build_symbolic_marg_sum_term_exp(
                cnode_symb, chosen_tuple_symbs, visited
            )
            cnode = self.graphical_model.get_node(cnode_symb)
            src_args = get_grounding_predicate(cnode.expression).args
            dst_args = get_dst_args(cnode_symb)
            relation = rename_columns_for_args_to_match(
                relation, src_args, dst_args
            )
            relations.append(relation)
        relation = ra_binary_to_nary(NaturalJoin)(relations)
        proj_cols = tuple(str2columnstr_constant(arg.name) for arg in args)
        relation = Projection(relation, proj_cols)
        return relation

    def _get_choice_node_symb_deps(self, start_node_symb):
        """
        Retrieve the symbols of choice nodes a given node depends on.

        """
        choice_node_symbs = set()
        visited = set()
        stack = [start_node_symb]
        while stack:
            node_symb = stack.pop()
            if node_symb in visited:
                continue
            visited.add(node_symb)
            parent_node_symbs = self.graphical_model.get_parent_node_symbols(
                node_symb
            )
            stack += sorted(list(parent_node_symbs), key=lambda s: s.name)
            node = self.graphical_model.get_node(node_symb)
            if isinstance(node, NaryChoicePlateNode):
                choice_node_symbs.add(node_symb)
        return choice_node_symbs

    def _node_symbolic_value(self, node_symb, chosen_tuple_symbs):
        node = self.graphical_model.get_node(node_symb)
        if isinstance(node, NaryChoicePlateNode):
            return chosen_tuple_symbs[node_symb]
        elif isinstance(node, NaryChoiceResultPlateNode):
            choice_node_symb = next(
                iter(self.graphical_model.get_parent_node_symbols(node_symb))
            )
            return chosen_tuple_symbs[choice_node_symb]
        return TRUE


class ProvenanceExpressionTransformer(PatternWalker):
    @add_match(RelationalAlgebraOperation)
    def ra_operation(self, op):
        new_args, changed = self._walk_args(op.unapply())
        if changed:
            new_op = op.apply(*new_args)
            new_op.__debug_expression__ = getattr(
                op, "__debug_expression__", None
            )
            return self.walk(new_op)
        else:
            return op

    def _walk_args(self, args):
        new_args = tuple()
        changed = False
        for arg in args:
            if isinstance(arg, Tuple):
                new_arg, new_changed = self._walk_args(arg)
            else:
                new_arg = self.walk(arg)
                new_changed = new_arg is not arg
            new_args += (new_arg,)
            changed |= new_changed
        return new_args, changed


class SelectionOutPusherMixin(PatternWalker):
    @add_match(
        RenameColumn(
            Selection(..., TupleEqualSymbol),
            Constant[ColumnStr],
            Constant[ColumnStr],
        )
    )
    def swap_rename_selection(self, rename):
        new_rename = RenameColumn(
            rename.relation.relation, rename.src, rename.dst
        )
        new_selection_columns = tuple(
            rename.dst if col == rename.src else col
            for col in rename.relation.formula.columns
        )
        new_selection = Selection(
            new_rename,
            TupleEqualSymbol(
                new_selection_columns, rename.relation.formula.tuple_symbol
            ),
        )
        return new_selection

    @add_match(NaturalJoin(Selection(..., TupleEqualSymbol), ...))
    def njoin_left_selection(self, njoin):
        return Selection(
            NaturalJoin(njoin.relation_left.relation, njoin.relation_right),
            njoin.relation_left.formula,
        )

    @add_match(NaturalJoin(..., Selection(..., TupleEqualSymbol)))
    def njoin_right_selection(self, njoin):
        return Selection(
            NaturalJoin(njoin.relation_right.relation, njoin.relation_left),
            njoin.relation_right.formula,
        )

    @add_match(
        Selection(Selection(..., TupleEqualSymbol), TupleEqualSymbol),
        lambda exp: (
            exp.formula.columns == exp.relation.formula.columns
            and exp.formula.tuple_symbol == exp.relation.formula.tuple_symbol
        ),
    )
    def nested_same_selection(self, op):
        return op.relation

    @add_match(
        Selection(Selection(..., TupleEqualSymbol), TupleEqualSymbol),
        lambda exp: (
            exp.relation.formula.tuple_symbol != exp.formula.tuple_symbol
        ),
    )
    def nested_selections_not_same_tuple_symbol(self, op):
        return Selection(
            Selection(op.relation.relation, op.formula), op.relation.formula
        )

    @add_match(
        Selection(
            Selection(..., TupleEqualSymbol),
            FunctionApplication(
                EQUAL, (Constant[ColumnStr], Constant[ColumnStr])
            ),
        )
    )
    def nested_tuple_selection(self, op):
        return Selection(
            Selection(op.relation.relation, op.formula), op.relation.formula
        )

    @add_match(
        UnionOverTuples(Selection(..., TupleEqualSymbol), ...),
        lambda exp: exp.relation.formula.tuple_symbol != exp.tuple_symbol,
    )
    def union_of_selection_not_same_tuple_symbol(self, op):
        union = UnionOverTuples(op.relation.relation, op.tuple_symbol)
        union.__debug_expression__ = getattr(op, "__debug_expression__", None)
        return Selection(union, op.relation.formula,)

    @add_match(UnionOverTuples(Projection, ...))
    def union_of_projection(self, union):
        projection = union.relation
        new_union = UnionOverTuples(projection.relation, union.tuple_symbol)
        new_union.__debug_expression__ = union.__debug_expression__
        new_projection = Projection(new_union, projection.attributes)
        return new_projection

    @add_match(Projection(Selection(..., TupleEqualSymbol), ...))
    def selection_in_projection(self, proj):
        select = proj.relation
        new_proj = Projection(select.relation, proj.attributes)
        new_select = Selection(new_proj, select.formula)
        return new_select


class UnionRemoverMixin(PatternWalker):
    @add_match(
        UnionOverTuples(Selection(..., TupleEqualSymbol), ...),
        lambda exp: exp.tuple_symbol == exp.relation.formula.tuple_symbol,
    )
    def union_of_selection_same_tuple_symbol(self, union):
        op = union.relation
        selection_cols = list()
        while (
            isinstance(op, Selection)
            and isinstance(op.formula, TupleEqualSymbol)
            and op.formula.tuple_symbol == union.tuple_symbol
        ):
            selection_cols.append(op.formula.columns)
            op = op.relation
        if len(selection_cols) == 1:
            return self.walk(union.relation.relation)
        for i in range(1, len(selection_cols)):
            for c1, c2 in zip(selection_cols[i - 1], selection_cols[i]):
                op = Selection(op, EQUAL(c1, c2))
        return self.walk(op)


class SelectionOutPusher(
    SelectionOutPusherMixin, ProvenanceExpressionTransformer, ExpressionWalker
):
    pass


class UnionRemover(
    UnionRemoverMixin, ProvenanceExpressionTransformer, ExpressionWalker
):
    pass


def make_conjunction_rule(conjunction):
    if isinstance(conjunction, FunctionApplication):
        # enforce expression to be a conjunction
        conjunction = Conjunction((conjunction,))
    symbols = set()
    for pred in conjunction.formulas:
        symbols |= set(arg for arg in pred.args if isinstance(arg, Symbol))
    symbols = tuple(sorted(symbols))
    csqt_pred_symb = Symbol.fresh()
    return Implication(csqt_pred_symb(*symbols), conjunction,)


def add_query_to_program(query, program):
    assert isinstance(query, Conjunction)
<<<<<<< HEAD
    antecedent_preds = list()
    valued_args = list()
    csqt_args = set()
    for pred in query.formulas:
        pred, new_valued_args = remove_constants_from_pred(pred)
        antecedent_preds.append(pred)
        valued_args += new_valued_args
        csqt_args |= set(pred.args)
    const_preserving_pred = Symbol.fresh()(*(arg for arg, _ in valued_args))
    antecedent_preds.append(const_preserving_pred)
    csqt_pred = Symbol.fresh()(*sorted(csqt_args, key=lambda s: s.name))
    fact = Fact(
        const_preserving_pred.functor(*(value for _, value in valued_args))
    )
    rule = Implication(csqt_pred, Conjunction(antecedent_preds))
    program.walk(Union((fact, rule)))
=======
    args = set()
    for pred in query.formulas:
        args |= set(arg for arg in pred.args if isinstance(arg, Symbol))
    csqt_pred = Symbol.fresh()(*args)
    rule = Implication(csqt_pred, query)
    program.walk(rule)
>>>>>>> 30c68ae2
    return csqt_pred


def solve_marg_query(query_predicate, evidence, cpl_program):
    if isinstance(evidence, FunctionApplication):
        evidence = Conjunction((evidence,))
    joint_conjunction = conjunct_formulas(query_predicate, evidence)
<<<<<<< HEAD
    joint_qpred = add_query_to_program(joint_conjunction, cpl_program)
    evidence_qpred = add_query_to_program(evidence, cpl_program)
    joint_result = solve_succ_query(joint_qpred, cpl_program)
=======
    cpl_program.push_scope()
    joint_qpred = add_query_to_program(joint_conjunction, cpl_program)
    evidence_qpred = add_query_to_program(evidence, cpl_program)
    joint_result = solve_succ_query(joint_qpred, cpl_program)
    evidence_result = solve_succ_query(evidence_qpred, cpl_program)
    cpl_program.pop_scope()
>>>>>>> 30c68ae2
    joint_cols = tuple(
        str2columnstr_constant(arg.name)
        for arg in query_predicate.args
        if isinstance(arg, Symbol)
    )
    joint_result = Projection(joint_result, joint_cols)
<<<<<<< HEAD
    evidence_result = solve_succ_query(evidence_qpred, cpl_program)
=======
>>>>>>> 30c68ae2
    evidence_cols = set()
    for formula in evidence.formulas:
        evidence_cols |= set(
            str2columnstr_constant(arg.name)
            for arg in formula.args
            if isinstance(arg, Symbol)
        )
    evidence_cols = tuple(sorted(evidence_cols, key=lambda c: c.value))
    evidence_result = Projection(evidence_result, evidence_cols)
    result = NaturalJoinInverse(joint_result, evidence_result)
    solver = RelationalAlgebraProvenanceCountingSolver()
    return solver.walk(result)<|MERGE_RESOLUTION|>--- conflicted
+++ resolved
@@ -2,18 +2,10 @@
 from typing import Tuple
 
 from ...datalog.expression_processing import conjunct_formulas
-<<<<<<< HEAD
-from ...datalog.expressions import Fact
-from ...expression_pattern_matching import add_match
-from ...expression_walker import ExpressionWalker, PatternWalker
-from ...expressions import Constant, Definition, FunctionApplication, Symbol
-from ...logic import Conjunction, Implication, Union
-=======
 from ...expression_pattern_matching import add_match
 from ...expression_walker import ExpressionWalker, PatternWalker
 from ...expressions import Constant, Definition, FunctionApplication, Symbol
 from ...logic import Conjunction, Implication
->>>>>>> 30c68ae2
 from ...logic.expression_processing import extract_logic_predicates
 from ...relational_algebra import (
     ColumnStr,
@@ -31,11 +23,7 @@
     ProvenanceAlgebraSet,
     RelationalAlgebraProvenanceCountingSolver,
 )
-<<<<<<< HEAD
-from . import problog_solver
-=======
 from . import problog
->>>>>>> 30c68ae2
 from .cplogic_to_gm import (
     AndPlateNode,
     BernoulliPlateNode,
@@ -182,11 +170,7 @@
     n.d., 30.
 
     """
-<<<<<<< HEAD
-    return problog_solver.solve_succ_query(query_predicate, cpl_program)
-=======
     return problog.solve_succ_query(query_predicate, cpl_program)
->>>>>>> 30c68ae2
     grounded = ground_cplogic_program(cpl_program)
     translator = CPLogicGroundingToGraphicalModelTranslator()
     gm = translator.walk(grounded)
@@ -742,31 +726,12 @@
 
 def add_query_to_program(query, program):
     assert isinstance(query, Conjunction)
-<<<<<<< HEAD
-    antecedent_preds = list()
-    valued_args = list()
-    csqt_args = set()
-    for pred in query.formulas:
-        pred, new_valued_args = remove_constants_from_pred(pred)
-        antecedent_preds.append(pred)
-        valued_args += new_valued_args
-        csqt_args |= set(pred.args)
-    const_preserving_pred = Symbol.fresh()(*(arg for arg, _ in valued_args))
-    antecedent_preds.append(const_preserving_pred)
-    csqt_pred = Symbol.fresh()(*sorted(csqt_args, key=lambda s: s.name))
-    fact = Fact(
-        const_preserving_pred.functor(*(value for _, value in valued_args))
-    )
-    rule = Implication(csqt_pred, Conjunction(antecedent_preds))
-    program.walk(Union((fact, rule)))
-=======
     args = set()
     for pred in query.formulas:
         args |= set(arg for arg in pred.args if isinstance(arg, Symbol))
     csqt_pred = Symbol.fresh()(*args)
     rule = Implication(csqt_pred, query)
     program.walk(rule)
->>>>>>> 30c68ae2
     return csqt_pred
 
 
@@ -774,28 +739,18 @@
     if isinstance(evidence, FunctionApplication):
         evidence = Conjunction((evidence,))
     joint_conjunction = conjunct_formulas(query_predicate, evidence)
-<<<<<<< HEAD
-    joint_qpred = add_query_to_program(joint_conjunction, cpl_program)
-    evidence_qpred = add_query_to_program(evidence, cpl_program)
-    joint_result = solve_succ_query(joint_qpred, cpl_program)
-=======
     cpl_program.push_scope()
     joint_qpred = add_query_to_program(joint_conjunction, cpl_program)
     evidence_qpred = add_query_to_program(evidence, cpl_program)
     joint_result = solve_succ_query(joint_qpred, cpl_program)
     evidence_result = solve_succ_query(evidence_qpred, cpl_program)
     cpl_program.pop_scope()
->>>>>>> 30c68ae2
     joint_cols = tuple(
         str2columnstr_constant(arg.name)
         for arg in query_predicate.args
         if isinstance(arg, Symbol)
     )
     joint_result = Projection(joint_result, joint_cols)
-<<<<<<< HEAD
-    evidence_result = solve_succ_query(evidence_qpred, cpl_program)
-=======
->>>>>>> 30c68ae2
     evidence_cols = set()
     for formula in evidence.formulas:
         evidence_cols |= set(
