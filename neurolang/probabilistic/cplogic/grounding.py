from typing import AbstractSet

from ...datalog.basic_representation import DatalogProgram
from ...datalog.chase import (
    ChaseGeneral,
    ChaseNaive,
    ChaseNamedRelationalAlgebraMixin,
)
<<<<<<< HEAD
from ...exceptions import NeuroLangException
from ...expression_walker import ExpressionBasicEvaluator
from ...expressions import (
    Constant,
    ExpressionBlock,
    FunctionApplication,
    Symbol,
)
=======
from ...expression_walker import ExpressionBasicEvaluator
from ...expressions import Constant, ExpressionBlock, Symbol
>>>>>>> 31bb8fd8
from ...logic import Implication
from ...logic.expression_processing import (
    TranslateToLogic,
    extract_logic_predicates,
)
from ...relational_algebra import (
    ColumnInt,
    NamedRelationalAlgebraFrozenSet,
    Projection,
    RelationalAlgebraSolver,
)
from ..expression_processing import is_probabilistic_fact
from ..expressions import (
    Grounding,
    ProbabilisticChoiceGrounding,
    ProbabilisticPredicate,
)


class Datalog(TranslateToLogic, DatalogProgram, ExpressionBasicEvaluator):
    pass


def remove_probability_column(relation):
    new_columns = tuple(
        Constant[ColumnInt](ColumnInt(i))
        for i in list(range(relation.value.arity))[1:]
    )
    return RelationalAlgebraSolver().walk(Projection(relation, new_columns))


def cplogic_to_datalog(cpl_program):
    dl = Datalog()
    for pred_symb in cpl_program.predicate_symbols:
        if pred_symb in cpl_program.intensional_database():
            for formula in cpl_program.symbol_table[pred_symb].formulas:
                dl.walk(formula)
        else:
            if pred_symb in cpl_program.extensional_database():
                relation = cpl_program.symbol_table[pred_symb]
            else:
                relation = remove_probability_column(
                    cpl_program.symbol_table[pred_symb]
                )
            dl.add_extensional_predicate_from_tuples(pred_symb, relation.value)
    return dl


def build_extensional_grounding(pred_symb, tuple_set):
    args = tuple(Symbol.fresh() for _ in range(tuple_set.value.arity))
    cols = tuple(arg.name for arg in args)
    return Grounding(
        expression=Implication(pred_symb(*args), Constant[bool](True)),
        relation=Constant[AbstractSet](
            NamedRelationalAlgebraFrozenSet(
                columns=cols, iterable=tuple_set.value
            )
        ),
    )


def build_rule_grounding(pred_symb, st_item, tuple_set):
    rule = st_item.formulas[0]
    cols = tuple(arg.name for arg in rule.consequent.args)
    return Grounding(
        expression=rule,
        relation=Constant[AbstractSet](
            NamedRelationalAlgebraFrozenSet(
                columns=cols, iterable=tuple_set.value
            )
        ),
    )


def build_probabilistic_grounding(pred_symb, relation, grounding_cls):
    # construct the grounded expression with fresh symbols
    # fresh symbol for the probability p in ( P(x) : p ) <- T
    prob_symb = Symbol.fresh()
    # fresh symbols for the terms x1, ..., xn in ( P(x1, ..., xn) : p ) <- T
    args = tuple(Symbol.fresh() for _ in range(relation.value.arity - 1))
    # grounded expression
    expression = Implication(
        ProbabilisticPredicate(prob_symb, pred_symb(*args)),
        Constant[bool](True),
    )
    # build the new relation (TODO: this could be done with a RenameColumns)
    new_relation = Constant[AbstractSet](
        NamedRelationalAlgebraFrozenSet(
            columns=(prob_symb.name,) + tuple(arg.name for arg in args),
            iterable=relation.value,
        )
    )
    # finally construct the grounding using the given class
    return grounding_cls(expression=expression, relation=new_relation)


def build_pchoice_grounding(pred_symb, relation):
    return build_probabilistic_grounding(
        pred_symb, relation, ProbabilisticChoiceGrounding
    )


def build_pfact_grounding_from_set(pred_symb, relation):
    return build_probabilistic_grounding(pred_symb, relation, Grounding)


def build_grounding(cpl_program, dl_instance):
    groundings = []
    for pred_symb in cpl_program.predicate_symbols:
        relation = cpl_program.symbol_table[pred_symb]
        if pred_symb in cpl_program.pfact_pred_symbs:
            groundings.append(
                build_pfact_grounding_from_set(pred_symb, relation)
            )
        elif pred_symb in cpl_program.pchoice_pred_symbs:
            groundings.append(build_pchoice_grounding(pred_symb, relation))
        elif isinstance(relation, Constant[AbstractSet]):
            groundings.append(build_extensional_grounding(pred_symb, relation))
        else:
            groundings.append(
                build_rule_grounding(
                    pred_symb, relation, dl_instance[pred_symb]
                )
            )
    return ExpressionBlock(groundings)


class Chase(ChaseNaive, ChaseNamedRelationalAlgebraMixin, ChaseGeneral):
    pass


def ground_cplogic_program(cpl_program):
<<<<<<< HEAD
    for disjunction in cpl_program.intensional_database().values():
        if len(disjunction.formulas) > 1:
            raise NeuroLangException(
                "Programs with several rules with the same head predicate "
                "symbol are not currently supported"
            )
=======
>>>>>>> 31bb8fd8
    dl_program = cplogic_to_datalog(cpl_program)
    chase = Chase(dl_program)
    dl_instance = chase.build_chase_solution()
    return build_grounding(cpl_program, dl_instance)


<<<<<<< HEAD
def get_predicate_from_grounded_expression(expression):
    if isinstance(expression, FunctionApplication):
        return expression
    elif is_probabilistic_fact(expression):
        return expression.consequent.body
    elif isinstance(expression, FunctionApplication):
        return expression
    else:
        return expression.consequent


def get_grounding_pred_symb(grounding):
    if isinstance(grounding, ProbabilisticChoiceGrounding):
        return grounding.expression.functor
    elif isinstance(grounding.expression.consequent, ProbabilisticPredicate):
        return grounding.expression.consequent.body.functor
    return grounding.expression.consequent.functor


def get_grounding_dependencies(grounding):
    if isinstance(grounding, ProbabilisticChoiceGrounding):
        return set()
=======
def get_grounding_predicate(grounded_exp):
    if is_probabilistic_fact(grounded_exp):
        return grounded_exp.consequent.body
    else:
        return grounded_exp.consequent


def get_grounding_pred_symb(grounded_exp):
    return get_grounding_predicate(grounded_exp).functor


def get_grounding_dependencies(grounding):
>>>>>>> 31bb8fd8
    predicates = extract_logic_predicates(grounding.expression.antecedent)
    return set(pred.functor for pred in predicates)


def topological_sort_groundings_util(pred_symb, dependencies, visited, result):
    for dep_symb in dependencies[pred_symb]:
        if dep_symb not in visited:
            topological_sort_groundings_util(
                dep_symb, dependencies, visited, result
            )
    if pred_symb not in visited:
        result.append(pred_symb)
    visited.add(pred_symb)


def topological_sort_groundings(groundings):
    dependencies = dict()
    pred_symb_to_grounding = dict()
    for grounding in groundings:
<<<<<<< HEAD
        pred_symb = get_grounding_pred_symb(grounding)
=======
        pred_symb = get_grounding_pred_symb(grounding.expression)
>>>>>>> 31bb8fd8
        pred_symb_to_grounding[pred_symb] = grounding
        dependencies[pred_symb] = get_grounding_dependencies(grounding)
    result = list()
    visited = set()
<<<<<<< HEAD
    for grounding in groundings:
        pred_symb = get_grounding_pred_symb(grounding)
        topological_sort_groundings_util(
            pred_symb, dependencies, visited, result
        )
    return [pred_symb_to_grounding.get(pred_symb) for pred_symb in result]
=======
    for pred_symb, grounding in pred_symb_to_grounding.items():
        topological_sort_groundings_util(
            pred_symb, dependencies, visited, result
        )
    return [pred_symb_to_grounding[pred_symb] for pred_symb in result]
>>>>>>> 31bb8fd8
<|MERGE_RESOLUTION|>--- conflicted
+++ resolved
@@ -6,19 +6,8 @@
     ChaseNaive,
     ChaseNamedRelationalAlgebraMixin,
 )
-<<<<<<< HEAD
-from ...exceptions import NeuroLangException
-from ...expression_walker import ExpressionBasicEvaluator
-from ...expressions import (
-    Constant,
-    ExpressionBlock,
-    FunctionApplication,
-    Symbol,
-)
-=======
 from ...expression_walker import ExpressionBasicEvaluator
 from ...expressions import Constant, ExpressionBlock, Symbol
->>>>>>> 31bb8fd8
 from ...logic import Implication
 from ...logic.expression_processing import (
     TranslateToLogic,
@@ -151,45 +140,12 @@
 
 
 def ground_cplogic_program(cpl_program):
-<<<<<<< HEAD
-    for disjunction in cpl_program.intensional_database().values():
-        if len(disjunction.formulas) > 1:
-            raise NeuroLangException(
-                "Programs with several rules with the same head predicate "
-                "symbol are not currently supported"
-            )
-=======
->>>>>>> 31bb8fd8
     dl_program = cplogic_to_datalog(cpl_program)
     chase = Chase(dl_program)
     dl_instance = chase.build_chase_solution()
     return build_grounding(cpl_program, dl_instance)
 
 
-<<<<<<< HEAD
-def get_predicate_from_grounded_expression(expression):
-    if isinstance(expression, FunctionApplication):
-        return expression
-    elif is_probabilistic_fact(expression):
-        return expression.consequent.body
-    elif isinstance(expression, FunctionApplication):
-        return expression
-    else:
-        return expression.consequent
-
-
-def get_grounding_pred_symb(grounding):
-    if isinstance(grounding, ProbabilisticChoiceGrounding):
-        return grounding.expression.functor
-    elif isinstance(grounding.expression.consequent, ProbabilisticPredicate):
-        return grounding.expression.consequent.body.functor
-    return grounding.expression.consequent.functor
-
-
-def get_grounding_dependencies(grounding):
-    if isinstance(grounding, ProbabilisticChoiceGrounding):
-        return set()
-=======
 def get_grounding_predicate(grounded_exp):
     if is_probabilistic_fact(grounded_exp):
         return grounded_exp.consequent.body
@@ -202,7 +158,6 @@
 
 
 def get_grounding_dependencies(grounding):
->>>>>>> 31bb8fd8
     predicates = extract_logic_predicates(grounding.expression.antecedent)
     return set(pred.functor for pred in predicates)
 
@@ -222,26 +177,13 @@
     dependencies = dict()
     pred_symb_to_grounding = dict()
     for grounding in groundings:
-<<<<<<< HEAD
-        pred_symb = get_grounding_pred_symb(grounding)
-=======
         pred_symb = get_grounding_pred_symb(grounding.expression)
->>>>>>> 31bb8fd8
         pred_symb_to_grounding[pred_symb] = grounding
         dependencies[pred_symb] = get_grounding_dependencies(grounding)
     result = list()
     visited = set()
-<<<<<<< HEAD
-    for grounding in groundings:
-        pred_symb = get_grounding_pred_symb(grounding)
-        topological_sort_groundings_util(
-            pred_symb, dependencies, visited, result
-        )
-    return [pred_symb_to_grounding.get(pred_symb) for pred_symb in result]
-=======
     for pred_symb, grounding in pred_symb_to_grounding.items():
         topological_sort_groundings_util(
             pred_symb, dependencies, visited, result
         )
-    return [pred_symb_to_grounding[pred_symb] for pred_symb in result]
->>>>>>> 31bb8fd8
+    return [pred_symb_to_grounding[pred_symb] for pred_symb in result]