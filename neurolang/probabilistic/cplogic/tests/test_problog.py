--- conflicted
+++ resolved
@@ -2,15 +2,10 @@
 import problog.logic
 import problog.sdd_formula
 
-<<<<<<< HEAD
-from ....expressions import Symbol
-from ..problog_solver import cplogic_to_problog
-=======
 from ....datalog.expressions import Fact
 from ....expressions import Constant, Symbol
 from ....logic import Implication
 from ..problog import cplogic_to_problog
->>>>>>> 71bd4202
 from ..program import CPLogicProgram
 
 P = Symbol("P")
