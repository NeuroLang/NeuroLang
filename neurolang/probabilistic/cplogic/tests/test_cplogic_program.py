--- conflicted
+++ resolved
@@ -24,15 +24,7 @@
     ProbabilisticPredicate,
     ProbabilisticQuery,
 )
-<<<<<<< HEAD
-from ..program import CPLogicProgram
-=======
-from ..program import (
-    CPLogicMixin,
-    CPLogicProgram,
-    TranslateProbabilisticQueryMixin,
-)
->>>>>>> 5ac692cf
+from ..program import CPLogicMixin, CPLogicProgram
 
 P = Symbol("P")
 Q = Symbol("Q")
