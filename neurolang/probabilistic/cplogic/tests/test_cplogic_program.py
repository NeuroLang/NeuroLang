import typing

import pytest

from ....datalog.expressions import Fact
<<<<<<< HEAD
from ....exceptions import NeuroLangException
from ....expressions import Constant, Symbol
from ....logic import Conjunction, Implication, Union
=======
from ....exceptions import ForbiddenDisjunctionError, ForbiddenExistentialError
from ....expressions import Constant, Symbol
from ....logic import Conjunction, Implication, Union
from ...exceptions import (
    DistributionDoesNotSumToOneError,
    MalformedProbabilisticTupleError,
)
>>>>>>> 31bb8fd8
from ...expressions import ProbabilisticPredicate
from ..program import CPLogicProgram

P = Symbol("P")
Q = Symbol("Q")
R = Symbol("R")
Z = Symbol("Z")
Y = Symbol("Y")
p = Symbol("p")
p_1 = Symbol("p_1")
p_2 = Symbol("p_2")
x = Symbol("x")
y = Symbol("y")
z = Symbol("z")
a = Constant("a")
b = Constant("b")
c = Constant("c")
bernoulli = Symbol("bernoulli")


def test_probfact():
    probfact = Implication(
        ProbabilisticPredicate(Constant[float](0.2), P(x)),
        Constant[bool](True),
    )
    assert probfact.consequent.probability == Constant[float](0.2)
    assert probfact.consequent.body == P(x)


def test_deterministic_program():
    code = Union(
        (Implication(Z(x), Conjunction((P(x), Q(x)))), Fact(Q(a)), Fact(P(a)),)
    )
    cpl_program = CPLogicProgram()
    cpl_program.walk(code)
    assert cpl_program.extensional_database() == {
        Q: Constant(frozenset({(a,)})),
        P: Constant(frozenset({(a,)})),
    }
    assert cpl_program.intensional_database() == {
        Z: Union((Implication(Z(x), Conjunction((P(x), Q(x)))),))
    }


def test_deterministic_program():
    code = Union(
        (Implication(Z(x), Conjunction((P(x), Q(x)))), Fact(Q(a)), Fact(P(a)),)
    )
    cpl_program = CPLogicProgram()
    cpl_program.walk(code)
    assert cpl_program.extensional_database() == {
        Q: Constant(frozenset({(a,)})),
        P: Constant(frozenset({(a,)})),
    }
    assert cpl_program.intensional_database() == {
        Z: Union((Implication(Z(x), Conjunction((P(x), Q(x)))),))
    }


def test_cplogic_program():
    cpl = CPLogicProgram()
    code = Union(
        [
            Implication(
                ProbabilisticPredicate(Constant[float](0.5), P(x)),
                Constant[bool](True),
            ),
            Implication(Q(x), Conjunction((P(x), Z(x)))),
            Fact(Z(a)),
            Fact(Z(b)),
        ]
    )
    cpl.walk(code)
    assert cpl.extensional_database() == {
        Z: Constant(frozenset({Constant((a,)), Constant((b,))}))
    }
    assert cpl.intensional_database() == {
        Q: Union((Implication(Q(x), Conjunction((P(x), Z(x)))),))
    }
    assert cpl.probabilistic_facts() == {
        P: Union(
            [
                Implication(
                    ProbabilisticPredicate(Constant[float](0.5), P(x)),
                    Constant[bool](True),
                )
            ]
        )
    }


def test_multiple_probfact_same_pred_symb():
    cpl = CPLogicProgram()
    code = Union(
        [
            Implication(
                ProbabilisticPredicate(Constant[float](0.5), P(a)),
                Constant[bool](True),
            ),
            Implication(
                ProbabilisticPredicate(Constant[float](0.2), P(b)),
                Constant[bool](True),
            ),
            Implication(Q(x), Conjunction((P(x), Z(x)))),
            Fact(Z(a)),
            Fact(Z(b)),
        ]
    )
    cpl.walk(code)
    assert cpl.extensional_database() == {
        Z: Constant(frozenset({Constant((a,)), Constant((b,))}))
    }
    assert cpl.intensional_database() == {
        Q: Union((Implication(Q(x), Conjunction((P(x), Z(x)))),))
    }
    assert len(cpl.probabilistic_facts()) == 1
    assert P in cpl.probabilistic_facts()
    probfacts = cpl.probabilistic_facts()[P]
    assert isinstance(probfacts, Constant[typing.AbstractSet])


def test_add_probfacts_from_tuple():
    cpl = CPLogicProgram()
    cpl.walk(Union(tuple()))
    cpl.add_probabilistic_facts_from_tuples(
        P, {(0.3, "hello", "gaston"), (0.7, "hello", "antonia"),},
    )
    assert P in cpl.pfact_pred_symbs
    assert (
        Constant[float](0.7),
        Constant[str]("hello"),
        Constant[str]("antonia"),
    ) in cpl.symbol_table[P].value


def test_add_probfacts_from_tuple_no_probability():
    cpl = CPLogicProgram()
    cpl.walk(Union(tuple()))
<<<<<<< HEAD
    with pytest.raises(NeuroLangException, match=r"probability"):
=======
    with pytest.raises(MalformedProbabilisticTupleError):
>>>>>>> 31bb8fd8
        cpl.add_probabilistic_facts_from_tuples(
            P, {("hello", "gaston"), ("hello", "antonia"),},
        )


def test_add_probchoice_from_tuple():
    probchoice_as_tuples_iterable = {
        (0.5, "a", "a"),
        (0.2, "a", "b"),
        (0.3, "b", "b"),
    }
    cpl = CPLogicProgram()
    cpl.add_probabilistic_choice_from_tuples(P, probchoice_as_tuples_iterable)
    assert P in cpl.symbol_table
    assert (
        Constant[float](0.2),
        Constant[str]("a"),
        Constant[str]("b"),
    ) in cpl.symbol_table[P].value


def test_add_probchoice_from_tuple_no_probability():
    cpl = CPLogicProgram()
<<<<<<< HEAD
    with pytest.raises(NeuroLangException, match=r"probability"):
=======
    with pytest.raises(MalformedProbabilisticTupleError):
>>>>>>> 31bb8fd8
        cpl.add_probabilistic_choice_from_tuples(P, {("a", "b"), ("b", "b")})


def test_add_probchoice_from_tuple_twice_same_pred_symb():
    probchoice_as_tuples_iterable = {(1.0, "a", "a")}
    cpl = CPLogicProgram()
    cpl.add_probabilistic_choice_from_tuples(P, probchoice_as_tuples_iterable)
<<<<<<< HEAD
    with pytest.raises(NeuroLangException):
=======
    with pytest.raises(ForbiddenDisjunctionError):
>>>>>>> 31bb8fd8
        cpl.add_probabilistic_choice_from_tuples(
            P, probchoice_as_tuples_iterable
        )


def test_add_probchoice_does_not_sum_to_one():
    probchoice_as_tuples_iterable = {
        (0.5, "a", "a"),
        (0.2, "a", "b"),
        (0.1, "b", "b"),
    }
    cpl = CPLogicProgram()
<<<<<<< HEAD
    with pytest.raises(NeuroLangException, match=r"sum"):
        cpl.add_probabilistic_choice_from_tuples(
            P, probchoice_as_tuples_iterable
        )
=======
    with pytest.raises(DistributionDoesNotSumToOneError):
        cpl.add_probabilistic_choice_from_tuples(
            P, probchoice_as_tuples_iterable
        )


def test_forbidden_existential():
    probchoice_as_tuples_iterable = {
        (0.5, "a", "a"),
        (0.2, "a", "b"),
        (0.3, "b", "b"),
    }
    existential_rule = Implication(Q(x), P(x, y))
    cpl = CPLogicProgram()
    cpl.add_probabilistic_choice_from_tuples(P, probchoice_as_tuples_iterable)
    with pytest.raises(ForbiddenExistentialError):
        cpl.walk(existential_rule)


def test_forbidden_disjunction():
    rule_a = Implication(P(x), Q(x))
    rule_b = Implication(P(y), Z(y))
    code = Union((rule_a, rule_b))
    cpl = CPLogicProgram()
    with pytest.raises(ForbiddenDisjunctionError):
        cpl.walk(code)
>>>>>>> 31bb8fd8
<|MERGE_RESOLUTION|>--- conflicted
+++ resolved
@@ -3,11 +3,6 @@
 import pytest
 
 from ....datalog.expressions import Fact
-<<<<<<< HEAD
-from ....exceptions import NeuroLangException
-from ....expressions import Constant, Symbol
-from ....logic import Conjunction, Implication, Union
-=======
 from ....exceptions import ForbiddenDisjunctionError, ForbiddenExistentialError
 from ....expressions import Constant, Symbol
 from ....logic import Conjunction, Implication, Union
@@ -15,7 +10,6 @@
     DistributionDoesNotSumToOneError,
     MalformedProbabilisticTupleError,
 )
->>>>>>> 31bb8fd8
 from ...expressions import ProbabilisticPredicate
 from ..program import CPLogicProgram
 
@@ -154,11 +148,7 @@
 def test_add_probfacts_from_tuple_no_probability():
     cpl = CPLogicProgram()
     cpl.walk(Union(tuple()))
-<<<<<<< HEAD
-    with pytest.raises(NeuroLangException, match=r"probability"):
-=======
     with pytest.raises(MalformedProbabilisticTupleError):
->>>>>>> 31bb8fd8
         cpl.add_probabilistic_facts_from_tuples(
             P, {("hello", "gaston"), ("hello", "antonia"),},
         )
@@ -182,11 +172,7 @@
 
 def test_add_probchoice_from_tuple_no_probability():
     cpl = CPLogicProgram()
-<<<<<<< HEAD
-    with pytest.raises(NeuroLangException, match=r"probability"):
-=======
     with pytest.raises(MalformedProbabilisticTupleError):
->>>>>>> 31bb8fd8
         cpl.add_probabilistic_choice_from_tuples(P, {("a", "b"), ("b", "b")})
 
 
@@ -194,11 +180,7 @@
     probchoice_as_tuples_iterable = {(1.0, "a", "a")}
     cpl = CPLogicProgram()
     cpl.add_probabilistic_choice_from_tuples(P, probchoice_as_tuples_iterable)
-<<<<<<< HEAD
-    with pytest.raises(NeuroLangException):
-=======
     with pytest.raises(ForbiddenDisjunctionError):
->>>>>>> 31bb8fd8
         cpl.add_probabilistic_choice_from_tuples(
             P, probchoice_as_tuples_iterable
         )
@@ -211,12 +193,6 @@
         (0.1, "b", "b"),
     }
     cpl = CPLogicProgram()
-<<<<<<< HEAD
-    with pytest.raises(NeuroLangException, match=r"sum"):
-        cpl.add_probabilistic_choice_from_tuples(
-            P, probchoice_as_tuples_iterable
-        )
-=======
     with pytest.raises(DistributionDoesNotSumToOneError):
         cpl.add_probabilistic_choice_from_tuples(
             P, probchoice_as_tuples_iterable
@@ -242,5 +218,4 @@
     code = Union((rule_a, rule_b))
     cpl = CPLogicProgram()
     with pytest.raises(ForbiddenDisjunctionError):
-        cpl.walk(code)
->>>>>>> 31bb8fd8
+        cpl.walk(code)