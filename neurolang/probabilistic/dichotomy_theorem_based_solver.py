"""
Implentation of probabilistic query resolution for
hierarchical queries [^1]. Using this we apply the small dichotomy
theorem [^1, ^2]:
Let Q be a conjunctive query without self-joins or a non-repeating relational
algebra expression. Then:
* If Q is hierarchical, then P(Q) is in polynomial time, and can be computed
using only the lifted inference rules for join, negation, union, and
existential quantifier.

* If Q is not hierarchical, then P(Q) is #P-hard in the size of the database.

[^1]: Robert Fink and Dan Olteanu. A dichotomy for non-repeating queries with
negation in probabilistic databases. In Proceedings of the 33rd ACM
SIGMOD-SIGACT-SIGART Symposium on Principles of Database Systems, PODS ’14,
pages 144–155, New York, NY, USA, 2014. ACM.

[^2]: Nilesh N. Dalvi and Dan Suciu. Efficient query evaluation on
probabilistic databases. VLDB J., 16(4):523–544, 2007.
"""

import logging
from collections import defaultdict

from ..datalog.expression_processing import flatten_query
from ..datalog.translate_to_named_ra import TranslateToNamedRA
from ..expression_walker import ExpressionWalker, add_match
from ..expressions import Constant, Symbol
from ..logic import Conjunction, Implication
from ..logic.expression_processing import extract_logic_predicates
from ..relational_algebra import (
    ColumnInt,
    ColumnStr,
    EliminateTrivialProjections,
    ExtendedProjection,
    ExtendedProjectionListMember,
    NameColumns,
    Projection,
    RelationalAlgebraPushInSelections,
    RelationalAlgebraStringExpression,
    str2columnstr_constant,
)
from ..relational_algebra_provenance import (
    ProvenanceAlgebraSet,
    RelationalAlgebraProvenanceExpressionSemringSolver,
)
from ..utils import log_performance
from .exceptions import NotHierarchicalQueryException
from .expression_processing import (
    lift_optimization_for_choice_predicates,
    project_on_query_head,
)
from .probabilistic_ra_utils import (
    DeterministicFactSet,
    ProbabilisticChoiceSet,
    ProbabilisticFactSet,
    generate_probabilistic_symbol_table_for_query,
)
from .shattering import shatter_easy_probfacts

LOG = logging.getLogger(__name__)


def is_hierarchical_without_self_joins(query):
    """
    Let Q be first-order formula. For each variable x denote at(x) the
    set of atoms that contain the variable x. We say that Q is hierarchical
    if forall x, y one of the following holds:
    at(x) ⊆ at(y) or at(x) ⊇ at(y) or at(x) ∩ at(y) = ∅.
    """

    has_self_joins, atom_set = extract_atom_sets_and_detect_self_joins(query)

    if has_self_joins:
        return False

    variables = list(atom_set)
    for i, v in enumerate(variables):
        at_v = atom_set[v]
        for v2 in variables[i + 1 :]:
            at_v2 = atom_set[v2]
            if not (at_v <= at_v2 or at_v2 <= at_v or at_v.isdisjoint(at_v2)):
                LOG.info(
                    "Not hierarchical on variables %s %s", v.name, v2.name
                )
                return False

    return True


def extract_atom_sets_and_detect_self_joins(query):
    has_self_joins = False
    predicates = extract_logic_predicates(query)
    seen_predicate_functor = set()
    atom_set = defaultdict(set)
    for predicate in predicates:
        functor = predicate.functor
        if functor in seen_predicate_functor:
            LOG.info("Not hierarchical self join on variables %s", functor)
            has_self_joins = True
        seen_predicate_functor.add(functor)
        for variable in predicate.args:
            if not isinstance(variable, Symbol):
                continue
            atom_set[variable].add(functor)
    return has_self_joins, atom_set


class ProbSemiringSolver(RelationalAlgebraProvenanceExpressionSemringSolver):
    def __init__(self, *args, **kwargs):
        super().__init__(*args, **kwargs)
        self.translated_probfact_sets = dict()

    @add_match(
        Projection,
        lambda exp: (
            isinstance(
                exp.relation,
                (
                    DeterministicFactSet,
                    ProbabilisticFactSet,
                    ProbabilisticChoiceSet,
                ),
            )
        ),
    )
    def eliminate_superfluous_projection(self, expression):
        return self.walk(expression.relation)

    @add_match(DeterministicFactSet(Symbol))
    def deterministic_fact_set(self, deterministic_set):
        relation_symbol = deterministic_set.relation
        if relation_symbol in self.translated_probfact_sets:
            return self.translated_probfact_sets[relation_symbol]

        relation = self.walk(relation_symbol)
        named_columns = tuple(
            str2columnstr_constant(f"col_{i}") for i in relation.value.columns
        )
        projection_list = [
            ExtendedProjectionListMember(
                Constant[RelationalAlgebraStringExpression](
                    RelationalAlgebraStringExpression(c.value),
                    verify_type=False,
                ),
                c,
            )
            for c in named_columns
        ]

        prov_column = ColumnStr(Symbol.fresh().name)
        provenance_set = self.walk(
            ExtendedProjection(
                NameColumns(relation, named_columns),
                tuple(projection_list)
                + (
                    ExtendedProjectionListMember(
                        Constant[float](1.0),
                        str2columnstr_constant(prov_column),
                    ),
                ),
            )
        )

        self.translated_probfact_sets[relation_symbol] = ProvenanceAlgebraSet(
            provenance_set.value, prov_column
        )
        return self.translated_probfact_sets[relation_symbol]

    @add_match(ProbabilisticFactSet(Symbol, ...))
    def probabilistic_fact_set(self, prob_fact_set):
        relation_symbol = prob_fact_set.relation
        if relation_symbol in self.translated_probfact_sets:
            return self.translated_probfact_sets[relation_symbol]

        relation = self.walk(relation_symbol)
        named_columns = tuple(
            str2columnstr_constant(f"col_{i}") for i in relation.value.columns
        )
        relation = NameColumns(relation, named_columns)
        relation = self.walk(relation)
<<<<<<< HEAD
        rap_column = ColumnStr(f"col_{prob_fact_set.probability_column.value}")
=======
        rap_column = ColumnStr(
            relation.value.columns[prob_fact_set.probability_column.value]
        )
>>>>>>> 098bfc86

        self.translated_probfact_sets[relation_symbol] = ProvenanceAlgebraSet(
            relation.value, rap_column
        )
        return self.translated_probfact_sets[relation_symbol]

    @add_match(ProbabilisticChoiceSet(Symbol, ...))
    def probabilistic_choice_set(self, prob_choice_set):
        return self.probabilistic_fact_set(prob_choice_set)

    @add_match(ProbabilisticFactSet)
    def probabilistic_fact_set_invalid(self, prob_fact_set):
        raise NotImplementedError()


class RAQueryOptimiser(
    EliminateTrivialProjections,
    RelationalAlgebraPushInSelections,
    ExpressionWalker,
):
    pass


def solve_conjunctive_query(query, cpl_program):
    """
    Solve conjunctive query of CP-Logic program.

    Parameters
    ----------
    query : Implication
        Conjunctive query of the form CQ(x) :- R_1(x), ..., R_k(x).
    cpl_program : CPLogicProgram
        CP-Logic program on which the query should be solved.

    Returns
    -------
    ProvenanceAlgebraSet
        Provenance set labelled with probabilities for each tuple in the result
        set.

    """
    with log_performance(LOG, "Preparing query"):
        flat_query_body = flatten_query(query.antecedent, cpl_program)

    with log_performance(LOG, "Translation and lifted optimisation"):
        flat_query_body = lift_optimization_for_choice_predicates(
            flat_query_body, cpl_program
        )
        flat_query = Implication(query.consequent, flat_query_body)
        symbol_table = generate_probabilistic_symbol_table_for_query(
            cpl_program, flat_query_body
        )
        shattered_query = shatter_easy_probfacts(flat_query, symbol_table)
        shattered_query_probabilistic_body = Conjunction(
            tuple(
                formula
                for formula in shattered_query.antecedent.formulas
                if isinstance(
                    formula.functor,
                    (ProbabilisticFactSet, ProbabilisticChoiceSet),
                )
            )
        )
        if not is_hierarchical_without_self_joins(
            shattered_query_probabilistic_body
        ):
            LOG.info(
                "Query with conjunctions %s not hierarchical",
                shattered_query_probabilistic_body.formulas,
            )
            raise NotHierarchicalQueryException(
                "Query not hierarchical, algorithm can't be applied"
            )

        ra_query = TranslateToNamedRA().walk(shattered_query.antecedent)
        ra_query = project_on_query_head(shattered_query, ra_query)
        ra_query = RAQueryOptimiser().walk(ra_query)

    with log_performance(LOG, "Run RAP query"):
        solver = ProbSemiringSolver(symbol_table)
        prob_set_result = solver.walk(ra_query)

    return prob_set_result<|MERGE_RESOLUTION|>--- conflicted
+++ resolved
@@ -179,13 +179,9 @@
         )
         relation = NameColumns(relation, named_columns)
         relation = self.walk(relation)
-<<<<<<< HEAD
-        rap_column = ColumnStr(f"col_{prob_fact_set.probability_column.value}")
-=======
         rap_column = ColumnStr(
             relation.value.columns[prob_fact_set.probability_column.value]
         )
->>>>>>> 098bfc86
 
         self.translated_probfact_sets[relation_symbol] = ProvenanceAlgebraSet(
             relation.value, rap_column
