"""
Implentation of probabilistic query resolution for
hierarchical queries [^1]. Using this we apply the small dichotomy
theorem [^1, ^2]:
Let Q be a conjunctive query without self-joins or a non-repeating relational
algebra expression. Then:
* If Q is hierarchical, then P(Q) is in polynomial time, and can be computed
using only the lifted inference rules for join, negation, union, and
existential quantifier.

* If Q is not hierarchical, then P(Q) is #P-hard in the size of the database.

[^1]: Robert Fink and Dan Olteanu. A dichotomy for non-repeating queries with
negation in probabilistic databases. In Proceedings of the 33rd ACM
SIGMOD-SIGACT-SIGART Symposium on Principles of Database Systems, PODS ’14,
pages 144–155, New York, NY, USA, 2014. ACM.

[^2]: Nilesh N. Dalvi and Dan Suciu. Efficient query evaluation on
probabilistic databases. VLDB J., 16(4):523–544, 2007.
"""

import logging
<<<<<<< HEAD
import operator
=======
>>>>>>> 96a9d426
import typing
from collections import defaultdict

from ..datalog.expression_processing import enforce_conjunction, flatten_query
from ..datalog.translate_to_named_ra import TranslateToNamedRA
from ..expression_walker import ExpressionWalker, add_match
from ..expressions import Constant, Symbol
<<<<<<< HEAD
from ..logic import FALSE, Conjunction, Implication
from ..logic.expression_processing import (
    extract_logic_free_variables,
    extract_logic_predicates,
)
=======
from ..logic import Conjunction, Implication, FALSE
from ..logic.expression_processing import extract_logic_predicates
from ..utils.orderedset import OrderedSet
>>>>>>> 96a9d426
from ..relational_algebra import (
    ColumnInt,
    ColumnStr,
    EliminateTrivialProjections,
    ExtendedProjection,
    ExtendedProjectionListMember,
    NameColumns,
    NamedRelationalAlgebraFrozenSet,
    Projection,
    RelationalAlgebraPushInSelections,
    RelationalAlgebraStringExpression,
    str2columnstr_constant,
    NamedRelationalAlgebraFrozenSet,
)
from ..relational_algebra_provenance import (
    NaturalJoinInverse,
    ProvenanceAlgebraSet,
    RelationalAlgebraProvenanceCountingSolver,
    RelationalAlgebraProvenanceExpressionSemringSolver,
    RelationalAlgebraProvenanceCountingSolver,
)
from ..utils import log_performance
from ..utils.orderedset import OrderedSet
from .exceptions import NotHierarchicalQueryException
from .expression_processing import (
    lift_optimization_for_choice_predicates,
    project_on_query_head,
)
from .probabilistic_ra_utils import (
    DeterministicFactSet,
    ProbabilisticChoiceSet,
    ProbabilisticFactSet,
    generate_probabilistic_symbol_table_for_query,
)
from .shattering import shatter_easy_probfacts

LOG = logging.getLogger(__name__)


def is_hierarchical_without_self_joins(query):
    """
    Let Q be first-order formula. For each variable x denote at(x) the
    set of atoms that contain the variable x. We say that Q is hierarchical
    if forall x, y one of the following holds:
    at(x) ⊆ at(y) or at(x) ⊇ at(y) or at(x) ∩ at(y) = ∅.
    """

    has_self_joins, atom_set = extract_atom_sets_and_detect_self_joins(query)

    if has_self_joins:
        return False

    variables = list(atom_set)
    for i, v in enumerate(variables):
        at_v = atom_set[v]
        for v2 in variables[i + 1 :]:
            at_v2 = atom_set[v2]
            if not (at_v <= at_v2 or at_v2 <= at_v or at_v.isdisjoint(at_v2)):
                LOG.info(
                    "Not hierarchical on variables %s %s", v.name, v2.name
                )
                return False

    return True


def extract_atom_sets_and_detect_self_joins(query):
    has_self_joins = False
    predicates = extract_logic_predicates(query)
    seen_predicate_functor = set()
    atom_set = defaultdict(set)
    for predicate in predicates:
        functor = predicate.functor
        if functor in seen_predicate_functor:
            LOG.info("Not hierarchical self join on variables %s", functor)
            has_self_joins = True
        seen_predicate_functor.add(functor)
        for variable in predicate.args:
            if not isinstance(variable, Symbol):
                continue
            atom_set[variable].add(functor)
    return has_self_joins, atom_set


class ProbSemiringSolver(RelationalAlgebraProvenanceExpressionSemringSolver):
    def __init__(self, *args, **kwargs):
        super().__init__(*args, **kwargs)
        self.translated_probfact_sets = dict()

    @add_match(
        Projection,
        lambda exp: (
            isinstance(
                exp.relation,
                (
                    DeterministicFactSet,
                    ProbabilisticFactSet,
                    ProbabilisticChoiceSet,
                ),
            )
        ),
    )
    def eliminate_superfluous_projection(self, expression):
        return self.walk(expression.relation)

    @add_match(DeterministicFactSet(Symbol))
    def deterministic_fact_set(self, deterministic_set):
        relation_symbol = deterministic_set.relation
        if relation_symbol in self.translated_probfact_sets:
            return self.translated_probfact_sets[relation_symbol]

        relation = self.walk(relation_symbol)
        named_columns = tuple(
            str2columnstr_constant(f"col_{i}") for i in relation.value.columns
        )
        projection_list = [
            ExtendedProjectionListMember(
                Constant[RelationalAlgebraStringExpression](
                    RelationalAlgebraStringExpression(c.value),
                    verify_type=False,
                ),
                c,
            )
            for c in named_columns
        ]

        prov_column = ColumnStr(Symbol.fresh().name)
        provenance_set = self.walk(
            ExtendedProjection(
                NameColumns(relation, named_columns),
                tuple(projection_list)
                + (
                    ExtendedProjectionListMember(
                        Constant[float](1.0),
                        str2columnstr_constant(prov_column),
                    ),
                ),
            )
        )

        self.translated_probfact_sets[relation_symbol] = ProvenanceAlgebraSet(
            provenance_set.value, prov_column
        )
        return self.translated_probfact_sets[relation_symbol]

    @add_match(ProbabilisticFactSet(Symbol, ...))
    def probabilistic_fact_set(self, prob_fact_set):
        relation_symbol = prob_fact_set.relation
        if relation_symbol in self.translated_probfact_sets:
            return self.translated_probfact_sets[relation_symbol]

        relation = self.walk(relation_symbol)
        named_columns = tuple(
            str2columnstr_constant(f"col_{i}") for i in relation.value.columns
        )
        relation = NameColumns(relation, named_columns)
        relation = self.walk(relation)
        rap_column = ColumnStr(
            relation.value.columns[prob_fact_set.probability_column.value]
        )

        self.translated_probfact_sets[relation_symbol] = ProvenanceAlgebraSet(
            relation.value, rap_column
        )
        return self.translated_probfact_sets[relation_symbol]

    @add_match(ProbabilisticChoiceSet(Symbol, ...))
    def probabilistic_choice_set(self, prob_choice_set):
        return self.probabilistic_fact_set(prob_choice_set)

    @add_match(ProbabilisticFactSet)
    def probabilistic_fact_set_invalid(self, prob_fact_set):
        raise NotImplementedError()

    @add_match(ExtendedProjection(ProvenanceAlgebraSet, ...))
<<<<<<< HEAD
    def extended_projection(self, op):
        provset = self.walk(op.relation)
        self._check_prov_col_not_in_proj_list(provset, op.projection_list)
        self._check_all_non_prov_cols_in_proj_list(provset, op.projection_list)
        relation = Constant[typing.AbstractSet](provset.relations)
        prov_col = str2columnstr_constant(provset.provenance_column)
        new_prov_col = str2columnstr_constant(Symbol.fresh().name)
        proj_list_with_prov_col = op.projection_list + (
=======
    def extended_projection(self, proj_op):
        provset = self.walk(proj_op.relation)
        self._check_prov_col_not_in_proj_list(provset, proj_op.projection_list)
        self._check_all_non_prov_cols_in_proj_list(
            provset, proj_op.projection_list
        )
        relation = Constant[typing.AbstractSet](provset.relations)
        prov_col = str2columnstr_constant(provset.provenance_column)
        new_prov_col = str2columnstr_constant(Symbol.fresh().name)
        proj_list_with_prov_col = proj_op.projection_list + (
>>>>>>> 96a9d426
            ExtendedProjectionListMember(prov_col, new_prov_col),
        )
        ra_op = ExtendedProjection(relation, proj_list_with_prov_col)
        new_relation = self.walk(ra_op)
        new_provset = ProvenanceAlgebraSet(
            new_relation.value, new_prov_col.value
        )
        return new_provset

    @staticmethod
    def _check_prov_col_not_in_proj_list(provset, proj_list):
        if any(
            member.dst_column.value == provset.provenance_column
            for member in proj_list
        ):
            raise ValueError(
                "Cannot project on provenance column: "
                f"{provset.provenance_column}"
            )

    @staticmethod
    def _check_all_non_prov_cols_in_proj_list(provset, proj_list):
        non_prov_cols = set(provset.non_provenance_columns)
        found_cols = set(
            member.dst_column.value
            for member in proj_list
            if member.dst_column.value in non_prov_cols
            and member.fun_exp == member.dst_column
        )
        if non_prov_cols.symmetric_difference(found_cols):
            raise ValueError(
                "All non-provenance columns must be part of the extended "
                "projection as {c: c} projection list member."
            )


class RAQueryOptimiser(
    EliminateTrivialProjections,
    RelationalAlgebraPushInSelections,
    ExpressionWalker,
):
    pass


def solve_succ_query(query, cpl_program):
    """
    Solve a SUCC query on a CP-Logic program.

    Parameters
    ----------
    query : Implication
        SUCC query of the form `ans(x) :- P(x)`.
    cpl_program : CPLogicProgram
        CP-Logic program on which the query should be solved.

    Returns
    -------
    ProvenanceAlgebraSet
        Provenance set labelled with probabilities for each tuple in the result
        set.

    """
    with log_performance(
        LOG,
        "Preparing query %s",
        init_args=(query.consequent.functor.name,),
    ):
        flat_query_body = flatten_query(query.antecedent, cpl_program)

    if flat_query_body == FALSE or (
        isinstance(flat_query_body, Conjunction)
        and any(conjunct == FALSE for conjunct in flat_query_body.formulas)
    ):
        return ProvenanceAlgebraSet(
            NamedRelationalAlgebraFrozenSet(("_p_",)),
            ColumnStr("_p_"),
        )

    with log_performance(LOG, "Translation and lifted optimisation"):
        flat_query_body = lift_optimization_for_choice_predicates(
            flat_query_body, cpl_program
        )
        flat_query = Implication(query.consequent, flat_query_body)
        symbol_table = generate_probabilistic_symbol_table_for_query(
            cpl_program, flat_query_body
        )
        shattered_query = shatter_easy_probfacts(flat_query, symbol_table)
        prob_pred_symbs = (
            cpl_program.pfact_pred_symbs | cpl_program.pchoice_pred_symbs
        )
        # note: this assumes that the shattering process does not change the
        # order of the antecedent's conjuncts
        shattered_query_probabilistic_body = Conjunction(
            tuple(
                shattered_conjunct
                for shattered_conjunct, flat_conjunct in zip(
                    shattered_query.antecedent.formulas,
                    flat_query.antecedent.formulas,
                )
                if flat_conjunct.functor in prob_pred_symbs
            )
        )
        if not is_hierarchical_without_self_joins(
            shattered_query_probabilistic_body
        ):
            LOG.info(
                "Query with conjunctions %s not hierarchical",
                shattered_query_probabilistic_body.formulas,
            )
            raise NotHierarchicalQueryException(
                "Query not hierarchical, algorithm can't be applied"
            )

        ra_query = TranslateToNamedRA().walk(shattered_query.antecedent)
        # finally project on the initial query's head variables
        proj_cols = tuple(
            OrderedSet(
                str2columnstr_constant(arg.name)
                for arg in query.consequent.args
            )
        )
        ra_query = Projection(ra_query, proj_cols)
        ra_query = RAQueryOptimiser().walk(ra_query)

    with log_performance(LOG, "Run RAP query"):
        solver = ProbSemiringSolver(symbol_table)
        prob_set_result = solver.walk(ra_query)
<<<<<<< HEAD

    return prob_set_result


def solve_marg_query(rule, cpl):
    """
    Solve a MARG query on a CP-Logic program.

    Parameters
    ----------
    query : Implication
        Consequent must be of type `Condition`.
        MARG query of the form `ans(x) :- P(x)`.
    cpl_program : CPLogicProgram
        CP-Logic program on which the query should be solved.

    Returns
    -------
    ProvenanceAlgebraSet
        Provenance set labelled with probabilities for each tuple in the result
        set.

    """
    res_args = tuple(s for s in rule.consequent.args if isinstance(s, Symbol))

    joint_antecedent = Conjunction(
        tuple(
            extract_logic_predicates(rule.antecedent.conditioned)
            | extract_logic_predicates(rule.antecedent.conditioning)
        )
    )
    joint_logic_variables = (
        extract_logic_free_variables(joint_antecedent) & res_args
    )
    joint_rule = Implication(
        Symbol.fresh()(*joint_logic_variables), joint_antecedent
    )
    joint_provset = solve_succ_query(joint_rule, cpl)
=======
>>>>>>> 96a9d426

    denominator_antecedent = rule.antecedent.conditioning
    denominator_logic_variables = (
        extract_logic_free_variables(denominator_antecedent) & res_args
    )
    denominator_rule = Implication(
        Symbol.fresh()(*denominator_logic_variables), denominator_antecedent
    )
    denominator_provset = solve_succ_query(denominator_rule, cpl)
    rapcs = RelationalAlgebraProvenanceCountingSolver()
    provset = rapcs.walk(
        Projection(
            NaturalJoinInverse(joint_provset, denominator_provset),
            tuple(str2columnstr_constant(s.name) for s in res_args),
        )
    )
    return provset<|MERGE_RESOLUTION|>--- conflicted
+++ resolved
@@ -20,10 +20,6 @@
 """
 
 import logging
-<<<<<<< HEAD
-import operator
-=======
->>>>>>> 96a9d426
 import typing
 from collections import defaultdict
 
@@ -31,17 +27,9 @@
 from ..datalog.translate_to_named_ra import TranslateToNamedRA
 from ..expression_walker import ExpressionWalker, add_match
 from ..expressions import Constant, Symbol
-<<<<<<< HEAD
-from ..logic import FALSE, Conjunction, Implication
-from ..logic.expression_processing import (
-    extract_logic_free_variables,
-    extract_logic_predicates,
-)
-=======
 from ..logic import Conjunction, Implication, FALSE
 from ..logic.expression_processing import extract_logic_predicates
 from ..utils.orderedset import OrderedSet
->>>>>>> 96a9d426
 from ..relational_algebra import (
     ColumnInt,
     ColumnStr,
@@ -217,16 +205,6 @@
         raise NotImplementedError()
 
     @add_match(ExtendedProjection(ProvenanceAlgebraSet, ...))
-<<<<<<< HEAD
-    def extended_projection(self, op):
-        provset = self.walk(op.relation)
-        self._check_prov_col_not_in_proj_list(provset, op.projection_list)
-        self._check_all_non_prov_cols_in_proj_list(provset, op.projection_list)
-        relation = Constant[typing.AbstractSet](provset.relations)
-        prov_col = str2columnstr_constant(provset.provenance_column)
-        new_prov_col = str2columnstr_constant(Symbol.fresh().name)
-        proj_list_with_prov_col = op.projection_list + (
-=======
     def extended_projection(self, proj_op):
         provset = self.walk(proj_op.relation)
         self._check_prov_col_not_in_proj_list(provset, proj_op.projection_list)
@@ -237,7 +215,6 @@
         prov_col = str2columnstr_constant(provset.provenance_column)
         new_prov_col = str2columnstr_constant(Symbol.fresh().name)
         proj_list_with_prov_col = proj_op.projection_list + (
->>>>>>> 96a9d426
             ExtendedProjectionListMember(prov_col, new_prov_col),
         )
         ra_op = ExtendedProjection(relation, proj_list_with_prov_col)
@@ -365,7 +342,6 @@
     with log_performance(LOG, "Run RAP query"):
         solver = ProbSemiringSolver(symbol_table)
         prob_set_result = solver.walk(ra_query)
-<<<<<<< HEAD
 
     return prob_set_result
 
@@ -404,8 +380,6 @@
         Symbol.fresh()(*joint_logic_variables), joint_antecedent
     )
     joint_provset = solve_succ_query(joint_rule, cpl)
-=======
->>>>>>> 96a9d426
 
     denominator_antecedent = rule.antecedent.conditioning
     denominator_logic_variables = (
