--- conflicted
+++ resolved
@@ -19,16 +19,14 @@
 probabilistic databases. VLDB J., 16(4):523–544, 2007.
 '''
 
-from itertools import chain
 import logging
 from collections import defaultdict
-from neurolang.logic.transformations import ReplaceFreeSymbolWalker
-
-from ..datalog.expression_processing import flatten_query, extract_logic_free_variables
+
+from ..datalog.expression_processing import flatten_query
 from ..datalog.translate_to_named_ra import TranslateToNamedRA
-from ..expression_walker import ExpressionWalker, PatternWalker, ReplaceExpressionWalker, add_match
-from ..expressions import Constant, Symbol, FunctionApplication
-from ..logic import Conjunction, Implication, Disjunction
+from ..expression_walker import ExpressionWalker, add_match
+from ..expressions import Constant, Symbol
+from ..logic import Conjunction, Implication
 from ..logic.expression_processing import extract_logic_predicates
 from ..relational_algebra import (
     ColumnStr,
@@ -250,7 +248,6 @@
         )
         symbol_table = generate_probabilistic_symbol_table_for_query(
             cpl_program, flat_query
-<<<<<<< HEAD
         )
         shattered_query = shatter_easy_probfacts(flat_query, symbol_table)
         shattered_query_formulas = set(shattered_query.formulas)
@@ -260,17 +257,6 @@
         prob_symbols = set(
             symbol_table[psymb].relation for psymb in prob_symbols
         )
-=======
-        )
-        shattered_query = shatter_easy_probfacts(flat_query, symbol_table)
-        shattered_query_formulas = set(shattered_query.formulas)
-        prob_symbols = cpl_program.probabilistic_predicate_symbols
-        query_pred_symbs = set(f.functor for f in flat_query.formulas)
-        prob_symbols = prob_symbols.intersection(query_pred_symbs)
-        prob_symbols = set(
-            symbol_table[psymb].relation for psymb in prob_symbols
-        )
->>>>>>> 110f7262
         shattered_query_probabilistic_section = Conjunction(
             tuple(
                 formula
@@ -299,36 +285,4 @@
         solver = ProbSemiringSolver(symbol_table)
         prob_set_result = solver.walk(ra_query)
 
-    return prob_set_result
-
-
-class SyntacticIndependanceChecker(ExpressionWalker):
-    """Check for syntactic independance assuming the
-    first order logic expression is ranked and shattered.
-    These assumptions are not validated for computational
-    reasons. No quantifiers allowed and every free variable
-    is assumed to be existentially quantified.
-    """
-    @add_match(FunctionApplication)
-    def function_application(self, expression):
-        return all(
-            isinstance(arg, Symbol)
-            for arg in expression.args
-        )
-
-    @add_match(Conjunction)
-    def conjunction(self, expression):
-        seen_predicates = {}
-        for formula in expression.formulas:
-            predicates = extract_logic_predicates(formula)
-            if not (
-                seen_predicates.disjoint(predicates) or
-                self.walk(formula)
-            ):
-                return False
-            seen_predicates |= predicates
-        return True
-
-    @add_match(Disjunction)
-    def disjunction(self, expression):
-        return self.conjunction(expression)+    return prob_set_result