--- conflicted
+++ resolved
@@ -1,9 +1,4 @@
-<<<<<<< HEAD
-from ..exceptions import NeuroLangException
-from ..expressions import Constant, Definition, FunctionApplication, Symbol
-=======
 from ..expressions import Definition
->>>>>>> 31bb8fd8
 
 
 class ProbabilisticPredicate(Definition):
@@ -34,15 +29,4 @@
     Class used to differentiate the grounding of a probabilistic
     choice from the grounding of other choices.
 
-<<<<<<< HEAD
-    """
-
-
-class GraphicalModel(Definition):
-    def __init__(self, edges, cpd_factories, expressions):
-        self.edges = edges
-        self.cpd_factories = cpd_factories
-        self.expressions = expressions
-=======
-    """
->>>>>>> 31bb8fd8
+    """