--- conflicted
+++ resolved
@@ -1,6 +1,5 @@
 from typing import Mapping
 
-<<<<<<< HEAD
 from ..exceptions import NeuroLangException
 from ..expressions import Definition, Constant, Symbol, FunctionApplication
 
@@ -21,9 +20,6 @@
         return "ProbabilisticPredicate{{{} :: {} : {}}}".format(
             self.probability, self.body, self.type
         )
-=======
-from ..expressions import Definition, Constant, Symbol
->>>>>>> 4bbf73a5
 
 
 class Distribution(Definition):
