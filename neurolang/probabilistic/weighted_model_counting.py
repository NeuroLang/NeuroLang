"""
    Implementation of the weighted model counting approach through knowledge
    compilation.
"""
import logging
import operator as op

import numpy as np
import pandas as pd
from pysdd import sdd

from neurolang.exceptions import NeuroLangException
from neurolang.utils import log_performance

from ..datalog.expression_processing import (
    extract_logic_predicates,
    flatten_query
)
from ..datalog.translate_to_named_ra import TranslateToNamedRA
<<<<<<< HEAD
from ..expression_walker import (
    ExpressionWalker,
    PatternWalker,
    add_match
)
from ..exceptions import NeuroLangException
=======
from ..expression_walker import ExpressionWalker, PatternWalker, add_match
>>>>>>> d9089b59
from ..expressions import (
    Constant,
    ExpressionBlock,
    FunctionApplication,
    Symbol,
    sure_is_not_pattern
)
from ..logic import Implication
from ..relational_algebra import (
    ColumnInt,
    ColumnStr,
    ExtendedProjection,
    ExtendedProjectionListMember,
    NameColumns,
    Projection,
    RelationalAlgebraOperation,
    RelationalAlgebraPushInSelections,
    RelationalAlgebraStringExpression,
    RenameColumns,
    str2columnstr_constant
)
from ..relational_algebra_provenance import (
    ProvenanceAlgebraSet,
    RelationalAlgebraProvenanceExpressionSemringSolver
)
from ..utils.relational_algebra_set.pandas import (
    NamedRelationalAlgebraFrozenSet
)
<<<<<<< HEAD
from ..utils import log_performance

=======
>>>>>>> d9089b59
from .expression_processing import lift_optimization_for_choice_predicates

LOG = logging.getLogger(__name__)

ADD = Constant(op.add)
MUL = Constant(op.mul)
NEG = Constant(op.neg)


class SemiRingRAPToSDD(PatternWalker):
    def __init__(self, var_count, symbols_to_literals=None):
        self._init_manager(var_count)
        if symbols_to_literals is None:
            self.symbols_to_literals = dict()
        else:
            self.symbols_to_literals = symbols_to_literals
        self.literals_to_symbols = dict()

    def _init_manager(self, var_count):
        if isinstance(var_count, sdd.SddManager):
            self.manager = var_count.copy(list(var_count.vars))
        if isinstance(var_count, sdd.Vtree):
            self.manager = sdd.SddManager.from_vtree(var_count)
        else:
            self.manager = sdd.SddManager(var_count=var_count)

    @add_match(Symbol)
    def symbol(self, expression):
        if expression not in self.symbols_to_literals:
            var_num = len(self.symbols_to_literals) + 1
            self.symbols_to_literals[expression] = var_num
            self.literals_to_symbols[var_num] = expression

        lit = self.symbols_to_literals[expression]
        sdd_literal = self.manager.literal(lit)
        return sdd_literal

    @add_match(FunctionApplication(Constant(op.mul), ...))
    def mul(self, expression):
        args = list(expression.args)
        exp = self.manager.true()
        while len(args) > 0:
            arg = args.pop()
            if (
                isinstance(arg, FunctionApplication) and
                arg.functor == MUL
            ):
                args += arg.args
            else:
                arg = self.walk(arg)
                exp = exp & arg
        return exp

    @add_match(FunctionApplication(Constant(op.add), ...))
    def add(self, expression):
        args = self.walk(expression.args)
        args = list(expression.args)
        exp = self.manager.false()
        while len(args) > 0:
            arg = args.pop()
            if (
                isinstance(arg, FunctionApplication) and
                arg.functor == ADD
            ):
                args += arg.args
            else:
                arg = self.walk(arg)
                exp = exp | arg
        return exp

    @add_match(FunctionApplication(Constant(op.neg), ...))
    def neg(self, expression):
        arg = self.walk(expression.args[0])
        return ~arg

    @add_match(FunctionApplication(Constant(op.eq), ...))
    def eq(self, expression):
        args = self.walk(expression.args)
        return args[0].equiv(args[1])

    @add_match(FunctionApplication(Constant(op.or_), ...))
    def or_(self, expression):
        args = self.walk(expression.args)
        ret = args[0].condition(args[1])
        return ret

    @add_match(ExpressionBlock)
    def expression_block(self, expression):
        res = tuple(
            exp
            for exp in self.walk(expression.expressions)
        )
        for s in res:
            s.ref()
        return res


class ProbabilisticFactSet(RelationalAlgebraOperation):
    def __init__(self, relation, probability_column):
        self.relation = relation
        self.probability_column = probability_column


class ProbabilisticChoiceSet(RelationalAlgebraOperation):
    def __init__(self, relation, probability_column):
        self.relation = relation
        self.probability_column = probability_column


class DeterministicFactSet(RelationalAlgebraOperation):
    def __init__(self, relation):
        self.relation = relation


class WMCSemiRingSolver(RelationalAlgebraProvenanceExpressionSemringSolver):
    def __init__(self, *args, **kwargs):
        super().__init__(*args, **kwargs)
        self.translated_probfact_sets = dict()
        self.tagged_sets = []

    @add_match(DeterministicFactSet(Symbol))
    def deterministic_fact_set(self, deterministic_set):
        relation_symbol = deterministic_set.relation
        if relation_symbol in self.translated_probfact_sets:
            return self.translated_probfact_sets[relation_symbol]

        relation = self.walk(relation_symbol)
        tagged_relation, rap_column = self._add_tag_column(relation)

        self.tagged_sets.append(self.walk(
            ExtendedProjection(
                tagged_relation,
                [
                    ExtendedProjectionListMember(
                        rap_column, str2columnstr_constant('id')
                    ),
                    ExtendedProjectionListMember(
                        Constant[float](1.), str2columnstr_constant('prob')
                    )
                ]
            )
        ))

        prov_set = self._generate_provenance_set(
            tagged_relation, Constant[int](-1), rap_column
        )

        self.translated_probfact_sets[relation_symbol] = prov_set
        return prov_set

    @add_match(ProbabilisticFactSet(Symbol, Constant))
    def probabilistic_fact_set(self, prob_fact_set):
        relation_symbol = prob_fact_set.relation
        if relation_symbol in self.translated_probfact_sets:
            return self.translated_probfact_sets[relation_symbol]

        relation = self.walk(relation_symbol)
        tagged_relation, rap_column = self._add_tag_column(relation)

        self._generate_tag_probability_set(
            rap_column, prob_fact_set, tagged_relation
        )

        prov_set = self._generate_provenance_set(
            tagged_relation, prob_fact_set.probability_column, rap_column
        )

        self.translated_probfact_sets[relation_symbol] = prov_set
        return prov_set

    @add_match(ProbabilisticChoiceSet(Symbol, Constant))
    def probabilistic_choice_set(self, prob_choice_set):
        relation_symbol = prob_choice_set.relation
        prob_column = prob_choice_set.probability_column.value
        if relation_symbol in self.translated_probfact_sets:
            return self.translated_probfact_sets[relation_symbol]

        with log_performance(LOG, "building probabilistic choice set"):
            relation = self.walk(relation_symbol)
            df, prov_column = self._generate_tag_choice_set(
                relation, prob_column
            )

            prov_set = self._generate_choice_provenance_set(
                relation, prob_column, df, prov_column
            )

        self.translated_probfact_sets[relation_symbol] = prov_set
        return prov_set

    def _generate_choice_provenance_set(
        self, relation, prob_column, df, prov_column
    ):
        out_columns = tuple(
            c
            for c in relation.value.columns
            if int(c) != prob_column
        )
        prov_set = df[list(out_columns)]
        prov_column_name = Symbol.fresh().name
        prov_set[prov_column_name] = prov_column
        renamed_out_columns = tuple(
            range(len(out_columns))
        ) + (prov_column_name,)
        prov_set.columns = renamed_out_columns
        prov_set = NamedRelationalAlgebraFrozenSet(
            renamed_out_columns, prov_set
        )
        prov_set = ProvenanceAlgebraSet(prov_set, ColumnStr(prov_column_name))
        return prov_set

    def _generate_tag_choice_set(self, relation, prob_column):
        previous = tuple()
        previous_probability = 0
        df = relation.value.as_pandas_dataframe()
        prov_column = []
        tag_set = []
        with sure_is_not_pattern():
            for probability in df.iloc[:, prob_column]:
                tag_expression, symbol, previous = \
                    self._generate_tag_choice_expression(previous)

                adjusted_probability = probability / (1 - previous_probability)
                previous_probability += probability

                prov_column.append(tag_expression)
                tag_set.append((symbol, adjusted_probability))

        tag_set = self._build_relation_constant(
            NamedRelationalAlgebraFrozenSet(('id', 'prob'), tag_set)
        )
        self.tagged_sets.append(tag_set)
        return df, prov_column

    def _generate_tag_choice_expression(self, previous):
        symbol = Symbol.fresh()
        neg_symbol = FunctionApplication(
            NEG, (symbol,), validate_arguments=False
        )
        if len(previous) == 0:
            tag_expression = symbol
            previous = (neg_symbol,)
        else:
            args = (symbol,) + previous
            tag_expression = FunctionApplication(
                MUL, args, validate_arguments=False
            )
        previous = (neg_symbol,) + previous
        return tag_expression, symbol, previous

    def _generate_tag_probability_set(
        self, rap_column, prob_fact_set, tagged_relation
    ):
        columns_for_tagged_set = (
            rap_column,
            Constant[ColumnInt](ColumnInt(
                prob_fact_set.probability_column.value
            ))
        )

        self.tagged_sets.append(self.walk(
            ExtendedProjection(
                tagged_relation,
                [
                    ExtendedProjectionListMember(
                        rap_column, str2columnstr_constant('id')
                    ),
                    ExtendedProjectionListMember(
                        columns_for_tagged_set[1],
                        str2columnstr_constant('prob')
                    ),
                ]
            )
        ))

    def _generate_provenance_set(
        self, tagged_relation,
        prob_column, rap_column
    ):
        out_columns = tuple(
            Constant[ColumnInt](ColumnInt(c))
            for c in tagged_relation.value.columns
            if (
                c != rap_column and
                int(c) != prob_column.value
            )

        ) + (rap_column,)

        prov_set = (
            RenameColumns(
                Projection(tagged_relation, out_columns),
                tuple(
                    (c, Constant[ColumnInt](ColumnInt(i)))
                    for i, c in enumerate(out_columns[:-1])
                )
            )
        )
        prov_set = ProvenanceAlgebraSet(
            self.walk(prov_set).value,
            rap_column.value
        )
        return prov_set

    def _add_tag_column(self, relation):
        new_columns = tuple(
            str2columnstr_constant(str(i))
            for i in relation.value.columns
        )

        relation = NameColumns(relation, new_columns)

        def get_fresh_symbol():
            s = Symbol.fresh()
            return s

        get_fresh_symbol_functor = Constant(get_fresh_symbol)

        rap_column = str2columnstr_constant(Symbol.fresh().name)
        projection_list = [
            ExtendedProjectionListMember(
                Constant[RelationalAlgebraStringExpression](
                    RelationalAlgebraStringExpression(c.value),
                    verify_type=False
                ),
                c
            )
            for c in new_columns
        ] + [
            ExtendedProjectionListMember(
                FunctionApplication(
                    get_fresh_symbol_functor,
                    tuple()
                ),
                rap_column
            )
        ]
        expression = RenameColumns(
            ExtendedProjection(
                relation, projection_list
            ),
            tuple(
                (c, Constant[ColumnInt](ColumnInt(c.value)))
                for i, c in enumerate(new_columns)
            )
        )

        res = self.walk(expression)
        return res, rap_column

    @add_match(ProbabilisticFactSet)
    def probabilistic_fact_set_invalid(self, prob_fact_set):
        raise NotImplementedError()


class SDDWMCSemiRingSolver(RelationalAlgebraProvenanceExpressionSemringSolver):
    def __init__(self, *args, **kwargs):
        super().__init__(*args, **kwargs)
        self.translated_probfact_sets = dict()
        self.tagged_sets = []
        self.var_count = 0
        symbols_seen = set()
        for k, v in self.symbol_table.items():
            if not isinstance(
                v,
                (
                    DeterministicFactSet,
                    ProbabilisticFactSet,
                    ProbabilisticChoiceSet
                )
            ):
                continue
            symbol = v.relation
            if symbol in symbols_seen:
                continue
            n = len(self.symbol_table[symbol].value)
            self.var_count += n
            symbols_seen.add(symbol)
        self.manager = sdd.SddManager(
            var_count=self.var_count,
            auto_gc_and_minimize=False
        )
        self.symbols_to_literals = dict()
        self.literals_to_symbos = dict()
        self.var_count = self.manager.var_count()
        self.positive_weights = []
        self._current_var = 1

    def wmc_weights(self):
        if len(self.positive_weights) != self.var_count:
            raise NeuroLangException("Not all SDD variables have been used")
        pos_weights = np.array(self.positive_weights)
        return np.r_[
            1 - pos_weights[::-1],
            pos_weights
        ]

    def get_new_bernoulli_variable(self, probability):
        literal = self.manager.literal(self._current_var)
        self._current_var += 1
        self.positive_weights.append(probability)
        return literal

    def _semiring_agg_sum(self, x):
        sum_ = self.manager.false()
        for el in x:
            el.ref()
            sum_ = sum_ | el
            el.deref()
        sum_.ref()
        return sum_

    def _semiring_mul(self, left, right):
        return FunctionApplication(
            Constant(self._internal_mul),
            (left, right)
        )

    @staticmethod
    def _internal_mul(left, right):
        left.ref()
        right.ref()
        r = left & right
        r.ref()
        left.deref()
        right.deref()

        return r

    @add_match(
        Projection,
        lambda exp: (
            isinstance(
                exp.relation,
                (
                    DeterministicFactSet,
                    ProbabilisticFactSet,
                    ProbabilisticChoiceSet
                )
            )
            # and (len(exp.attributes) == len(exp.relation.relation.columns))
        )
    )
    def eliminate_superfluous_projection(self, expression):
        return self.walk(expression.relation)

    @add_match(DeterministicFactSet(Symbol))
    def deterministic_fact_set(self, deterministic_set):
        relation_symbol = deterministic_set.relation
        if relation_symbol in self.translated_probfact_sets:
            return self.translated_probfact_sets[relation_symbol]

        relation = self.walk(relation_symbol)
        rap_column = Symbol.fresh().name

        new_columns = tuple(
            str2columnstr_constant(str(i))
            for i in relation.value.columns
        )

        relation = NameColumns(relation, new_columns)

        rap_column = str2columnstr_constant(Symbol.fresh().name)
        projection_list = [
            ExtendedProjectionListMember(
                Constant[RelationalAlgebraStringExpression](
                    RelationalAlgebraStringExpression(c.value),
                    verify_type=False
                ),
                c
            )
            for c in new_columns
        ]
        deterministic_tag_function = FunctionApplication(
            Constant(lambda: self.get_new_bernoulli_variable(1.)),
            tuple()
        )

        tagged_relation = self.walk(
            ExtendedProjection(
                relation,
                projection_list + [
                    ExtendedProjectionListMember(
                        deterministic_tag_function,
                        rap_column
                    )
                ]
            )
        )
        self.tagged_sets.append(tagged_relation)

        prov_set = ProvenanceAlgebraSet(
            tagged_relation.value, rap_column.value
        )

        self.translated_probfact_sets[relation_symbol] = prov_set
        return prov_set

    @add_match(ProbabilisticFactSet(Symbol, Constant))
    def probabilistic_fact_set(self, prob_fact_set):
        relation_symbol = prob_fact_set.relation
        if relation_symbol in self.translated_probfact_sets:
            return self.translated_probfact_sets[relation_symbol]

        with log_performance(
            LOG, f"Build probabilistic fact set {relation_symbol}"
        ):
            relation = self.walk(relation_symbol)
            named_columns = tuple(
                str2columnstr_constant(f'col_{i}')
                for i in relation.value.columns
            )
            new_columns = tuple(
                c for i, c in enumerate(named_columns)
                if i != prob_fact_set.probability_column.value
            )

            relation = NameColumns(
                relation, named_columns
            )

            rap_column = str2columnstr_constant(Symbol.fresh().name)
            projection_list = [
                ExtendedProjectionListMember(
                    Constant[RelationalAlgebraStringExpression](
                        RelationalAlgebraStringExpression(c.value),
                        verify_type=False
                    ),
                    c
                )
                for c in new_columns
            ]
            probfact_tag_function = FunctionApplication(
                Constant(self.get_new_bernoulli_variable),
                (named_columns[prob_fact_set.probability_column.value],)
            )

            tagged_relation = self.walk(
                ExtendedProjection(
                    relation,
                    projection_list + [
                        ExtendedProjectionListMember(
                            probfact_tag_function,
                            rap_column
                        )
                    ]
                )
            )
            self.tagged_sets.append(tagged_relation)

            prov_set = ProvenanceAlgebraSet(
                tagged_relation.value, rap_column.value
            )

            self.translated_probfact_sets[relation_symbol] = prov_set
        return prov_set

    @add_match(ProbabilisticChoiceSet(Symbol, Constant))
    def probabilistic_choice_set(self, prob_fact_set):
        relation_symbol = prob_fact_set.relation
        prob_column = prob_fact_set.probability_column.value
        if relation_symbol in self.translated_probfact_sets:
            return self.translated_probfact_sets[relation_symbol]

        with log_performance(
            LOG, f"Build Probabilistic choice set {relation_symbol}"
        ):
            relation = self.walk(relation_symbol)
            df = relation.value.as_pandas_dataframe()
            previous_probability = 0
            previous_expression = self.manager.true()
            tag_expressions = []
            for probability in df[prob_column]:
                adjusted_probability = probability / (1 - previous_probability)
                previous_probability += probability
                previous_expression = self.generate_sdd_expression(
                    adjusted_probability, tag_expressions, previous_expression
                )

            tagged_df = df.copy()
            tagged_df[prob_column] = tag_expressions
            new_columns = tuple(f'col_{c}' for c in relation.value.columns)
            tagged_ras_set = NamedRelationalAlgebraFrozenSet(
                new_columns, tagged_df
            )
        return ProvenanceAlgebraSet(
            tagged_ras_set,
            ColumnStr(f'col_{prob_column}')
        )

    def generate_sdd_expression(
        self, adjusted_probability, tag_expressions, previous_expression
    ):
        bv = self.get_new_bernoulli_variable(adjusted_probability)
        previous_expression.ref()
        exp = bv & previous_expression
        exp.ref()
        previous_expression &= ~bv
        previous_expression.ref()
        tag_expressions.append(exp)
        return previous_expression

    @add_match(ProbabilisticFactSet)
    def probabilistic_fact_set_invalid(self, prob_fact_set):
        raise NotImplementedError()


def generate_weights(symbol_probs, literals_to_symbols, extras=0):
    ixs = pd.Series(literals_to_symbols)
    probs = symbol_probs.loc[ixs, 'prob'].values
    nprobs = symbol_probs.loc[ixs, 'nprob'].values
    probs = np.r_[nprobs[::-1], [0] * extras, [1] * extras, probs]
    return probs


class RAQueryOptimiser(
    RelationalAlgebraPushInSelections,
    ExpressionWalker
):
    pass


def solve_succ_query_boolean_diagram(query_predicate, cpl_program):
    """
    Obtain the solution of a SUCC query on a CP-Logic program.

    The SUCC query must take the form

        SUCC[ P(x) ]
    """
    with log_performance(LOG, 'Preparing query'):
        conjunctive_query, variables_to_project = prepare_initial_query(
            query_predicate
        )

        flat_query = flatten_query(conjunctive_query, cpl_program)

    with log_performance(LOG, "Translation and lifted optimisation"):
        if len(cpl_program.pchoice_pred_symbs) > 0:
            flat_query = lift_optimization_for_choice_predicates(
                flat_query, cpl_program
            )

        ra_query = TranslateToNamedRA().walk(flat_query)
        ra_query = Projection(ra_query, variables_to_project)
        ra_query = RAQueryOptimiser().walk(ra_query)

    with log_performance(LOG, "Run RAP query"):
        symbol_table = _generate_symbol_table(cpl_program, flat_query)

        solver = WMCSemiRingSolver(symbol_table)
        prob_set_result = solver.walk(ra_query)

    with log_performance(LOG, "SDD Model count"):
        res, provenance_column = sdd_compilation_and_wmc(
            prob_set_result, solver
        )

    return ProvenanceAlgebraSet(
        res, ColumnStr(provenance_column)
    )


def sdd_compilation_and_wmc(prob_set_result, solver):
    sdd_compiler, sdd_program, prob_set_program = \
        sdd_compilation(prob_set_result)

    res, provenance_column = perform_wmc(
        solver, sdd_compiler, sdd_program,
        prob_set_program, prob_set_result
    )

    return res, provenance_column


def solve_succ_query_sdd_direct(
    query_predicate, cpl_program, per_row_model=True
):
    """
    Obtain the solution of a SUCC query on a CP-Logic program.

    The SUCC query must take the form

        SUCC[ P(x) ]
    """
    with log_performance(LOG, 'Preparing query'):
        conjunctive_query, variables_to_project = prepare_initial_query(
            query_predicate
        )

        flat_query = flatten_query(conjunctive_query, cpl_program)

    with log_performance(LOG, "Translation and lifted optimisation"):
        if len(cpl_program.pchoice_pred_symbs) > 0:
            flat_query = lift_optimization_for_choice_predicates(
                flat_query, cpl_program
            )

        ra_query = TranslateToNamedRA().walk(flat_query)
        ra_query = Projection(ra_query, variables_to_project)
        ra_query = RAQueryOptimiser().walk(ra_query)
        print(ra_query)

    with log_performance(LOG, "Run RAP query"):
        symbol_table = _generate_symbol_table(cpl_program, flat_query)
        solver = SDDWMCSemiRingSolver(symbol_table)
        prob_set_result = solver.walk(ra_query)

    df = prob_set_result.relations.as_pandas_dataframe()
    if per_row_model:
        probabilities = sdd_solver_per_individual_row(
            solver, df[prob_set_result.provenance_column]
        )
    else:
        probabilities = sdd_solver_global_model(
            solver, df[prob_set_result.provenance_column]
        )

    df[prob_set_result.provenance_column] = probabilities
    return ProvenanceAlgebraSet(
        type(prob_set_result.relations)(
            prob_set_result.relations.columns,
            df
        ),
        prob_set_result.provenance_column
    )


def sdd_solver_global_model(solver, set_probabilities):
    with log_performance(LOG, "Build global SAT problem"):
        rows, exclusive_clause, initial_var_count = \
            build_global_sdd_model_rows(
                solver,
                set_probabilities
            )

        while len(rows) > 1:
            new_rows = []
            node_sizes = 0
            nodes_processed = 0
            solver.manager.minimize()
            for i in range(0, len(rows) - 1, 2):
                node_sizes += rows[i].size() + rows[i + 1].size()
                nodes_processed += 2
                new_rows.append(rows[i].conjoin(rows[i + 1]))
                rows[i].deref()
                rows[i + 1].deref()
                new_rows[-1].ref()
            new_rows += rows[i + 2:]
            rows = new_rows
        model = rows[0].conjoin(exclusive_clause)
    with log_performance(LOG, "Minimize manager"):
        model.ref()
        solver.manager.minimize()

    with log_performance(LOG, "Model count"):
        probabilities = model_count_and_per_row_probability(
            model, solver, initial_var_count, set_probabilities.shape[0]
        )
    return probabilities


def sdd_solver_per_individual_row(solver, set_probabilities):
    probabilities = np.empty(set_probabilities.shape[0])
    new_rows = []
    with log_performance(LOG, "Minimize manager"):
        new_rows = set_probabilities
        solver.manager.minimize()
    with log_performance(LOG, "Model Count"):
        weights = solver.wmc_weights()
        for i, row in enumerate(new_rows):
            tt = [row]
            nm = solver.manager.copy(tt)
            tt[0].ref()
            nm.minimize()
            wmc = row.wmc(log_mode=False)
            wmc.set_literal_weights_from_array(weights)
            probabilities[i] = wmc.propagate()
    return probabilities


def prepare_initial_query(query_predicate):
    if isinstance(query_predicate, Implication):
        conjunctive_query = query_predicate.antecedent
        variables_to_project = tuple(
            str2columnstr_constant(s.name)
            for s in query_predicate.consequent.args
            if isinstance(s, Symbol)
        )
    else:
        conjunctive_query = query_predicate
        variables_to_project = tuple(
            str2columnstr_constant(s.name)
            for s in query_predicate._symbols
            if s not in (
                p.functor for p in
                extract_logic_predicates(query_predicate)
            )
        )
    return conjunctive_query, variables_to_project


def model_count_and_per_row_probability(model, solver, initial_var_count, n):
    probabilities = np.empty(n)
    wmc = model.wmc(log_mode=False)
    pos_weights = np.r_[
        solver.positive_weights,
    ]
    extra_ones = np.ones(solver.manager.var_count() - initial_var_count)
    weights = np.r_[
        extra_ones,
        1 - pos_weights[::-1],
        pos_weights,
        extra_ones
    ]
    wmc.set_literal_weights_from_array(weights)
    for i in range(len(probabilities)):
        lit = solver.manager.literal(
            initial_var_count + i + 1
        )
        probabilities[i] = wmc.literal_derivative(lit)

    return probabilities


def build_global_sdd_model_rows(solver, literal_probabilities):
    rows = []
    neg = solver.manager.true()
    exclusive_clause = solver.manager.false()
    initial_var_count = solver.manager.var_count()
    for i, sdd_ in enumerate(literal_probabilities):
        solver.manager.add_var_after_last()
        new_literal = solver.manager.literal(solver.manager.var_count())
        clause = (new_literal).equiv(sdd_)
        sdd_.deref()
        clause.ref()
        rows.append(clause)
        exclusive_clause |= new_literal  # & exclusive_clause
        old_neg = neg
        neg = neg & ~new_literal
        neg.ref()
        old_neg.deref()
    exclusive_clause.ref()
    return rows, exclusive_clause, initial_var_count


def _generate_symbol_table(cpl_program, query_predicate):
    symbol_table = dict()
    for predicate_symbol, facts in cpl_program.probabilistic_facts().items():
        if predicate_symbol not in query_predicate._symbols:
            continue

        fresh_symbol = Symbol.fresh()
        symbol_table[predicate_symbol] = ProbabilisticFactSet(
            fresh_symbol,
            Constant[ColumnInt](ColumnInt(0))
        )
        symbol_table[fresh_symbol] = facts

    for predicate_symbol, facts in cpl_program.probabilistic_choices().items():
        if predicate_symbol not in query_predicate._symbols:
            continue

        fresh_symbol = Symbol.fresh()
        symbol_table[predicate_symbol] = ProbabilisticChoiceSet(
            fresh_symbol,
            Constant[ColumnInt](ColumnInt(0))
        )
        symbol_table[fresh_symbol] = facts

    for predicate_symbol, facts in cpl_program.extensional_database().items():
        if predicate_symbol not in query_predicate._symbols:
            continue

        fresh_symbol = Symbol.fresh()
        symbol_table[predicate_symbol] = DeterministicFactSet(
            fresh_symbol
        )
        symbol_table[fresh_symbol] = facts

    return symbol_table


def sdd_compilation(prob_set_result):
    prob_set_program = ExpressionBlock(
        tuple(
            prob_set_result
            .relations
            .projection(prob_set_result.provenance_column)
            .as_pandas_dataframe()
            .iloc[:, 0]
        )
    )
    sdd_compiler = SemiRingRAPToSDD(len(prob_set_program._symbols))
    sdd_program = sdd_compiler.walk(prob_set_program)
    return sdd_compiler, sdd_program, prob_set_program


def perform_wmc(
    solver, sdd_compiler, sdd_program,
    prob_set_program, prob_set_result
):
    ids_with_probs = generate_probability_table(solver)

    weights = generate_weights(
        ids_with_probs,
        sdd_compiler.literals_to_symbols
    )

    probs = dict()
    for i, sdd_exp in enumerate(sdd_program):
        wmc = sdd_exp.wmc(log_mode=False)
        wmc.set_literal_weights_from_array(weights)
        prob = wmc.propagate()
        probs[prob_set_program.expressions[i]] = prob

    provenance_column = 'prob'
    while provenance_column in prob_set_result.value.columns:
        provenance_column += '_'

    res = prob_set_result.value.extended_projection(
        dict(
            [
                (c, RelationalAlgebraStringExpression(c))
                for c in prob_set_result.value.columns
                if c != prob_set_result.provenance_column
            ] +
            [(
                provenance_column,
                lambda x: probs[x[prob_set_result.provenance_column]]
            )]
        )
    )
    return res, provenance_column


def generate_probability_table(solver):
    ids_with_probs = []
    for ts in solver.tagged_sets:
        ts = ts.value.as_pandas_dataframe()
        if 'nprob' not in ts:
            ts = ts.eval('nprob = 1 - prob')
        ids_with_probs.append(ts)
    ids_with_probs = pd.concat(ids_with_probs, axis=0).set_index('id')
    return ids_with_probs


solve_succ_query = solve_succ_query_sdd_direct<|MERGE_RESOLUTION|>--- conflicted
+++ resolved
@@ -17,16 +17,12 @@
     flatten_query
 )
 from ..datalog.translate_to_named_ra import TranslateToNamedRA
-<<<<<<< HEAD
 from ..expression_walker import (
     ExpressionWalker,
     PatternWalker,
     add_match
 )
 from ..exceptions import NeuroLangException
-=======
-from ..expression_walker import ExpressionWalker, PatternWalker, add_match
->>>>>>> d9089b59
 from ..expressions import (
     Constant,
     ExpressionBlock,
@@ -55,11 +51,8 @@
 from ..utils.relational_algebra_set.pandas import (
     NamedRelationalAlgebraFrozenSet
 )
-<<<<<<< HEAD
 from ..utils import log_performance
 
-=======
->>>>>>> d9089b59
 from .expression_processing import lift_optimization_for_choice_predicates
 
 LOG = logging.getLogger(__name__)
