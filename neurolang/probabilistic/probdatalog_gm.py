import itertools
from typing import Mapping, AbstractSet
import operator
from collections import defaultdict

import numpy as np
import pandas as pd

from ..expression_walker import PatternWalker
from ..expression_pattern_matching import add_match
from ..exceptions import NeuroLangException
from ..expressions import (
    Definition,
    Symbol,
    Constant,
    FunctionApplication,
    ExpressionBlock,
)
from ..logic.expression_processing import (
    extract_logic_predicates, extract_logic_free_variables
)
from ..datalog.expressions import Conjunction, Implication
from ..relational_algebra import (
    RelationalAlgebraSolver,
    NaturalJoin,
    Projection,
    Difference,
    RenameColumn,
    Selection,
    ColumnStr,
    eq_,
)
from ..utils.relational_algebra_set import (
    NamedRelationalAlgebraFrozenSet,
    RelationalAlgebraFrozenSet,
)
from .expressions import (
    ProbabilisticPredicate,
    ProbabilisticChoice,
    GraphicalModel,
    VectorisedTableDistribution,
    ChoiceDistribution,
    ConcatenateColumn,
    AddIndexColumn,
    SumColumns,
    MultiplyColumns,
    DivideColumns,
    RandomVariableValuePointer,
    NegateProbability,
    AddRepeatedValueColumn,
    MultipleNaturalJoin,
    Grounding,
    make_numerical_col_symb,
    Aggregation,
    ExtendedProjection,
    ExtendedProjectionListMember,
    Unions,
    Union,
<<<<<<< HEAD
    SuccQuery,
    MargQuery,
=======
    SumRows,
>>>>>>> 5c4a5fb8
)
from .probdatalog import (
    ground_probdatalog_program,
    is_probabilistic_fact,
    is_existential_probabilistic_fact,
    is_existential_predicate,
)


def succ_query(program_code, query_pred):
    grounded = ground_probdatalog_program(program_code)
    gm = TranslateGroundedProbDatalogToGraphicalModel().walk(grounded)
    solver = QueryGraphicalModelSolver(gm)
    return solver.walk(SuccQuery(query_pred))


def marg_query(code, query_pred, evidence_pred):
    joint_rule = _build_joint_rule([query_pred, evidence_pred])
    extended_code = ExpressionBlock(list(code.expressions) + [joint_rule])
    grounded = ground_probdatalog_program(extended_code)
    gm = TranslateGroundedProbDatalogToGraphicalModel().walk(grounded)
    solver = QueryGraphicalModelSolver(gm)
    evidence_prob = solver.walk(SuccQuery(evidence_pred))
    joint_prob = solver.walk(SuccQuery(joint_rule.consequent))
    evidence_prob_column = Constant(
        ColumnStr(_split_numerical_cols(evidence_prob)[1][0])
    )
    joint_prob_column = Constant(
        ColumnStr(_split_numerical_cols(joint_prob)[1][0])
    )
    return ExtendedRelationalAlgebraSolver({}).walk(
        DivideColumns(
            NaturalJoin(evidence_prob, joint_prob),
            joint_prob_column,
            evidence_prob_column,
        )
    )


def full_observability_parameter_estimation(
    program_code, interpretations_dict, n_interpretations
):
    grounded = ground_probdatalog_program(program_code)
    estimations = []
    for grounding in grounded.expressions:
        if is_probabilistic_fact(grounding.expression):
            estimations.append(
                _infer_pfact_params(
                    grounding, interpretations_dict, n_interpretations
                )
            )
    result = ExtendedRelationalAlgebraSolver({}).walk(
        Aggregation(
            agg_fun=Constant[str]("mean"),
            relation=Unions(estimations),
            group_columns=[Constant(ColumnStr("__parameter_name__"))],
            agg_column=Constant(ColumnStr("__parameter_estimate__")),
            dst_column=Constant(ColumnStr("__parameter_estimate__")),
        )
    )
    return result


class ExtendedAlgebraSet(NamedRelationalAlgebraFrozenSet):
    def __init__(self, columns, iterable=None):
        self._columns = tuple(columns)
        self._columns_sort = tuple(pd.Index(columns).argsort())
        if iterable is None:
            iterable = []

        if isinstance(iterable, RelationalAlgebraFrozenSet):
            self._initialize_from_instance_same_class(iterable)
        elif isinstance(iterable, pd.DataFrame):
            self._container = pd.DataFrame(iterable, columns=self.columns)
            self._container = self._renew_index(self._container)
        else:
            self._container = pd.DataFrame(
                list(iterable), columns=self._columns
            )
            self._container = self._renew_index(self._container)

    def to_numpy(self):
        return self._container.values


def bernoulli_vect_table_distrib(p, grounding):
    if not isinstance(p, Constant[float]):
        raise NeuroLangException(
            "Bernoulli's parameter must be Constant[float]"
        )
    return VectorisedTableDistribution(
        Constant[Mapping]({
            Constant[bool](False): Constant[float](1.0 - p.value),
            Constant[bool](True): p,
        }),
        grounding,
    )


def multi_bernoulli_vect_table_distrib(grounding):
    if not isinstance(grounding.relation, Constant[AbstractSet]):
        raise NeuroLangException(
            "Bernoulli's parameter must be Constant[AbstractSet]"
        )
    prob_col = Constant(
        ColumnStr(grounding.expression.consequent.probability.name)
    )
    prob_num_col = Constant(ColumnStr(make_numerical_col_symb().name))
    rename = RenameColumn(grounding.relation, prob_col, prob_num_col)
    return VectorisedTableDistribution(
<<<<<<< HEAD
        Constant[Mapping](
            {
                Constant[bool](True): rename,
                Constant[bool](False): NegateProbability(rename),
            }
        ),
        grounding,
    )


def probchoice_distribution(grounding, choice_rv_symb):
    """
    Given the value of a choice variable
        c_0 | c_1  | ... | c_k
        -----------------------
        p_i | a_i1 | ... | a_ik
    and the grounding of the probabilistic choice
        c_0 | c_1  | ... | c_k
        -----------------------
        p_1 | a_11 | ... | a_1k
         .     .      .     .
        p_n | a_n1 | ... | a_nk
    construct the set
        c_0 | c_1  | ... | c_k
        -----------------------
        0   | a_11 | ... | a_1k
        .      .      .     .
        1   | a_i1 | ... | a_ik
        .      .      .     .
        0   | a_n1 | ... | a_nk
    where column c_0 contains the realised boolean values of the probabilistic
    choice's head predicates given the realised choice variable.

    """
    columns = tuple(
        Constant(ColumnStr(arg.name))
        for arg in grounding.expression.predicate.args
    )
    shared_num_col = Constant(ColumnStr(make_numerical_col_symb().name))
    truth_prob = Union(
        AddRepeatedValueColumn(
            Difference(
                Projection(grounding.relation, columns),
                Projection(
                    RandomVariableValuePointer(choice_rv_symb), columns
                ),
            ),
            Constant[float](0.0),
            shared_num_col,
        ),
        AddRepeatedValueColumn(
            Projection(RandomVariableValuePointer(choice_rv_symb), columns),
            Constant[float](1.0),
            shared_num_col,
        ),
    )
    return VectorisedTableDistribution(
        Constant[Mapping](
            {
                Constant[bool](True): truth_prob,
                Constant[bool](False): NegateProbability(truth_prob),
            }
        ),
=======
        Constant[Mapping]({
            Constant[bool](True):
            RenameColumn(
                grounding.relation,
                Constant(
                    ColumnStr(
                        grounding.expression.consequent.probability.name
                    )
                ),
                Constant(ColumnStr(make_numerical_col_symb().name)),
            ),
            Constant[bool](False):
            Constant[float](1.0) - RenameColumn(
                grounding.relation,
                Constant(
                    ColumnStr(
                        grounding.expression.consequent.probability.name
                    )
                ),
                Constant(ColumnStr(make_numerical_col_symb().name)),
            ),
        }),
>>>>>>> 5c4a5fb8
        grounding,
    )


def extensional_vect_table_distrib(grounding):
    return bernoulli_vect_table_distrib(Constant[float](1.0), grounding)


<<<<<<< HEAD
=======
def get_rv_value_pointer(pred, grounding):
    rv_name = pred.functor.name
    result = RandomVariableValuePointer(rv_name)
    if is_probabilistic_fact(grounding.expression):
        grounding_expression_args = grounding.expression.consequent.body.args
    else:
        grounding_expression_args = [
            Symbol(col) for col in grounding.relation.value.columns
        ]
    if len(grounding_expression_args) != len(pred.args):
        raise NeuroLangException(
            "Number of args should be the same in "
            "the grounded expression and predicate"
        )
    for arg1, arg2 in zip(grounding_expression_args, pred.args):
        if isinstance(arg2, Constant):
            result = Selection(
                result, eq_(Constant[ColumnStr](ColumnStr(arg1.name)), arg2)
            )
        else:
            result = RenameColumn(
                result,
                Constant(ColumnStr(arg1.name)),
                Constant(ColumnStr(arg2.name)),
            )
    return result


def var_marginalization_table_distribution(
    rule_grounding, parent_groundings, free_vars
):
    antecedent_preds = extract_logic_predicates(
        rule_grounding.expression.antecedent
    )

    pred = antecedent_preds[0]
    rv_name = pred.functor.name
    result = RandomVariableValuePointer(rv_name)

    not_free_vars = tuple(set(pred.args) - set(free_vars))
    return SumRows(Projection(result, not_free_vars))


>>>>>>> 5c4a5fb8
def and_vect_table_distribution(rule_grounding, parent_groundings):
    antecedent_preds = extract_logic_predicates(
        rule_grounding.expression.antecedent
    )
    to_join = tuple(
        _make_rv_value_pointer(pred, parent_groundings[pred.functor])
        for pred in antecedent_preds
    )
    return MultiplyColumns(MultipleNaturalJoin(to_join))


<<<<<<< HEAD
=======
def _get_grounding_pred_symb(grounding):
    if isinstance(grounding.expression.consequent, ProbabilisticPredicate):
        return grounding.expression.consequent.body.functor
    return grounding.expression.consequent.functor


def _get_grounding_dependencies(grounding):
    predicates = extract_logic_predicates(grounding.expression.antecedent)
    return set(pred.functor for pred in predicates)


def _topological_sort_groundings_util(
    pred_symb, dependencies, visited, result
):
    for dep_symb in dependencies[pred_symb]:
        if dep_symb not in visited:
            _topological_sort_groundings_util(
                dep_symb, dependencies, visited, result
            )
    if pred_symb not in visited:
        result.append(pred_symb)
    visited.add(pred_symb)


def _topological_sort_groundings(groundings):
    dependencies = defaultdict(dict)
    pred_symb_to_grounding = dict()
    for grounding in groundings:
        pred_symb = _get_grounding_pred_symb(grounding)
        pred_symb_to_grounding[pred_symb] = grounding
        dependencies[pred_symb] = _get_grounding_dependencies(grounding)
    result = list()
    visited = set()
    for grounding in groundings:
        pred_symb = _get_grounding_pred_symb(grounding)
        _topological_sort_groundings_util(
            pred_symb, dependencies, visited, result
        )
    return [pred_symb_to_grounding.get(pred_symb) for pred_symb in result]


def _get_free_var(grounding):
    expression = grounding.expression
    free_vars = extract_logic_free_variables(expression)
    fv_position = [
        value for index, value in enumerate(expression.antecedent.args)
        if value in free_vars
    ]

    return tuple(fv_position)


>>>>>>> 5c4a5fb8
class TranslateGroundedProbDatalogToGraphicalModel(PatternWalker):
    def __init__(self):
        self.edges = dict()
        self.cpds = dict()
        self.groundings = dict()

    @add_match(
        ExpressionBlock,
        lambda block:
        all(isinstance(exp, Grounding) for exp in block.expressions),
    )
    def block_of_groundings(self, block):
        for grounding in _topological_sort_groundings(block.expressions):
            self.walk(grounding)
        return GraphicalModel(
            Constant[Mapping](self.edges),
            Constant[Mapping](self.cpds),
            Constant[Mapping](self.groundings),
        )

    @add_match(
        Grounding, lambda exp: isinstance(exp.expression, ProbabilisticChoice)
    )
    def probchoice_grounding(self, grounding):
        rv_symb = grounding.expression.predicate.functor
        choice_rv_symb = Symbol("__choice__{}".format(rv_symb.name))
        self._add_grounding(rv_symb, grounding)
        self._add_random_variable(
            rv_symb, probchoice_distribution(grounding, choice_rv_symb)
        )
        self._add_random_variable(
            choice_rv_symb, ChoiceDistribution(grounding)
        )
        self._add_grounding(choice_rv_symb, grounding)
        self._add_edges(rv_symb, {choice_rv_symb})

    @add_match(
        Grounding,
        lambda exp: isinstance(exp.expression, Implication) and isinstance(
            exp.expression.consequent, FunctionApplication
        ) and isinstance(exp.expression.antecedent, Constant[bool]) and exp.
        expression.antecedent.value == True,
    )
    def extensional_grounding(self, grounding):
        rv_symb = grounding.expression.consequent.functor
        self._add_grounding(rv_symb, grounding)
        self._add_random_variable(
            rv_symb, extensional_vect_table_distrib(grounding)
        )

    @add_match(
        Grounding,
        lambda grounding: (
            is_probabilistic_fact(grounding.expression)
            and len(grounding.relation.value.columns)
            == (len(grounding.expression.consequent.body.args) + 1)
        ),
    )
    def ground_probfact_grounding(self, grounding):
        rv_symb = grounding.expression.consequent.body.functor
        self._add_grounding(rv_symb, grounding)
        self._add_random_variable(
            rv_symb, multi_bernoulli_vect_table_distrib(grounding)
        )

    @add_match(Grounding, lambda exp: is_probabilistic_fact(exp.expression))
    def probfact_grounding(self, grounding):
        rv_symb = grounding.expression.consequent.body.functor
        self._add_grounding(rv_symb, grounding)
        self._add_random_variable(
            rv_symb,
            bernoulli_vect_table_distrib(
                grounding.expression.consequent.probability, grounding
            ),
        )

    @add_match(Grounding, lambda exp: is_existential_predicate(exp.expression))
    def existensional_predicate(self, grounding):
        rv_symb = grounding.expression.consequent.functor
        self._add_grounding(rv_symb, grounding)
        parent_groundings = {
            predicate.functor: self.groundings[predicate.functor]
            for predicate in
            extract_logic_predicates(grounding.expression.antecedent)
        }
        free_vars = _get_free_var(grounding)
        self._add_random_variable(
            rv_symb,
            var_marginalization_table_distribution(
                grounding, parent_groundings, free_vars
            )
        )

        parent_rv_symbs = {
            pred.functor
            for pred in
            extract_logic_predicates(grounding.expression.antecedent)
        }
        self._add_edges(rv_symb, parent_rv_symbs)

    @add_match(Grounding)
    def rule_grounding(self, rule_grounding):
        rv_symb = rule_grounding.expression.consequent.functor
        self._add_grounding(rv_symb, rule_grounding)
        parent_groundings = {
            predicate.functor: self.groundings[predicate.functor]
            for predicate in
            extract_logic_predicates(rule_grounding.expression.antecedent)
        }
        self._add_random_variable(
            rv_symb,
            and_vect_table_distribution(rule_grounding, parent_groundings),
        )
        parent_rv_symbs = {
            pred.functor
            for pred in
            extract_logic_predicates(rule_grounding.expression.antecedent)
        }
        self._add_edges(rv_symb, parent_rv_symbs)

    def _add_edges(self, rv_symb, parent_rv_symbs):
        if rv_symb not in self.edges:
            self.edges[rv_symb] = set()
        self.edges[rv_symb] |= parent_rv_symbs

    def _add_grounding(self, rv_symb, grounding):
        self.groundings[rv_symb] = grounding

    def _add_random_variable(self, rv_symb, cpd_factory):
        self._check_random_variable_not_already_defined(rv_symb)
        self.cpds[rv_symb] = cpd_factory

    def _check_random_variable_not_already_defined(self, rv_symb):
        if rv_symb in self.cpds:
            raise NeuroLangException(
                f"Already processed predicate symbol {rv_symb}"
            )


class QueryGraphicalModelSolver(PatternWalker):
    def __init__(self, graphical_model):
        self.graphical_model = graphical_model

    @add_match(SuccQuery)
    def succ_query(self, query):
        predicate = _get_predicate_from_grounded_expression(
            self.graphical_model.groundings.value[query.predicate.functor
                                                  ].expression
        )
        rv_symb = predicate.functor
        if rv_symb not in self.graphical_model.edges.value:
            marginal = self._compute_marg_distrib(rv_symb, {}, {})
        else:
            parent_symbs = self.graphical_model.edges.value[rv_symb]
            exp = self.graphical_model.groundings.value[rv_symb].expression
            if isinstance(exp, ProbabilisticChoice):
                parent_marginal_distribs = {
                    parent_symb: self._compute_marg_distrib(
                        parent_symb, {}, {}
                    )
                    for parent_symb in parent_symbs
                }
            else:
                rule = self.graphical_model.groundings.value[
                    rv_symb
                ].expression
                parent_marginal_distribs = {
                    pred.functor: self.walk(SuccQuery(pred))
                    for pred in extract_logic_predicates(rule.antecedent)
                }
            parent_groundings = {
                parent_symb: self.graphical_model.groundings.value[parent_symb]
                for parent_symb in parent_symbs
            }
            marginal = self._compute_marg_distrib(
                rv_symb, parent_marginal_distribs, parent_groundings,
            )
        result = marginal
        for qpred_arg, marginal_arg in zip(
            query.predicate.args, predicate.args
        ):
            if isinstance(qpred_arg, Constant):
                result = Selection(
                    result,
                    eq_(
                        Constant[ColumnStr](
                            ColumnStr(
                                _get_column_name_from_expression(marginal_arg)
                            )
                        ),
                        qpred_arg,
                    ),
                )
            elif qpred_arg != marginal_arg:
                result = RenameColumn(
                    result,
                    Constant(ColumnStr(marginal_arg.name)),
                    Constant(ColumnStr(qpred_arg.name)),
                )

        return ExtendedRelationalAlgebraSolver({}).walk(result)

    @add_match(MargQuery)
    def marg_query(self, query):
        evidence_prob = self.walk(SuccQuery(query.evidence))

<<<<<<< HEAD
    def _compute_marg_distrib(
        self, rv_symb, parent_marg_distribs, parent_groundings
    ):
        cpd = self.graphical_model.cpds.value.get(rv_symb)
        if not parent_marg_distribs:
            return ExtendedRelationalAlgebraSolver({}).walk(cpd)
        else:
            terms = []
            for parent_values, parent_probs in self._iter_parents(
                parent_marg_distribs
            ):
                solver = ExtendedRelationalAlgebraSolver(parent_values)
                terms.append(
                    MultiplyColumns(
                        MultipleNaturalJoin(
                            (solver.walk(cpd),) + tuple(parent_probs.values())
                        )
                    )
=======

def compute_marginal_probability(
    cpd, parent_marginal_probabilities, parent_groundings
):
    if not len(parent_marginal_probabilities):
        return ExtendedRelationalAlgebraSolver({}).walk(cpd)
    else:
        terms = []
        for parent_values, parent_marg_probs in _iter_parents(
            parent_marginal_probabilities, parent_groundings
        ):
            solver = ExtendedRelationalAlgebraSolver(parent_values)
            terms.append(
                MultiplyColumns(
                    MultipleNaturalJoin((solver.walk(cpd), ) +
                                        tuple(parent_marg_probs.values()))
>>>>>>> 5c4a5fb8
                )
            return ExtendedRelationalAlgebraSolver({}).walk(
                SumColumns(MultipleNaturalJoin(tuple(terms)))
            )

    def _iter_parents(self, parent_marg_distribs):
        parent_symbs = sorted(parent_marg_distribs, key=lambda symb: symb.name)
        parent_iterables = dict()
        for parent_symb in parent_symbs:
            if parent_symb.name.startswith("__choice__"):
                parent_iterables[parent_symb] = _iter_choice_variable(
                    self.graphical_model.groundings.value[parent_symb]
                )
            else:
                parent_iterables[parent_symb] = self._iter_bool_variable(
                    parent_symb, parent_marg_distribs[parent_symb]
                )
        for parents in itertools.product(
            *[parent_iterables[parent_symb] for parent_symb in parent_symbs]
        ):
            parent_values, parent_probs = zip(*parents)
            yield (
                dict(zip(parent_symbs, parent_values)),
                dict(zip(parent_symbs, parent_probs)),
            )

    def _iter_bool_variable(self, pred_symb, marg_distrib):
        grounding = self.graphical_model.groundings.value[pred_symb]
        predicate = _get_predicate_from_grounded_expression(
            grounding.expression
        )
        relation = Projection(
            grounding.relation,
            tuple(Constant(ColumnStr(arg.name)) for arg in predicate.args),
        )
        true_val = AddRepeatedValueColumn(relation, Constant[int](1))
        false_val = AddRepeatedValueColumn(relation, Constant[int](0))
        true_prob = marg_distrib
        false_prob = NegateProbability(marg_distrib)
        yield true_val, true_prob
        yield false_val, false_prob


def arithmetic_operator_string(op):
    return {
        operator.add: "+",
        operator.sub: "-",
        operator.mul: "*",
        operator.truediv: "/",
    }[op]


def is_arithmetic_operation(exp):
    return (
        isinstance(exp, FunctionApplication) and
        isinstance(exp.functor, Constant) and exp.functor.value in {
            operator.add, operator.sub, operator.mul, operator.truediv
        }
    )


class ExtendedRelationalAlgebraSolver(RelationalAlgebraSolver):
    def __init__(self, rv_values):
        self.rv_values = rv_values

    @add_match(Union)
    def union(self, union_op):
        return Constant[AbstractSet](
            self.walk(union_op.first).value | self.walk(union_op.second).value
        )

    @add_match(Unions)
    def unions(self, unions_op):
        result = None
        for relation in unions_op.relations:
            if result is None:
                result = self.walk(relation).value
            else:
                result = result | self.walk(relation).value
        return Constant[AbstractSet](result)

    @add_match(SumRows(Projection))
    def sum_projected_probability(self, sum_projected):

        projection = sum_projected.relation
        projected = self.walk(projection.relation)

        non_free_var = projection.attributes
        prob_column = projected.value.columns[-1]

        result = ExtendedProjection(
            projected,
            tuple([
                ExtendedProjectionListMember(
                    fun_exp=Constant('1') - Constant(ColumnStr(prob_column)),
                    dst_column=Constant(ColumnStr(prob_column)),
                )
            ])
        )

        result = self.walk(result)

        mul = Constant[str]("prod")
        non_free_var = [Constant(ColumnStr(x.name)) for x in non_free_var]

        result = Aggregation(
            mul, result, tuple(non_free_var), Constant(ColumnStr(prob_column)),
            Constant(ColumnStr(prob_column))
        )

        result = self.walk(result)

        result = ExtendedProjection(
            result,
            tuple([
                ExtendedProjectionListMember(
                    fun_exp=Constant('1') - Constant(ColumnStr(prob_column)),
                    dst_column=Constant(ColumnStr(prob_column)),
                )
            ])
        )

        return self.walk(result)

    @add_match(Constant[AbstractSet])
    def relation(self, relation):
        return relation

    @add_match(RandomVariableValuePointer)
    def rv_value_pointer(self, pointer):
        if pointer not in self.rv_values:
            raise NeuroLangException(
                f"Unknown value for random variable {pointer}"
            )
        return self.walk(self.rv_values[pointer])

    @add_match(ConcatenateColumn)
    def concatenate_column(self, concat_op):
        relation = self.walk(concat_op.relation)
        new_column_name = _get_column_name_from_expression(concat_op.column)
        new_columns = list(relation.value.columns) + [new_column_name]
        iterable = relation.value._container.copy()
        iterable[new_column_name] = concat_op.column_values.value
        iterable = iterable[new_columns]
        relation = Constant[AbstractSet](
            ExtendedAlgebraSet(new_columns, iterable)
        )
        return relation

    @add_match(AddIndexColumn)
    def add_index_column(self, add_index_op):
        return self.walk(
            ConcatenateColumn(
                relation=add_index_op.relation,
                column=add_index_op.index_column,
                column_values=Constant[np.ndarray](
                    np.arange(len(add_index_op.relation.value))
                ),
            )
        )

    @add_match(SumColumns)
    def sum_columns(self, sum_op):
        return _apply_arithmetic_column_op(self.walk(sum_op.relation), np.sum)

    @add_match(DivideColumns)
    def divide_columns(self, divide_op):
        return _divide_columns(
            self.walk(divide_op.relation),
            divide_op.numerator_column,
            divide_op.denominator_column,
        )

    @add_match(MultiplyColumns)
    def multiply_columns(self, multiply_op):
        return _apply_arithmetic_column_op(
            self.walk(multiply_op.relation), np.prod
        )

    @add_match(AddRepeatedValueColumn)
    def add_repeated_value_column(self, add_op):
        relation = self.walk(add_op.relation)
        col_vals = Constant[np.ndarray](
            np.repeat(add_op.repeated_value.value, len(relation.value))
        )
        if add_op.dst_column is not None:
            dst_column = add_op.dst_column
        else:
            dst_column = Constant(ColumnStr(make_numerical_col_symb().name))
        return self.walk(
            ConcatenateColumn(
                relation=relation, column=dst_column, column_values=col_vals,
            )
        )

    @add_match(MultipleNaturalJoin)
    def multiple_natural_join(self, op):
        relations_it = iter(op.relations)
        result = next(relations_it)
        for relation in relations_it:
            result = NaturalJoin(result, relation)
        return self.walk(result)

    @add_match(NegateProbability)
    def negate_probability(self, neg_op):
        non_num_cols, num_cols = _split_numerical_cols(neg_op.relation)
        if len(num_cols) != 1:
            raise NeuroLangException("Expected only one numerical column")
        new_prob_col = make_numerical_col_symb().name
        new_cols = list(non_num_cols) + [new_prob_col]
        iterable = neg_op.relation.value._container.copy()
        iterable[new_prob_col] = 1.0 - iterable[num_cols[0]].values
        iterable.drop(columns=num_cols)
        iterable = iterable[new_cols]
        return Constant[AbstractSet](ExtendedAlgebraSet(new_cols, iterable))

    @add_match(ChoiceDistribution)
    def choice_distribution(self, distrib):
        return distrib

    @add_match(VectorisedTableDistribution)
    def vectorised_table_distribution(self, distrib):
        truth_prob = distrib.table.value[Constant[bool](True)]
        if isinstance(truth_prob, Constant[float]):
            return self.walk(
                AddRepeatedValueColumn(distrib.grounding.relation, truth_prob)
            )
        else:
            return self.walk(truth_prob)

    @add_match(Aggregation)
    def aggregation(self, agg_op):
        relation = self.walk(agg_op.relation)
        if agg_op.agg_column is not None:
            relation = self.walk(
                Projection(
                    relation, agg_op.group_columns + (agg_op.agg_column, )
                )
            )
        group_columns = _cols_as_strings(agg_op.group_columns)
        gb = relation.value._container.groupby(group_columns)
        new_container = getattr(
            gb,
            agg_op.agg_fun.value,
        )()
        new_container.rename(
            columns={
                new_container.columns[0]:
                _get_column_name_from_expression(agg_op.dst_column)
            },
            inplace=True,
        )
        new_container.reset_index(inplace=True)
        columns_to_drop = (
            set(new_container.columns) - set(group_columns) -
            {agg_op.dst_column.value}
        )
        if columns_to_drop:
            new_container.drop(columns=list(columns_to_drop), inplace=True)
        new_relation = ExtendedAlgebraSet(
            iterable=new_container, columns=list(new_container.columns)
        )
        return Constant[AbstractSet](new_relation)

    @add_match(ExtendedProjection)
    def extended_projection(self, proj_op):
        relation = self.walk(proj_op.relation)
        str_arithmetic_walker = StringArithmeticWalker()
        pandas_eval_expressions = []
        for member in proj_op.projection_list:
            pandas_eval_expressions.append(
                "{} = {}".format(
                    member.dst_column.value,
                    str_arithmetic_walker.walk(self.walk(member.fun_exp)),
                )
            )
        new_container = relation.value._container.eval(
            "/n".join(pandas_eval_expressions)
        )
        return Constant[AbstractSet](
            ExtendedAlgebraSet(
                columns=new_container.columns, iterable=new_container
            )
        )

    @add_match(FunctionApplication, is_arithmetic_operation)
    def arithmetic_operation(self, arithmetic_op):
        return FunctionApplication[arithmetic_op.type](
            arithmetic_op.functor,
            tuple(self.walk(arg) for arg in arithmetic_op.args),
        )


class StringArithmeticWalker(PatternWalker):
    @add_match(Constant)
    def constant(self, cst):
        return cst.value

    @add_match(FunctionApplication(Constant(len), ...))
    def len(self, fa):
        if not isinstance(fa.args[0], Constant[AbstractSet]):
            raise NeuroLangException("Expected constant RA relation")
        return str(len(fa.args[0].value))

    @add_match(FunctionApplication, is_arithmetic_operation)
    def arithmetic_operation(self, fa):
        return "({} {} {})".format(
            self.walk(fa.args[0]),
            arithmetic_operator_string(fa.functor.value),
            self.walk(fa.args[1]),
        )


def _split_numerical_cols(relation):
    non_num = []
    num = []
    for col in relation.value.columns:
        if col.startswith("__numerical__"):
            num.append(col)
        else:
            non_num.append(col)
    return non_num, num


def _cols_as_strings(columns):
    return [_get_column_name_from_expression(col) for col in columns]


def _apply_arithmetic_column_op(relation, numpy_op):
    non_num_cols, num_cols = _split_numerical_cols(relation)
    new_col = make_numerical_col_symb().name
    new_cols = list(non_num_cols) + [new_col]
    new_col_vals = numpy_op(relation.value._container[num_cols], axis=1)
    if non_num_cols:
        iterable = relation.value._container[non_num_cols].copy()
        iterable[new_col] = new_col_vals
    else:
        iterable = pd.DataFrame({new_col: new_col_vals})
    iterable = iterable[new_cols]
    return Constant[AbstractSet](ExtendedAlgebraSet(new_cols, iterable))


def _divide_columns(relation, numerator_col, denominator_col):
    new_col = make_numerical_col_symb()
    new_col_vals = (
        relation.value._container[numerator_col.value].values /
        relation.value._container[denominator_col.value].values
    )
    non_num_cols = _split_numerical_cols(relation)[0]
    new_cols = non_num_cols + [new_col.name]
    iterable = relation.value._container[non_num_cols].copy()
    iterable[new_col.name] = new_col_vals
    iterable = iterable[new_cols]
    return Constant[AbstractSet](ExtendedAlgebraSet(new_cols, iterable))


def _get_column_name_from_expression(column_exp):
    if isinstance(column_exp, Constant):
        return column_exp.value
    elif isinstance(column_exp, Symbol):
        return column_exp.name
    else:
        raise NeuroLangException(
            "Cannot obtain column name from expression of type {}".format(
                type(column_exp)
            )
        )


def _get_predicate_from_grounded_expression(expression):
    if isinstance(expression, ProbabilisticChoice):
        return expression.predicate
    elif is_probabilistic_fact(expression):
        return expression.consequent.body
    elif is_existential_probabilistic_fact(expression):
        return expression.consequent.body.body
    elif isinstance(expression, FunctionApplication):
        return expression
    else:
        return expression.consequent


<<<<<<< HEAD
def _infer_pfact_params(
=======
def _get_valued_rv(rv_symb, rv_grounding, bool_value):
    return AddRepeatedValueColumn(
        rv_grounding.relation, Constant[int](int(bool_value))
    )


def _iter_parents(parent_marg_probs, parent_groundings):
    parent_symbs = sorted(parent_marg_probs, key=lambda symb: symb.name)
    for parent_bool_values in itertools.product(
        *[(True, False) for _ in parent_symbs]
    ):
        parent_values = {
            symb: _get_valued_rv(symb, parent_groundings[symb], bool_value)
            for symb, bool_value in zip(parent_symbs, parent_bool_values)
        }
        parent_margin_probs = {
            parent_symb: parent_marg_probs[parent_symb] if parent_bool_value
            else NegateProbability(parent_marg_probs[parent_symb])
            for parent_symb, parent_bool_value in
            zip(parent_symbs, parent_bool_values)
        }
        yield parent_values, parent_margin_probs


def infer_pfact_params(
>>>>>>> 5c4a5fb8
    pfact_grounding, interpretations_dict, n_interpretations
):
    """
    Compute the estimate of the parameters associated with a specific
    probabilistic fact predicate symbol from the facts with that same predicate
    symbol found in interpretations.

    """
    pred_symb = pfact_grounding.expression.consequent.body.functor
    pred_args = pfact_grounding.expression.consequent.body.args
    interpretation_ra_set = Constant[AbstractSet](
        interpretations_dict[pred_symb]
    )
    for arg, col in zip(
        pred_args, [c for c in interpretation_ra_set.value.columns]
    ):
        interpretation_ra_set = RenameColumn(
            interpretation_ra_set,
            Constant[ColumnStr](ColumnStr(col)),
            Constant[ColumnStr](ColumnStr(arg.name)),
        )
    tuple_counts = Aggregation(
        agg_fun=Constant[str]("count"),
        relation=NaturalJoin(pfact_grounding.relation, interpretation_ra_set),
        group_columns=tuple(
            Constant(ColumnStr(arg.name))
            for arg in pfact_grounding.expression.consequent.body.args
        ) + (
            Constant(
                ColumnStr(
                    pfact_grounding.expression.consequent.probability.name
                )
            ),
        ),
        agg_column=Constant(ColumnStr("__interpretation_id__")),
        dst_column=Constant(ColumnStr("__tuple_counts__")),
    )
    substitution_counts = Aggregation(
        agg_fun=Constant[str]("count"),
        relation=pfact_grounding.relation,
        group_columns=(
            Constant(
                ColumnStr(
                    pfact_grounding.expression.consequent.probability.name
                )
            ),
        ),
        agg_column=None,
        dst_column=Constant(ColumnStr("__substitution_counts__")),
    )
    probabilities = ExtendedProjection(
        NaturalJoin(tuple_counts, substitution_counts),
        tuple([
            ExtendedProjectionListMember(
                fun_exp=Constant(ColumnStr("__tuple_counts__")) / (
                    Constant(ColumnStr("__substitution_counts__")) *
                    Constant[float](float(n_interpretations))
                ),
                dst_column=Constant(ColumnStr("__probability__")),
            )
        ]),
    )
    parameter_estimations = Aggregation(
        agg_fun=Constant[str]("mean"),
        relation=probabilities,
        group_columns=(
            Constant(
                ColumnStr(
                    pfact_grounding.expression.consequent.probability.name
                )
            ),
        ),
        agg_column=Constant(ColumnStr("__probability__")),
        dst_column=Constant(ColumnStr("__parameter_estimate__")),
    )
    solver = ExtendedRelationalAlgebraSolver({})
    return solver.walk(
        RenameColumn(
            parameter_estimations,
            Constant(
                ColumnStr(
                    pfact_grounding.expression.consequent.probability.name
                )
            ),
            Constant(ColumnStr("__parameter_name__")),
        )
    )


def _build_interpretation_ra_sets(grounding, interpretations):
    pred = grounding.expression.consequent.body
    pred_symb = pred.functor
    columns = tuple(arg.name for arg in pred.args)
    itps_at_least_one_tuple = [
        itp.as_map()
        for itp in interpretations
        if pred_symb in itp.as_map().keys()
    ]
    itp_ra_sets = [
        NaturalJoin(
            Constant[AbstractSet](
                ExtendedAlgebraSet(
                    columns, itp[pred_symb].value._container.values
                )
            ),
            Constant[AbstractSet](
                ExtendedAlgebraSet(["__interpretation_id__"], [itp_id])
            ),
        ) for itp_id, itp in enumerate(itps_at_least_one_tuple)
    ]
    return ExtendedRelationalAlgebraSolver({}).walk(
        NaturalJoin(grounding.relation, Unions(itp_ra_sets))
    )


def _get_grounding_pred_symb(grounding):
    if isinstance(grounding.expression, ProbabilisticChoice):
        return grounding.expression.predicate.functor
    elif isinstance(grounding.expression.consequent, ProbabilisticPredicate):
        return grounding.expression.consequent.body.functor
    return grounding.expression.consequent.functor


def _get_grounding_dependencies(grounding):
    if isinstance(grounding.expression, ProbabilisticChoice):
        return set()
    predicates = extract_logic_predicates(grounding.expression.antecedent)
    return set(pred.functor for pred in predicates)


def _topological_sort_groundings_util(
    pred_symb, dependencies, visited, result
):
    for dep_symb in dependencies[pred_symb]:
        if dep_symb not in visited:
            _topological_sort_groundings_util(
                dep_symb, dependencies, visited, result
            )
    if pred_symb not in visited:
        result.append(pred_symb)
    visited.add(pred_symb)


def _topological_sort_groundings(groundings):
    dependencies = defaultdict(dict)
    pred_symb_to_grounding = dict()
    for grounding in groundings:
        pred_symb = _get_grounding_pred_symb(grounding)
        pred_symb_to_grounding[pred_symb] = grounding
        dependencies[pred_symb] = _get_grounding_dependencies(grounding)
    result = list()
    visited = set()
    for grounding in groundings:
        pred_symb = _get_grounding_pred_symb(grounding)
        _topological_sort_groundings_util(
            pred_symb, dependencies, visited, result
        )
    return [pred_symb_to_grounding.get(pred_symb) for pred_symb in result]


def _build_joint_rule(joint_predicates):
    variables = set()
    for pred in joint_predicates:
        variables |= set(arg for arg in pred.args if isinstance(arg, Symbol))
    consequent = Symbol.fresh()(*sorted(variables, key=lambda arg: arg.name))
    antecedent = Conjunction(joint_predicates)
    return Implication(consequent, antecedent)


def _iter_choice_variable(grounding):
    for tupl in grounding.relation.value:
        relation = Constant[AbstractSet](
            NamedRelationalAlgebraFrozenSet(
                iterable=[tupl], columns=grounding.relation.value.columns,
            )
        )
        value = Projection(
            relation,
            tuple(
                Constant(ColumnStr(arg.name))
                for arg in grounding.expression.predicate.args
            ),
        )
        probs = RenameColumn(
            grounding.relation,
            Constant(ColumnStr(grounding.relation.value.columns[0])),
            Constant(ColumnStr(make_numerical_col_symb().name)),
        )
        yield value, probs


def _make_rv_value_pointer(pred, grounding):
    rv_name = pred.functor.name
    result = RandomVariableValuePointer(rv_name)
    if is_probabilistic_fact(grounding.expression):
        grounding_expression_args = grounding.expression.consequent.body.args
    elif isinstance(grounding.expression, ProbabilisticChoice):
        grounding_expression_args = grounding.expression.predicate.args
    else:
        grounding_expression_args = [
            Symbol(col) for col in grounding.relation.value.columns
        ]
    if len(grounding_expression_args) != len(pred.args):
        raise NeuroLangException(
            "Number of args should be the same in "
            "the grounded expression and predicate"
        )
    for arg1, arg2 in zip(grounding_expression_args, pred.args):
        if isinstance(arg2, Constant):
            result = Selection(
                result, eq_(Constant[ColumnStr](ColumnStr(arg1.name)), arg2)
            )
        else:
            result = RenameColumn(
                result,
                Constant(ColumnStr(arg1.name)),
                Constant(ColumnStr(arg2.name)),
            )
    return result<|MERGE_RESOLUTION|>--- conflicted
+++ resolved
@@ -17,7 +17,8 @@
     ExpressionBlock,
 )
 from ..logic.expression_processing import (
-    extract_logic_predicates, extract_logic_free_variables
+    extract_logic_predicates,
+    extract_logic_free_variables,
 )
 from ..datalog.expressions import Conjunction, Implication
 from ..relational_algebra import (
@@ -56,12 +57,9 @@
     ExtendedProjectionListMember,
     Unions,
     Union,
-<<<<<<< HEAD
     SuccQuery,
     MargQuery,
-=======
     SumRows,
->>>>>>> 5c4a5fb8
 )
 from .probdatalog import (
     ground_probdatalog_program,
@@ -153,10 +151,12 @@
             "Bernoulli's parameter must be Constant[float]"
         )
     return VectorisedTableDistribution(
-        Constant[Mapping]({
-            Constant[bool](False): Constant[float](1.0 - p.value),
-            Constant[bool](True): p,
-        }),
+        Constant[Mapping](
+            {
+                Constant[bool](False): Constant[float](1.0 - p.value),
+                Constant[bool](True): p,
+            }
+        ),
         grounding,
     )
 
@@ -172,7 +172,6 @@
     prob_num_col = Constant(ColumnStr(make_numerical_col_symb().name))
     rename = RenameColumn(grounding.relation, prob_col, prob_num_col)
     return VectorisedTableDistribution(
-<<<<<<< HEAD
         Constant[Mapping](
             {
                 Constant[bool](True): rename,
@@ -236,30 +235,6 @@
                 Constant[bool](False): NegateProbability(truth_prob),
             }
         ),
-=======
-        Constant[Mapping]({
-            Constant[bool](True):
-            RenameColumn(
-                grounding.relation,
-                Constant(
-                    ColumnStr(
-                        grounding.expression.consequent.probability.name
-                    )
-                ),
-                Constant(ColumnStr(make_numerical_col_symb().name)),
-            ),
-            Constant[bool](False):
-            Constant[float](1.0) - RenameColumn(
-                grounding.relation,
-                Constant(
-                    ColumnStr(
-                        grounding.expression.consequent.probability.name
-                    )
-                ),
-                Constant(ColumnStr(make_numerical_col_symb().name)),
-            ),
-        }),
->>>>>>> 5c4a5fb8
         grounding,
     )
 
@@ -268,8 +243,6 @@
     return bernoulli_vect_table_distrib(Constant[float](1.0), grounding)
 
 
-<<<<<<< HEAD
-=======
 def get_rv_value_pointer(pred, grounding):
     rv_name = pred.functor.name
     result = RandomVariableValuePointer(rv_name)
@@ -313,7 +286,6 @@
     return SumRows(Projection(result, not_free_vars))
 
 
->>>>>>> 5c4a5fb8
 def and_vect_table_distribution(rule_grounding, parent_groundings):
     antecedent_preds = extract_logic_predicates(
         rule_grounding.expression.antecedent
@@ -325,8 +297,6 @@
     return MultiplyColumns(MultipleNaturalJoin(to_join))
 
 
-<<<<<<< HEAD
-=======
 def _get_grounding_pred_symb(grounding):
     if isinstance(grounding.expression.consequent, ProbabilisticPredicate):
         return grounding.expression.consequent.body.functor
@@ -372,14 +342,14 @@
     expression = grounding.expression
     free_vars = extract_logic_free_variables(expression)
     fv_position = [
-        value for index, value in enumerate(expression.antecedent.args)
+        value
+        for index, value in enumerate(expression.antecedent.args)
         if value in free_vars
     ]
 
     return tuple(fv_position)
 
 
->>>>>>> 5c4a5fb8
 class TranslateGroundedProbDatalogToGraphicalModel(PatternWalker):
     def __init__(self):
         self.edges = dict()
@@ -388,8 +358,9 @@
 
     @add_match(
         ExpressionBlock,
-        lambda block:
-        all(isinstance(exp, Grounding) for exp in block.expressions),
+        lambda block: all(
+            isinstance(exp, Grounding) for exp in block.expressions
+        ),
     )
     def block_of_groundings(self, block):
         for grounding in _topological_sort_groundings(block.expressions):
@@ -418,10 +389,10 @@
 
     @add_match(
         Grounding,
-        lambda exp: isinstance(exp.expression, Implication) and isinstance(
-            exp.expression.consequent, FunctionApplication
-        ) and isinstance(exp.expression.antecedent, Constant[bool]) and exp.
-        expression.antecedent.value == True,
+        lambda exp: isinstance(exp.expression, Implication)
+        and isinstance(exp.expression.consequent, FunctionApplication)
+        and isinstance(exp.expression.antecedent, Constant[bool])
+        and exp.expression.antecedent.value == True,
     )
     def extensional_grounding(self, grounding):
         rv_symb = grounding.expression.consequent.functor
@@ -462,21 +433,23 @@
         self._add_grounding(rv_symb, grounding)
         parent_groundings = {
             predicate.functor: self.groundings[predicate.functor]
-            for predicate in
-            extract_logic_predicates(grounding.expression.antecedent)
+            for predicate in extract_logic_predicates(
+                grounding.expression.antecedent
+            )
         }
         free_vars = _get_free_var(grounding)
         self._add_random_variable(
             rv_symb,
             var_marginalization_table_distribution(
                 grounding, parent_groundings, free_vars
-            )
+            ),
         )
 
         parent_rv_symbs = {
             pred.functor
-            for pred in
-            extract_logic_predicates(grounding.expression.antecedent)
+            for pred in extract_logic_predicates(
+                grounding.expression.antecedent
+            )
         }
         self._add_edges(rv_symb, parent_rv_symbs)
 
@@ -486,8 +459,9 @@
         self._add_grounding(rv_symb, rule_grounding)
         parent_groundings = {
             predicate.functor: self.groundings[predicate.functor]
-            for predicate in
-            extract_logic_predicates(rule_grounding.expression.antecedent)
+            for predicate in extract_logic_predicates(
+                rule_grounding.expression.antecedent
+            )
         }
         self._add_random_variable(
             rv_symb,
@@ -495,8 +469,9 @@
         )
         parent_rv_symbs = {
             pred.functor
-            for pred in
-            extract_logic_predicates(rule_grounding.expression.antecedent)
+            for pred in extract_logic_predicates(
+                rule_grounding.expression.antecedent
+            )
         }
         self._add_edges(rv_symb, parent_rv_symbs)
 
@@ -526,8 +501,9 @@
     @add_match(SuccQuery)
     def succ_query(self, query):
         predicate = _get_predicate_from_grounded_expression(
-            self.graphical_model.groundings.value[query.predicate.functor
-                                                  ].expression
+            self.graphical_model.groundings.value[
+                query.predicate.functor
+            ].expression
         )
         rv_symb = predicate.functor
         if rv_symb not in self.graphical_model.edges.value:
@@ -586,7 +562,6 @@
     def marg_query(self, query):
         evidence_prob = self.walk(SuccQuery(query.evidence))
 
-<<<<<<< HEAD
     def _compute_marg_distrib(
         self, rv_symb, parent_marg_distribs, parent_groundings
     ):
@@ -605,24 +580,6 @@
                             (solver.walk(cpd),) + tuple(parent_probs.values())
                         )
                     )
-=======
-
-def compute_marginal_probability(
-    cpd, parent_marginal_probabilities, parent_groundings
-):
-    if not len(parent_marginal_probabilities):
-        return ExtendedRelationalAlgebraSolver({}).walk(cpd)
-    else:
-        terms = []
-        for parent_values, parent_marg_probs in _iter_parents(
-            parent_marginal_probabilities, parent_groundings
-        ):
-            solver = ExtendedRelationalAlgebraSolver(parent_values)
-            terms.append(
-                MultiplyColumns(
-                    MultipleNaturalJoin((solver.walk(cpd), ) +
-                                        tuple(parent_marg_probs.values()))
->>>>>>> 5c4a5fb8
                 )
             return ExtendedRelationalAlgebraSolver({}).walk(
                 SumColumns(MultipleNaturalJoin(tuple(terms)))
@@ -677,10 +634,10 @@
 
 def is_arithmetic_operation(exp):
     return (
-        isinstance(exp, FunctionApplication) and
-        isinstance(exp.functor, Constant) and exp.functor.value in {
-            operator.add, operator.sub, operator.mul, operator.truediv
-        }
+        isinstance(exp, FunctionApplication)
+        and isinstance(exp.functor, Constant)
+        and exp.functor.value
+        in {operator.add, operator.sub, operator.mul, operator.truediv}
     )
 
 
@@ -715,12 +672,15 @@
 
         result = ExtendedProjection(
             projected,
-            tuple([
-                ExtendedProjectionListMember(
-                    fun_exp=Constant('1') - Constant(ColumnStr(prob_column)),
-                    dst_column=Constant(ColumnStr(prob_column)),
-                )
-            ])
+            tuple(
+                [
+                    ExtendedProjectionListMember(
+                        fun_exp=Constant("1")
+                        - Constant(ColumnStr(prob_column)),
+                        dst_column=Constant(ColumnStr(prob_column)),
+                    )
+                ]
+            ),
         )
 
         result = self.walk(result)
@@ -729,20 +689,26 @@
         non_free_var = [Constant(ColumnStr(x.name)) for x in non_free_var]
 
         result = Aggregation(
-            mul, result, tuple(non_free_var), Constant(ColumnStr(prob_column)),
-            Constant(ColumnStr(prob_column))
+            mul,
+            result,
+            tuple(non_free_var),
+            Constant(ColumnStr(prob_column)),
+            Constant(ColumnStr(prob_column)),
         )
 
         result = self.walk(result)
 
         result = ExtendedProjection(
             result,
-            tuple([
-                ExtendedProjectionListMember(
-                    fun_exp=Constant('1') - Constant(ColumnStr(prob_column)),
-                    dst_column=Constant(ColumnStr(prob_column)),
-                )
-            ])
+            tuple(
+                [
+                    ExtendedProjectionListMember(
+                        fun_exp=Constant("1")
+                        - Constant(ColumnStr(prob_column)),
+                        dst_column=Constant(ColumnStr(prob_column)),
+                    )
+                ]
+            ),
         )
 
         return self.walk(result)
@@ -859,26 +825,25 @@
         if agg_op.agg_column is not None:
             relation = self.walk(
                 Projection(
-                    relation, agg_op.group_columns + (agg_op.agg_column, )
+                    relation, agg_op.group_columns + (agg_op.agg_column,)
                 )
             )
         group_columns = _cols_as_strings(agg_op.group_columns)
         gb = relation.value._container.groupby(group_columns)
-        new_container = getattr(
-            gb,
-            agg_op.agg_fun.value,
-        )()
+        new_container = getattr(gb, agg_op.agg_fun.value,)()
         new_container.rename(
             columns={
-                new_container.columns[0]:
-                _get_column_name_from_expression(agg_op.dst_column)
+                new_container.columns[0]: _get_column_name_from_expression(
+                    agg_op.dst_column
+                )
             },
             inplace=True,
         )
         new_container.reset_index(inplace=True)
         columns_to_drop = (
-            set(new_container.columns) - set(group_columns) -
-            {agg_op.dst_column.value}
+            set(new_container.columns)
+            - set(group_columns)
+            - {agg_op.dst_column.value}
         )
         if columns_to_drop:
             new_container.drop(columns=list(columns_to_drop), inplace=True)
@@ -968,8 +933,8 @@
 def _divide_columns(relation, numerator_col, denominator_col):
     new_col = make_numerical_col_symb()
     new_col_vals = (
-        relation.value._container[numerator_col.value].values /
-        relation.value._container[denominator_col.value].values
+        relation.value._container[numerator_col.value].values
+        / relation.value._container[denominator_col.value].values
     )
     non_num_cols = _split_numerical_cols(relation)[0]
     new_cols = non_num_cols + [new_col.name]
@@ -1005,35 +970,7 @@
         return expression.consequent
 
 
-<<<<<<< HEAD
 def _infer_pfact_params(
-=======
-def _get_valued_rv(rv_symb, rv_grounding, bool_value):
-    return AddRepeatedValueColumn(
-        rv_grounding.relation, Constant[int](int(bool_value))
-    )
-
-
-def _iter_parents(parent_marg_probs, parent_groundings):
-    parent_symbs = sorted(parent_marg_probs, key=lambda symb: symb.name)
-    for parent_bool_values in itertools.product(
-        *[(True, False) for _ in parent_symbs]
-    ):
-        parent_values = {
-            symb: _get_valued_rv(symb, parent_groundings[symb], bool_value)
-            for symb, bool_value in zip(parent_symbs, parent_bool_values)
-        }
-        parent_margin_probs = {
-            parent_symb: parent_marg_probs[parent_symb] if parent_bool_value
-            else NegateProbability(parent_marg_probs[parent_symb])
-            for parent_symb, parent_bool_value in
-            zip(parent_symbs, parent_bool_values)
-        }
-        yield parent_values, parent_margin_probs
-
-
-def infer_pfact_params(
->>>>>>> 5c4a5fb8
     pfact_grounding, interpretations_dict, n_interpretations
 ):
     """
@@ -1061,7 +998,8 @@
         group_columns=tuple(
             Constant(ColumnStr(arg.name))
             for arg in pfact_grounding.expression.consequent.body.args
-        ) + (
+        )
+        + (
             Constant(
                 ColumnStr(
                     pfact_grounding.expression.consequent.probability.name
@@ -1086,15 +1024,18 @@
     )
     probabilities = ExtendedProjection(
         NaturalJoin(tuple_counts, substitution_counts),
-        tuple([
-            ExtendedProjectionListMember(
-                fun_exp=Constant(ColumnStr("__tuple_counts__")) / (
-                    Constant(ColumnStr("__substitution_counts__")) *
-                    Constant[float](float(n_interpretations))
-                ),
-                dst_column=Constant(ColumnStr("__probability__")),
-            )
-        ]),
+        tuple(
+            [
+                ExtendedProjectionListMember(
+                    fun_exp=Constant(ColumnStr("__tuple_counts__"))
+                    / (
+                        Constant(ColumnStr("__substitution_counts__"))
+                        * Constant[float](float(n_interpretations))
+                    ),
+                    dst_column=Constant(ColumnStr("__probability__")),
+                )
+            ]
+        ),
     )
     parameter_estimations = Aggregation(
         agg_fun=Constant[str]("mean"),
@@ -1142,7 +1083,8 @@
             Constant[AbstractSet](
                 ExtendedAlgebraSet(["__interpretation_id__"], [itp_id])
             ),
-        ) for itp_id, itp in enumerate(itps_at_least_one_tuple)
+        )
+        for itp_id, itp in enumerate(itps_at_least_one_tuple)
     ]
     return ExtendedRelationalAlgebraSolver({}).walk(
         NaturalJoin(grounding.relation, Unions(itp_ra_sets))
