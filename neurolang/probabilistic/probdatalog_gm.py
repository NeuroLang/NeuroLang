import itertools
from typing import Mapping, AbstractSet
import operator
from collections import defaultdict

import numpy as np
import pandas as pd

from ..expression_walker import PatternWalker
from ..expression_pattern_matching import add_match
from ..exceptions import NeuroLangException
from ..expressions import (
    Definition,
    Symbol,
    Constant,
    FunctionApplication,
    ExpressionBlock,
)
from ..logic.expression_processing import (
    extract_logic_predicates, extract_logic_free_variables
)
from ..datalog.expressions import Conjunction, Implication
from ..relational_algebra import (
    RelationalAlgebraSolver,
    NaturalJoin,
    Projection,
    RenameColumn,
    Selection,
    ColumnStr,
    eq_,
)
from ..utils.relational_algebra_set import (
    NamedRelationalAlgebraFrozenSet,
    RelationalAlgebraFrozenSet,
)
from .expressions import (
    ProbabilisticPredicate,
    GraphicalModel,
    VectorisedTableDistribution,
    ConcatenateColumn,
    AddIndexColumn,
    SumColumns,
    MultiplyColumns,
    DivideColumns,
    RandomVariableValuePointer,
    NegateProbability,
    AddRepeatedValueColumn,
    MultipleNaturalJoin,
    Grounding,
    make_numerical_col_symb,
    Aggregation,
    ExtendedProjection,
    ExtendedProjectionListMember,
    Unions,
    Union,
    SumRows,
)
from .probdatalog import (
    ground_probdatalog_program,
    is_probabilistic_fact,
    is_existential_probabilistic_fact,
    is_existential_predicate,
)


def succ_query(program_code, query_pred):
    grounded = ground_probdatalog_program(program_code)
    gm = TranslateGroundedProbDatalogToGraphicalModel().walk(grounded)
    solver = QueryGraphicalModelSolver(gm)
    return solver.walk(SuccQuery(query_pred))


def marg_query(code, query_pred, evidence_pred):
    joint_rule = _build_joint_rule([query_pred, evidence_pred])
    extended_code = ExpressionBlock(list(code.expressions) + [joint_rule])
    grounded = ground_probdatalog_program(extended_code)
    gm = TranslateGroundedProbDatalogToGraphicalModel().walk(grounded)
    solver = QueryGraphicalModelSolver(gm)
    evidence_prob = solver.walk(SuccQuery(evidence_pred))
    joint_prob = solver.walk(SuccQuery(joint_rule.consequent))
    evidence_prob_column = Constant(
        ColumnStr(_split_numerical_cols(evidence_prob)[1][0])
    )
    joint_prob_column = Constant(
        ColumnStr(_split_numerical_cols(joint_prob)[1][0])
    )
    return ExtendedRelationalAlgebraSolver({}).walk(
        DivideColumns(
            NaturalJoin(evidence_prob, joint_prob),
            joint_prob_column,
            evidence_prob_column,
        )
    )


def _build_joint_rule(joint_predicates):
    variables = set()
    for pred in joint_predicates:
        variables |= set(arg for arg in pred.args if isinstance(arg, Symbol))
    consequent = Symbol.fresh()(*sorted(variables, key=lambda arg: arg.name))
    antecedent = Conjunction(joint_predicates)
    return Implication(consequent, antecedent)


def _is_ground_pfact_grounding(grounding):
    if not is_probabilistic_fact(grounding.expression):
        return False
    n_cols_in_relation = len(grounding.relation.value.columns)
    n_args_in_exp = len(grounding.expression.consequent.body.args)
    return n_cols_in_relation == (n_args_in_exp + 1)


class AlgebraSet(NamedRelationalAlgebraFrozenSet):
    def __init__(self, columns, iterable=None):
        self._columns = tuple(columns)
        self._columns_sort = tuple(pd.Index(columns).argsort())
        if iterable is None:
            iterable = []

        if isinstance(iterable, RelationalAlgebraFrozenSet):
            self._initialize_from_instance_same_class(iterable)
        elif isinstance(iterable, pd.DataFrame):
            self._container = pd.DataFrame(iterable, columns=self.columns)
            self._container = self._renew_index(self._container)
        else:
            self._container = pd.DataFrame(
                list(iterable), columns=self._columns
            )
            self._container = self._renew_index(self._container)

    def to_numpy(self):
        return self._container.values


def bernoulli_vect_table_distrib(p, grounding):
    if not isinstance(p, Constant[float]):
        raise NeuroLangException(
            "Bernoulli's parameter must be Constant[float]"
        )
    return VectorisedTableDistribution(
        Constant[Mapping]({
            Constant[bool](False): Constant[float](1.0 - p.value),
            Constant[bool](True): p,
        }),
        grounding,
    )


def multi_bernoulli_vect_table_distrib(grounding):
    if not isinstance(grounding.relation, Constant[AbstractSet]):
        raise NeuroLangException(
            "Bernoulli's parameter must be Constant[AbstractSet]"
        )
    return VectorisedTableDistribution(
<<<<<<< HEAD
        Constant[Mapping]({
            Constant[bool](True):
            grounding.relation,
            Constant[bool](False):
            Constant[float](1.0) - grounding.relation,
        }),
=======
        Constant[Mapping](
            {
                Constant[bool](True): RenameColumn(
                    grounding.relation,
                    Constant(
                        ColumnStr(
                            grounding.expression.consequent.probability.name
                        )
                    ),
                    Constant(ColumnStr(make_numerical_col_symb().name)),
                ),
                Constant[bool](False): Constant[float](1.0)
                - RenameColumn(
                    grounding.relation,
                    Constant(
                        ColumnStr(
                            grounding.expression.consequent.probability.name
                        )
                    ),
                    Constant(ColumnStr(make_numerical_col_symb().name)),
                ),
            }
        ),
>>>>>>> 5a125653
        grounding,
    )


def extensional_vect_table_distrib(grounding):
    return bernoulli_vect_table_distrib(Constant[float](1.0), grounding)


def get_rv_value_pointer(pred, grounding):
    rv_name = pred.functor.name
    result = RandomVariableValuePointer(rv_name)
    if is_probabilistic_fact(grounding.expression):
        grounding_expression_args = grounding.expression.consequent.body.args
    else:
        grounding_expression_args = [
            Symbol(col) for col in grounding.relation.value.columns
        ]
    if len(grounding_expression_args) != len(pred.args):
        raise NeuroLangException(
            "Number of args should be the same in "
            "the grounded expression and predicate"
        )
    for arg1, arg2 in zip(grounding_expression_args, pred.args):
        if isinstance(arg2, Constant):
            result = Selection(
                result, eq_(Constant[ColumnStr](ColumnStr(arg1.name)), arg2)
            )
        else:
            result = RenameColumn(
<<<<<<< HEAD
                result, Constant(ColumnStr(col)),
                Constant(ColumnStr(arg.name))
=======
                result,
                Constant(ColumnStr(arg1.name)),
                Constant(ColumnStr(arg2.name)),
>>>>>>> 5a125653
            )
    return result


def var_marginalization_table_distribution(
    rule_grounding, parent_groundings, free_vars
):
    antecedent_preds = extract_logic_predicates(
        rule_grounding.expression.antecedent
    )

    pred = antecedent_preds[0]
    rv_name = pred.functor.name
    result = RandomVariableValuePointer(rv_name)

    not_free_vars = tuple(set(pred.args) - set(free_vars))
    return SumRows(Projection(result, not_free_vars))


def and_vect_table_distribution(rule_grounding, parent_groundings):
    antecedent_preds = extract_logic_predicates(
        rule_grounding.expression.antecedent
    )
    to_join = tuple(
        get_rv_value_pointer(pred, parent_groundings[pred.functor])
        for pred in antecedent_preds
    )
    return MultiplyColumns(MultipleNaturalJoin(to_join))


def _get_grounding_pred_symb(grounding):
    if isinstance(grounding.expression.consequent, ProbabilisticPredicate):
        return grounding.expression.consequent.body.functor
    return grounding.expression.consequent.functor


def _get_grounding_dependencies(grounding):
    predicates = extract_logic_predicates(grounding.expression.antecedent)
    return set(pred.functor for pred in predicates)


def _topological_sort_groundings_util(
    pred_symb, dependencies, visited, result
):
    for dep_symb in dependencies[pred_symb]:
        if dep_symb not in visited:
            _topological_sort_groundings_util(
                dep_symb, dependencies, visited, result
            )
    if pred_symb not in visited:
        result.append(pred_symb)
    visited.add(pred_symb)


def _topological_sort_groundings(groundings):
    dependencies = defaultdict(dict)
    pred_symb_to_grounding = dict()
    for grounding in groundings:
        pred_symb = _get_grounding_pred_symb(grounding)
        pred_symb_to_grounding[pred_symb] = grounding
        dependencies[pred_symb] = _get_grounding_dependencies(grounding)
    result = list()
    visited = set()
    for grounding in groundings:
        pred_symb = _get_grounding_pred_symb(grounding)
        _topological_sort_groundings_util(
            pred_symb, dependencies, visited, result
        )
    return [pred_symb_to_grounding.get(pred_symb) for pred_symb in result]


def _get_free_var(grounding):
    expression = grounding.expression
    free_vars = extract_logic_free_variables(expression)
    fv_position = [
        value for index, value in enumerate(expression.antecedent.args)
        if value in free_vars
    ]

    return tuple(fv_position)


class TranslateGroundedProbDatalogToGraphicalModel(PatternWalker):
    def __init__(self):
        self.edges = dict()
        self.cpds = dict()
        self.groundings = dict()

    @add_match(
        ExpressionBlock,
        lambda block:
        all(isinstance(exp, Grounding) for exp in block.expressions),
    )
    def block_of_groundings(self, block):
        for grounding in _topological_sort_groundings(block.expressions):
            self.walk(grounding)
        return GraphicalModel(
            Constant[Mapping](self.edges),
            Constant[Mapping](self.cpds),
            Constant[Mapping](self.groundings),
        )

    @add_match(
        Grounding,
        lambda exp: isinstance(exp.expression, Implication) and isinstance(
            exp.expression.consequent, FunctionApplication
        ) and isinstance(exp.expression.antecedent, Constant[bool]) and exp.
        expression.antecedent.value == True,
    )
    def extensional_grounding(self, grounding):
        rv_symb = grounding.expression.consequent.functor
        self._add_grounding(rv_symb, grounding)
        self._add_random_variable(
            rv_symb, extensional_vect_table_distrib(grounding)
        )

    @add_match(Grounding, _is_ground_pfact_grounding)
    def ground_probfact_grounding(self, grounding):
        rv_symb = grounding.expression.consequent.body.functor
        self._add_grounding(rv_symb, grounding)
        self._add_random_variable(
            rv_symb, multi_bernoulli_vect_table_distrib(grounding)
        )

    @add_match(Grounding, lambda exp: is_probabilistic_fact(exp.expression))
    def probfact_grounding(self, grounding):
        rv_symb = grounding.expression.consequent.body.functor
        self._add_grounding(rv_symb, grounding)
        self._add_random_variable(
            rv_symb,
            bernoulli_vect_table_distrib(
                grounding.expression.consequent.probability, grounding
            ),
        )

    @add_match(Grounding, lambda exp: is_existential_predicate(exp.expression))
    def existensional_predicate(self, grounding):
        rv_symb = grounding.expression.consequent.functor
        self._add_grounding(rv_symb, grounding)
        parent_groundings = {
            predicate.functor: self.groundings[predicate.functor]
            for predicate in
            extract_logic_predicates(grounding.expression.antecedent)
        }
        free_vars = _get_free_var(grounding)
        self._add_random_variable(
            rv_symb,
            var_marginalization_table_distribution(
                grounding, parent_groundings, free_vars
            )
        )

        parent_rv_symbs = {
            pred.functor
            for pred in
            extract_logic_predicates(grounding.expression.antecedent)
        }
        self._add_edges(rv_symb, parent_rv_symbs)

    @add_match(Grounding)
    def rule_grounding(self, rule_grounding):
        rv_symb = rule_grounding.expression.consequent.functor
        self._add_grounding(rv_symb, rule_grounding)
        parent_groundings = {
            predicate.functor: self.groundings[predicate.functor]
            for predicate in
            extract_logic_predicates(rule_grounding.expression.antecedent)
        }
        self._add_random_variable(
            rv_symb,
            and_vect_table_distribution(rule_grounding, parent_groundings),
        )
        parent_rv_symbs = {
            pred.functor
            for pred in
            extract_logic_predicates(rule_grounding.expression.antecedent)
        }
        self._add_edges(rv_symb, parent_rv_symbs)

    def _add_edges(self, rv_symb, parent_rv_symbs):
        if rv_symb not in self.edges:
            self.edges[rv_symb] = set()
        self.edges[rv_symb] |= parent_rv_symbs

    def _add_grounding(self, rv_symb, grounding):
        self.groundings[rv_symb] = grounding

    def _add_random_variable(self, rv_symb, cpd_factory):
        self._check_random_variable_not_already_defined(rv_symb)
        self.cpds[rv_symb] = cpd_factory

    def _check_random_variable_not_already_defined(self, rv_symb):
        if rv_symb in self.cpds:
            raise NeuroLangException(
                f"Already processed predicate symbol {rv_symb}"
            )


class SuccQuery(Definition):
    def __init__(self, predicate):
        self.predicate = predicate


class MargQuery(Definition):
    def __init__(self, predicate, evidence):
        self.predicate = predicate
        self.evidence = evidence


class QueryGraphicalModelSolver(PatternWalker):
    def __init__(self, graphical_model):
        self.graphical_model = graphical_model

    @add_match(SuccQuery)
    def succ_query(self, query):
        predicate = _get_predicate_from_grounded_expression(
            self.graphical_model.groundings.value[query.predicate.functor
                                                  ].expression
        )
        rv_symb = predicate.functor
        if rv_symb not in self.graphical_model.edges.value:
            marginal = compute_marginal_probability(
                self.graphical_model.cpds.value[rv_symb], {}, {}
            )
        else:
            parent_symbs = self.graphical_model.edges.value[rv_symb]
            rule = self.graphical_model.groundings.value[rv_symb].expression
            parent_marginal_distribs = {
                pred.functor: self.walk(SuccQuery(pred))
                for pred in extract_logic_predicates(rule.antecedent)
            }
            parent_groundings = {
                parent_symb: self.graphical_model.groundings.value[parent_symb]
                for parent_symb in parent_symbs
            }
            marginal = compute_marginal_probability(
                self.graphical_model.cpds.value[rv_symb],
                parent_marginal_distribs,
                parent_groundings,
            )
        result = marginal
        for qpred_arg, marginal_arg in zip(
            query.predicate.args, predicate.args
        ):
            if isinstance(qpred_arg, Constant):
                result = Selection(
                    result,
                    eq_(
                        Constant[ColumnStr](
                            ColumnStr(
                                _get_column_name_from_expression(marginal_arg)
                            )
                        ),
                        qpred_arg,
                    ),
                )
            elif qpred_arg != marginal_arg:
                result = RenameColumn(
                    result,
                    Constant(ColumnStr(marginal_arg.name)),
                    Constant(ColumnStr(qpred_arg.name)),
                )

        return ExtendedRelationalAlgebraSolver({}).walk(result)

    @add_match(MargQuery)
    def marg_query(self, query):
        evidence_prob = self.walk(SuccQuery(query.evidence))


def compute_marginal_probability(
    cpd, parent_marginal_probabilities, parent_groundings
):
    if not len(parent_marginal_probabilities):
        return ExtendedRelationalAlgebraSolver({}).walk(cpd)
    else:
        terms = []
        for parent_values, parent_marg_probs in _iter_parents(
            parent_marginal_probabilities, parent_groundings
        ):
            solver = ExtendedRelationalAlgebraSolver(parent_values)
            terms.append(
                MultiplyColumns(
                    MultipleNaturalJoin((solver.walk(cpd), ) +
                                        tuple(parent_marg_probs.values()))
                )
            )
        return ExtendedRelationalAlgebraSolver({}).walk(
            SumColumns(MultipleNaturalJoin(tuple(terms)))
        )


def is_arithmetic_operation(exp):
    return (
        isinstance(exp, FunctionApplication) and
        isinstance(exp.functor, Constant) and exp.functor.value in {
            operator.add, operator.sub, operator.mul, operator.truediv
        }
    )


class ExtendedRelationalAlgebraSolver(RelationalAlgebraSolver):
    def __init__(self, rv_values):
        self.rv_values = rv_values

    @add_match(Union)
    def union(self, union_op):
        return Constant[AbstractSet](
            self.walk(union_op.first).value | self.walk(union_op.second).value
        )

    @add_match(Unions)
    def unions(self, unions_op):
        result = None
        for relation in unions_op.relations:
            if result is None:
                result = self.walk(relation).value
            else:
                result = result | self.walk(relation).value
        return Constant[AbstractSet](result)

    @add_match(SumRows(Projection))
    def sum_projected_probability(self, sum_projected):

        projection = sum_projected.relation
        projected = self.walk(projection.relation)

        non_free_var = projection.attributes
        prob_column = projected.value.columns[-1]

        result = ExtendedProjection(
            projected,
            tuple([
                ExtendedProjectionListMember(
                    fun_exp=Constant('1') - Constant(ColumnStr(prob_column)),
                    dst_column=Constant(ColumnStr(prob_column)),
                )
            ])
        )

        result = self.walk(result)

        mul = Constant[str]("prod")
        non_free_var = [Constant(ColumnStr(x.name)) for x in non_free_var]

        result = Aggregation(
            mul, result, tuple(non_free_var), Constant(ColumnStr(prob_column)),
            Constant(ColumnStr(prob_column))
        )

        result = self.walk(result)

        result = ExtendedProjection(
            result,
            tuple([
                ExtendedProjectionListMember(
                    fun_exp=Constant('1') - Constant(ColumnStr(prob_column)),
                    dst_column=Constant(ColumnStr(prob_column)),
                )
            ])
        )

        return self.walk(result)

    @add_match(Constant[AbstractSet])
    def relation(self, relation):
        return relation

    @add_match(RandomVariableValuePointer)
    def rv_value_pointer(self, pointer):
        if pointer not in self.rv_values:
            raise NeuroLangException(
                f"Unknown value for random variable {pointer}"
            )
        return self.walk(self.rv_values[pointer])

    @add_match(ConcatenateColumn)
    def concatenate_column(self, concat_op):
        relation = self.walk(concat_op.relation)
        new_column_name = _get_column_name_from_expression(concat_op.column)
        new_columns = list(relation.value.columns) + [new_column_name]
        iterable = relation.value._container.copy()
        iterable[new_column_name] = concat_op.column_values.value
        iterable = iterable[new_columns]
        relation = Constant[AbstractSet](AlgebraSet(new_columns, iterable))
        return relation

    @add_match(AddIndexColumn)
    def add_index_column(self, add_index_op):
        return self.walk(
            ConcatenateColumn(
                relation=add_index_op.relation,
                column=add_index_op.index_column,
                column_values=Constant[np.ndarray](
                    np.arange(len(add_index_op.relation.value))
                ),
            )
        )

    @add_match(SumColumns)
    def sum_columns(self, sum_op):
        return _apply_arithmetic_column_op(self.walk(sum_op.relation), np.sum)

    @add_match(DivideColumns)
    def divide_columns(self, divide_op):
        return _divide_columns(
            self.walk(divide_op.relation),
            divide_op.numerator_column,
            divide_op.denominator_column,
        )

    @add_match(MultiplyColumns)
    def multiply_columns(self, multiply_op):
        return _apply_arithmetic_column_op(
            self.walk(multiply_op.relation), np.prod
        )

    @add_match(AddRepeatedValueColumn)
    def add_repeated_value_column(self, add_op):
        col_vals = Constant[np.ndarray](
            np.repeat(add_op.repeated_value.value, len(add_op.relation.value))
        )
        return self.walk(
            ConcatenateColumn(
                relation=add_op.relation,
                column=make_numerical_col_symb(),
                column_values=col_vals,
            )
        )

    @add_match(MultipleNaturalJoin)
    def multiple_natural_join(self, op):
        relations_it = iter(op.relations)
        result = next(relations_it)
        for relation in relations_it:
            result = NaturalJoin(result, relation)
        return self.walk(result)

    @add_match(NegateProbability)
    def negate_probability(self, neg_op):
        non_num_cols, num_cols = _split_numerical_cols(neg_op.relation)
        if len(num_cols) != 1:
            raise NeuroLangException("Expected only one numerical column")
        new_prob_col = make_numerical_col_symb().name
        new_cols = list(non_num_cols) + [new_prob_col]
        iterable = neg_op.relation.value._container.copy()
        iterable[new_prob_col] = 1.0 - iterable[num_cols[0]].values
        iterable.drop(columns=num_cols)
        iterable = iterable[new_cols]
        return Constant[AbstractSet](AlgebraSet(new_cols, iterable))

    @add_match(VectorisedTableDistribution)
    def vectorised_table_distribution(self, distrib):
        truth_prob = distrib.table.value[Constant[bool](True)]
        if isinstance(truth_prob, Constant[float]):
            return self.walk(
                AddRepeatedValueColumn(distrib.grounding.relation, truth_prob)
            )
        else:
            return self.walk(
                NaturalJoin(distrib.grounding.relation, self.walk(truth_prob))
            )

    @add_match(Aggregation)
    def aggregation(self, agg_op):
        relation = self.walk(agg_op.relation)
        if agg_op.agg_column is not None:
            relation = self.walk(
                Projection(
                    relation, agg_op.group_columns + (agg_op.agg_column, )
                )
            )
        group_columns = _cols_as_strings(agg_op.group_columns)
        gb = relation.value._container.groupby(group_columns)
        new_container = getattr(
            gb,
            agg_op.agg_fun.value,
        )()
        new_container.rename(
            columns={
                new_container.columns[0]:
                _get_column_name_from_expression(agg_op.dst_column)
            },
            inplace=True,
        )
        new_container.reset_index(inplace=True)
        columns_to_drop = (
            set(new_container.columns) - set(group_columns) -
            {agg_op.dst_column.value}
        )
        if columns_to_drop:
            new_container.drop(columns=list(columns_to_drop), inplace=True)
        new_relation = AlgebraSet(
            iterable=new_container, columns=list(new_container.columns)
        )
        return Constant[AbstractSet](new_relation)

    @add_match(ExtendedProjection)
    def extended_projection(self, proj_op):
        relation = self.walk(proj_op.relation)
        str_arithmetic_walker = StringArithmeticWalker()
        pandas_eval_expressions = []
        for member in proj_op.projection_list:
            pandas_eval_expressions.append(
                "{} = {}".format(
                    member.dst_column.value,
                    str_arithmetic_walker.walk(self.walk(member.fun_exp)),
                )
            )
        new_container = relation.value._container.eval(
            "/n".join(pandas_eval_expressions)
        )
        return Constant[AbstractSet](
            AlgebraSet(columns=new_container.columns, iterable=new_container)
        )

    @add_match(FunctionApplication, is_arithmetic_operation)
    def arithmetic_operation(self, arithmetic_op):
        return FunctionApplication[arithmetic_op.type](
            arithmetic_op.functor,
            tuple(self.walk(arg) for arg in arithmetic_op.args),
        )


class StringArithmeticWalker(PatternWalker):
    @add_match(Constant)
    def constant(self, cst):
        return cst.value

    @add_match(FunctionApplication(Constant(len), ...))
    def len(self, fa):
        if not isinstance(fa.args[0], Constant[AbstractSet]):
            raise NeuroLangException("Expected constant RA relation")
        return str(len(fa.args[0].value))

    @add_match(FunctionApplication, is_arithmetic_operation)
    def arithmetic_operation(self, fa):
        return "({} {} {})".format(
            self.walk(fa.args[0]),
            arithmetic_operator_string(fa.functor.value),
            self.walk(fa.args[1]),
        )


def arithmetic_operator_string(op):
    return {
        operator.add: "+",
        operator.sub: "-",
        operator.mul: "*",
        operator.truediv: "/",
    }[op]


def _split_numerical_cols(relation):
    non_num = []
    num = []
    for col in relation.value.columns:
        if col.startswith("__numerical__"):
            num.append(col)
        else:
            non_num.append(col)
    return non_num, num


def _cols_as_strings(columns):
    return [_get_column_name_from_expression(col) for col in columns]


def _apply_arithmetic_column_op(relation, numpy_op):
    non_num_cols, num_cols = _split_numerical_cols(relation)
    new_col = make_numerical_col_symb().name
    new_cols = list(non_num_cols) + [new_col]
    new_col_vals = numpy_op(relation.value._container[num_cols], axis=1)
    if non_num_cols:
        iterable = relation.value._container[non_num_cols].copy()
        iterable[new_col] = new_col_vals
    else:
        iterable = pd.DataFrame({new_col: new_col_vals})
    iterable = iterable[new_cols]
    return Constant[AbstractSet](AlgebraSet(new_cols, iterable))


def _divide_columns(relation, numerator_col, denominator_col):
    new_col = make_numerical_col_symb()
    new_col_vals = (
        relation.value._container[numerator_col.value].values /
        relation.value._container[denominator_col.value].values
    )
    non_num_cols = _split_numerical_cols(relation)[0]
    new_cols = non_num_cols + [new_col.name]
    iterable = relation.value._container[non_num_cols].copy()
    iterable[new_col.name] = new_col_vals
    iterable = iterable[new_cols]
    return Constant[AbstractSet](AlgebraSet(new_cols, iterable))


def _get_column_name_from_expression(column_exp):
    if isinstance(column_exp, Constant):
        return column_exp.value
    elif isinstance(column_exp, Symbol):
        return column_exp.name
    else:
        raise NeuroLangException(
            "Cannot obtain column name from expression of type {}".format(
                type(column_exp)
            )
        )


def _get_predicate_from_grounded_expression(expression):
    if is_probabilistic_fact(expression):
        return expression.consequent.body
    elif is_existential_probabilistic_fact(expression):
        return expression.consequent.body.body
    elif isinstance(expression, FunctionApplication):
        return expression
    else:
        return expression.consequent


def _get_valued_rv(rv_symb, rv_grounding, bool_value):
    return AddRepeatedValueColumn(
        rv_grounding.relation, Constant[int](int(bool_value))
    )


def _iter_parents(parent_marg_probs, parent_groundings):
    parent_symbs = sorted(parent_marg_probs, key=lambda symb: symb.name)
    for parent_bool_values in itertools.product(
        *[(True, False) for _ in parent_symbs]
    ):
        parent_values = {
            symb: _get_valued_rv(symb, parent_groundings[symb], bool_value)
            for symb, bool_value in zip(parent_symbs, parent_bool_values)
        }
        parent_margin_probs = {
            parent_symb: parent_marg_probs[parent_symb] if parent_bool_value
            else NegateProbability(parent_marg_probs[parent_symb])
            for parent_symb, parent_bool_value in
            zip(parent_symbs, parent_bool_values)
        }
        yield parent_values, parent_margin_probs


def infer_pfact_params(
    pfact_grounding, interpretations_dict, n_interpretations
):
    """
    Compute the estimate of the parameters associated with a specific
    probabilistic fact predicate symbol from the facts with that same predicate
    symbol found in interpretations.

    """
    pred_symb = pfact_grounding.expression.consequent.body.functor
    pred_args = pfact_grounding.expression.consequent.body.args
    interpretation_ra_set = Constant[AbstractSet](
        interpretations_dict[pred_symb]
    )
    for arg, col in zip(
        pred_args, [c for c in interpretation_ra_set.value.columns]
    ):
        interpretation_ra_set = RenameColumn(
            interpretation_ra_set,
            Constant[ColumnStr](ColumnStr(col)),
            Constant[ColumnStr](ColumnStr(arg.name)),
        )
    tuple_counts = Aggregation(
        agg_fun=Constant[str]("count"),
        relation=NaturalJoin(pfact_grounding.relation, interpretation_ra_set),
        group_columns=tuple(
            Constant(ColumnStr(arg.name))
            for arg in pfact_grounding.expression.consequent.body.args
        ) + (
            Constant(
                ColumnStr(
                    pfact_grounding.expression.consequent.probability.name
                )
            ),
        ),
        agg_column=Constant(ColumnStr("__interpretation_id__")),
        dst_column=Constant(ColumnStr("__tuple_counts__")),
    )
    substitution_counts = Aggregation(
        agg_fun=Constant[str]("count"),
        relation=pfact_grounding.relation,
        group_columns=(
            Constant(
                ColumnStr(
                    pfact_grounding.expression.consequent.probability.name
                )
            ),
        ),
        agg_column=None,
        dst_column=Constant(ColumnStr("__substitution_counts__")),
    )
    probabilities = ExtendedProjection(
        NaturalJoin(tuple_counts, substitution_counts),
        tuple([
            ExtendedProjectionListMember(
                fun_exp=Constant(ColumnStr("__tuple_counts__")) / (
                    Constant(ColumnStr("__substitution_counts__")) *
                    Constant[float](float(n_interpretations))
                ),
                dst_column=Constant(ColumnStr("__probability__")),
            )
        ]),
    )
    parameter_estimations = Aggregation(
        agg_fun=Constant[str]("mean"),
        relation=probabilities,
        group_columns=(
            Constant(
                ColumnStr(
                    pfact_grounding.expression.consequent.probability.name
                )
            ),
        ),
        agg_column=Constant(ColumnStr("__probability__")),
        dst_column=Constant(ColumnStr("__parameter_estimate__")),
    )
    solver = ExtendedRelationalAlgebraSolver({})
    return solver.walk(
        RenameColumn(
            parameter_estimations,
            Constant(
                ColumnStr(
                    pfact_grounding.expression.consequent.probability.name
                )
            ),
            Constant(ColumnStr("__parameter_name__")),
        )
    )


def build_interpretations_ra_set(grounding, interpretations):
    pred = grounding.expression.consequent.body
    pred_symb = pred.functor
    columns = tuple(arg.name for arg in pred.args)
    itps_at_least_one_tuple = [
        itp.as_map()
        for itp in interpretations
        if pred_symb in itp.as_map().keys()
    ]
    itp_ra_sets = [
        NaturalJoin(
            Constant[AbstractSet](
                AlgebraSet(columns, itp[pred_symb].value._container.values)
            ),
            Constant[AbstractSet](
                AlgebraSet(["__interpretation_id__"], [itp_id])
            ),
        ) for itp_id, itp in enumerate(itps_at_least_one_tuple)
    ]
    return ExtendedRelationalAlgebraSolver({}).walk(
        NaturalJoin(grounding.relation, Unions(itp_ra_sets))
    )


def full_observability_parameter_estimation(
    program_code, interpretations_dict, n_interpretations
):
    grounded = ground_probdatalog_program(program_code)
    estimations = []
    for grounding in grounded.expressions:
        if is_probabilistic_fact(grounding.expression):
            estimations.append(
                infer_pfact_params(
                    grounding, interpretations_dict, n_interpretations
                )
            )
    result = ExtendedRelationalAlgebraSolver({}).walk(
        Aggregation(
            agg_fun=Constant[str]("mean"),
            relation=Unions(estimations),
            group_columns=[Constant(ColumnStr("__parameter_name__"))],
            agg_column=Constant(ColumnStr("__parameter_estimate__")),
            dst_column=Constant(ColumnStr("__parameter_estimate__")),
        )
    )
    return result<|MERGE_RESOLUTION|>--- conflicted
+++ resolved
@@ -152,38 +152,28 @@
             "Bernoulli's parameter must be Constant[AbstractSet]"
         )
     return VectorisedTableDistribution(
-<<<<<<< HEAD
         Constant[Mapping]({
             Constant[bool](True):
-            grounding.relation,
+            RenameColumn(
+                grounding.relation,
+                Constant(
+                    ColumnStr(
+                        grounding.expression.consequent.probability.name
+                    )
+                ),
+                Constant(ColumnStr(make_numerical_col_symb().name)),
+            ),
             Constant[bool](False):
-            Constant[float](1.0) - grounding.relation,
+            Constant[float](1.0) - RenameColumn(
+                grounding.relation,
+                Constant(
+                    ColumnStr(
+                        grounding.expression.consequent.probability.name
+                    )
+                ),
+                Constant(ColumnStr(make_numerical_col_symb().name)),
+            ),
         }),
-=======
-        Constant[Mapping](
-            {
-                Constant[bool](True): RenameColumn(
-                    grounding.relation,
-                    Constant(
-                        ColumnStr(
-                            grounding.expression.consequent.probability.name
-                        )
-                    ),
-                    Constant(ColumnStr(make_numerical_col_symb().name)),
-                ),
-                Constant[bool](False): Constant[float](1.0)
-                - RenameColumn(
-                    grounding.relation,
-                    Constant(
-                        ColumnStr(
-                            grounding.expression.consequent.probability.name
-                        )
-                    ),
-                    Constant(ColumnStr(make_numerical_col_symb().name)),
-                ),
-            }
-        ),
->>>>>>> 5a125653
         grounding,
     )
 
@@ -213,14 +203,9 @@
             )
         else:
             result = RenameColumn(
-<<<<<<< HEAD
-                result, Constant(ColumnStr(col)),
-                Constant(ColumnStr(arg.name))
-=======
                 result,
                 Constant(ColumnStr(arg1.name)),
                 Constant(ColumnStr(arg2.name)),
->>>>>>> 5a125653
             )
     return result
 
