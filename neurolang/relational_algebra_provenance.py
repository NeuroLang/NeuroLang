import math
import operator

<<<<<<< HEAD
from .exceptions import RelationalAlgebraError
from .expression_walker import (
    PatternWalker,
    add_match
=======
from .exceptions import (
    RelationalAlgebraError,
    RelationalAlgebraNotImplementedError,
>>>>>>> c5542005
)
from .expressions import (
    Constant,
    FunctionApplication,
    Symbol,
    sure_is_not_pattern,
)
from .relational_algebra import (
    ColumnInt,
    ConcatenateConstantColumn,
    Difference,
    ExtendedProjection,
    FunctionApplicationListMember,
    GroupByAggregation,
    LeftNaturalJoin,
    NameColumns,
    NAryRelationalAlgebraOperation,
    NaturalJoin,
    Product,
    Projection,
    RelationalAlgebraOperation,
    RelationalAlgebraSolver,
    RelationalAlgebraStringExpression,
    RenameColumn,
    RenameColumns,
    Selection,
    UnaryRelationalAlgebraOperation,
    Union,
    eq_,
<<<<<<< HEAD
    int2columnint_constant,
    str2columnstr_constant
=======
    str2columnstr_constant,
>>>>>>> c5542005
)
from .utils import OrderedSet

ADD = Constant(operator.add)
MUL = Constant(operator.mul)
SUB = Constant(operator.sub)
SUM = Constant(sum)


def check_do_not_share_non_prov_col(prov_set_1, prov_set_2):
    shared_columns = set(prov_set_1.non_provenance_columns) & set(
        prov_set_2.non_provenance_columns
    )
    if len(shared_columns) > 0:
        raise RelationalAlgebraError(
            "Provenance sets should not share non-provenance columns. "
            "Shared columns found: {}".format(
                ", ".join(repr(col) for col in shared_columns)
            )
        )


def is_provenance_operation(operation):
    stack = list(operation.unapply())
    while stack:
        stack_element = stack.pop()
        if isinstance(stack_element, ProvenanceAlgebraSet):
            return True
        if isinstance(stack_element, tuple):
            stack += list(stack_element)
        elif isinstance(stack_element, RelationalAlgebraOperation):
            stack += list(stack_element.unapply())
    return False


class ProvenanceAlgebraSet(UnaryRelationalAlgebraOperation):
    def __init__(self, relation, provenance_column):
        self.relation = relation
        self.provenance_column = provenance_column
        self._columns = None
        self._non_provenance_columns = None

    def columns(self):
        if self._columns is None:
            if isinstance(self.relation, Constant):
                columns = OrderedSet(
                    str2columnstr_constant(c) if isinstance(c, str)
                    else int2columnint_constant(c)
                    for c in self.relation.value.columns
                )
            else:
                columns = self.relation.columns()
            self._columns = columns
        return self._columns

    @property
    def non_provenance_columns(self):
        if self._non_provenance_columns is None:
            self._non_provenance_columns = (
                self.columns() - {self.provenance_column}
            )
        return self._non_provenance_columns

    def __repr__(self):
        return (f"RAP[{self.relation}, {self.provenance_column}]")


class NaturalJoinInverse(NaturalJoin):
    def __repr__(self):
        return (
            f"[{self.relation_left}"
            f"INVERSE \N{JOIN}"
            f"{self.relation_right}]"
        )


class WeightedNaturalJoin(NAryRelationalAlgebraOperation):
    def __init__(self, relations, weights):
        self.relations = relations
        self.weights = weights

    def __repr__(self):
        return (
            "\N{Greek Capital Letter Sigma}"
            f"_{self.weights}({self.relations})"
        )

class WeightedNaturalJoinSolverMixin(PatternWalker):
    @add_match(WeightedNaturalJoin)
    def prov_weighted_join(self, join_op):
        relations = self.walk(join_op.relations)
        weights = self.walk(join_op.weights)

        prov_columns = [
            str2columnstr_constant(Symbol.fresh().name)
            for _ in relations
        ]

        dst_columns = set(sum(
            (
                relation.non_provenance_columns
                for relation in relations
            ),
            tuple()
        ))

        relations = [
            ExtendedProjection(
                Constant[AbstractSet](relation.relations),
                (FunctionApplicationListMember(
                    weight * str2columnstr_constant(
                        relation.provenance_column
                    ),
                    prov_column
                ),) + tuple(
                    FunctionApplicationListMember(
                        str2columnstr_constant(c), str2columnstr_constant(c)
                    )
                    for c in relation.non_provenance_columns
                )
            )
            for relation, weight, prov_column in
            zip(relations, weights, prov_columns)
        ]

        relation = relations[0]
        for relation_ in relations[1:]:
            relation = NaturalJoin(relation, relation_)

        prov_col = str2columnstr_constant(Symbol.fresh().name)
        dst_prov_expr = sum(prov_columns[1:], prov_columns[0])
        relation = ExtendedProjection(
            relation,
            (FunctionApplicationListMember(
                dst_prov_expr,
                prov_col
            ),) + tuple(
                FunctionApplicationListMember(
                    str2columnstr_constant(c), str2columnstr_constant(c)
                )
                for c in dst_columns
            )
        )

        return ProvenanceAlgebraSet(
            self.walk(relation).value,
            prov_col.value
        )



class LiftedPlanProjection(RelationalAlgebraOperation):
    def __init__(self, relation, attributes):
        self.relation = relation
        self.attributes = attributes


class IndependentProjection(LiftedPlanProjection):
    def __repr__(self) -> str:
        if self.attributes is Ellipsis:
            attributes_repr = "..."
        else:
            attributes_repr = ",".join(repr(attr) for attr in self.attributes)
        return "ind-π_[{}]({})".format(attributes_repr, repr(self.relation))


class DisjointProjection(LiftedPlanProjection):
    def __repr__(self) -> str:
        if self.attributes is Ellipsis:
            attributes_repr = "..."
        else:
            attributes_repr = ",".join(repr(attr) for attr in self.attributes)
        return "disj-π_[{}]({})".format(attributes_repr, repr(self.relation))


class DisjointProjectMixin(PatternWalker):
    @add_match(IndependentProjection(ProvenanceAlgebraSet, ...))
    def independent_projection(self, proj_op):
        prov_set = self.walk(proj_op.relation)  # type: ProvenanceAlgebraSet
        prov_col = str2columnstr_constant(prov_set.provenance_column)
        proj_list = [
            FunctionApplicationListMember(
                str2columnstr_constant(col),
                str2columnstr_constant(col),
            )
            for col in prov_set.non_provenance_columns
        ]
        proj_list.append(
            FunctionApplicationListMember(
                Constant(
                    RelationalAlgebraStringExpression(
                        "log(1 - {})".format(prov_col.value)
                    )
                ),
                prov_col,
            )
        )
        relation = Constant[AbstractSet](prov_set.value)
        relation = ExtendedProjection(relation, proj_list)
        group_cols = tuple(
            proj_col if isinstance(proj_col.value, ColumnStr)
            else Constant(
                ColumnStr(prov_set.non_provenance_columns[proj_col.value])
            )
            for proj_col in proj_op.attributes
        )
        relation = GroupByAggregation(
            relation,
            groupby=group_cols,
            aggregate_functions=(
                FunctionApplicationListMember(
                    FunctionApplication(Constant(sum), (prov_col,)),
                    prov_col,
                ),
            ),
        )
        proj_list = [
            FunctionApplicationListMember(col, col)
            for col in group_cols
        ]
        proj_list.append(
            FunctionApplicationListMember(
                Constant(
                    RelationalAlgebraStringExpression(
                        "1 - exp({})".format(prov_col.value)
                    )
                ),
                prov_col,
            )
        )
        relation = ExtendedProjection(relation, proj_list)
        relation = self.walk(relation)
        return ProvenanceAlgebraSet(relation.value, prov_col.value)

    @add_match(DisjointProjection(ProvenanceAlgebraSet, ...))
    def disjoint_projection(self, proj_op):
        prov_set = self.walk(proj_op.relation)
        prov_col = str2columnstr_constant(prov_set.provenance_column)
        aggregate_functions = [
            FunctionApplicationListMember(
                FunctionApplication(Constant(sum), (prov_col,)),
                prov_col,
            ),
        ]
        operation = GroupByAggregation(
            Constant[AbstractSet](prov_set.relations),
            proj_op.attributes,
            aggregate_functions,
        )
        res = ProvenanceAlgebraSet(
            self.walk(operation).value,
            prov_col.value,
        )
        return res

    @add_match(Union(ProvenanceAlgebraSet, ProvenanceAlgebraSet))
    def union_rap(self, union):
        prov_column_left = union.relation_left.provenance_column
        prov_column_right = union.relation_right.provenance_column
        relation_left = Constant[AbstractSet](union.relation_left.relations)
        relation_right = Constant[AbstractSet](union.relation_right.relations)
        if prov_column_left != prov_column_right:
            relation_right = RenameColumn(
                relation_right,
                str2columnstr_constant(prov_column_right),
                str2columnstr_constant(prov_column_left),
            )
        columns_to_keep = tuple(
            str2columnstr_constant(c) for c in
            union.relation_left.non_provenance_columns
        )
        dummy_col = str2columnstr_constant(Symbol.fresh().name)
        relation_left = ConcatenateConstantColumn(
            relation_left, dummy_col, Constant[int](0)
        )
        relation_right = ConcatenateConstantColumn(
            relation_right, dummy_col, Constant[int](1)
        )
        with sure_is_not_pattern():
            ra_union = self.walk(Union(relation_left, relation_right))
        rap_projection = IndependentProjection(
            ProvenanceAlgebraSet(
                ra_union.value,
                prov_column_left
            ),
            columns_to_keep
        )
        with sure_is_not_pattern():
            res = self.walk(rap_projection)
        return res


class LiftedPlanProjection(RelationalAlgebraOperation):
    def __init__(self, relation, attributes):
        self.relation = relation
        self.attributes = attributes


class IndependentProjection(LiftedPlanProjection):
    def __repr__(self) -> str:
        if self.attributes is Ellipsis:
            attributes_repr = "..."
        else:
            attributes_repr = ",".join(repr(attr) for attr in self.attributes)
        return "ind-π_[{}]({})".format(attributes_repr, repr(self.relation))


class DisjointProjection(LiftedPlanProjection):
    def __repr__(self) -> str:
        if self.attributes is Ellipsis:
            attributes_repr = "..."
        else:
            attributes_repr = ",".join(repr(attr) for attr in self.attributes)
        return "disj-π_[{}]({})".format(attributes_repr, repr(self.relation))


class WeightedNaturalJoinSolverMixin(PatternWalker):
    @add_match(WeightedNaturalJoin)
    def prov_weighted_join(self, join_op):
        relations = join_op.relations
        weights = join_op.weights

        prov_columns = [
            str2columnstr_constant(Symbol.fresh().name)
            for _ in relations
        ]

        dst_columns = relations[0].non_provenance_columns
        for relation in relations[1:]:
            dst_columns = dst_columns | relation.non_provenance_columns
        dst_columns = tuple(dst_columns)

        relations = [
            ExtendedProjection(
                relation.relation,
                (FunctionApplicationListMember(
                    weight * relation.provenance_column,
                    prov_column
                ),) + tuple(
                    FunctionApplicationListMember(
                        c, c
                    )
                    for c in relation.non_provenance_columns
                )
            )
            for relation, weight, prov_column in
            zip(relations, weights, prov_columns)
        ]

        relation = relations[0]
        for relation_ in relations[1:]:
            relation = NaturalJoin(relation, relation_)

        prov_col = str2columnstr_constant(Symbol.fresh().name)
        dst_prov_expr = sum(prov_columns[1:], prov_columns[0])
        relation = ExtendedProjection(
            relation,
            (FunctionApplicationListMember(
                dst_prov_expr,
                prov_col
            ),) + tuple(
                FunctionApplicationListMember(
                    c, c
                )
                for c in dst_columns
            )
        )

        return self.walk(ProvenanceAlgebraSet(
            relation,
            prov_col
        ))


class IndependentDisjointProjectionsAndUnionMixin(PatternWalker):
    @add_match(IndependentProjection(ProvenanceAlgebraSet, ...))
    def independent_projection(self, proj_op):
        prov_set = proj_op.relation
        prov_col = prov_set.provenance_column
        proj_list = [
            FunctionApplicationListMember(col, col)
            for col in prov_set.non_provenance_columns
        ]
        proj_list.append(
            FunctionApplicationListMember(
                Constant(
                    RelationalAlgebraStringExpression(
                        "log(1 - {})".format(prov_col.value)
                    )
                ),
                prov_col,
            )
        )
        relation = ExtendedProjection(prov_set.relation, proj_list)
        relation = GroupByAggregation(
            relation,
            groupby=proj_op.attributes,
            aggregate_functions=(
                FunctionApplicationListMember(
                    FunctionApplication(Constant(sum), (prov_col,)),
                    prov_col,
                ),
            ),
        )
        proj_list = [
            FunctionApplicationListMember(col, col)
            for col in relation.groupby
        ]
        proj_list.append(
            FunctionApplicationListMember(
                Constant(
                    RelationalAlgebraStringExpression(
                        "1 - exp({})".format(prov_col.value)
                    )
                ),
                prov_col,
            )
        )
        relation = ExtendedProjection(relation, proj_list)
        return ProvenanceAlgebraSet(relation, prov_col)

    @add_match(DisjointProjection(ProvenanceAlgebraSet, ...))
    def disjoint_projection(self, proj_op):
        prov_set = proj_op.relation
        prov_col = prov_set.provenance_column
        aggregate_functions = [
            FunctionApplicationListMember(
                FunctionApplication(Constant(sum), (prov_col,)),
                prov_col,
            ),
        ]
        operation = GroupByAggregation(
            prov_set.relation,
            proj_op.attributes,
            aggregate_functions,
        )
        res = ProvenanceAlgebraSet(operation, prov_col)
        return res

    @add_match(Union(ProvenanceAlgebraSet, ProvenanceAlgebraSet))
    def union_rap(self, union):
        prov_column_left = union.relation_left.provenance_column
        prov_column_right = union.relation_right.provenance_column
        relation_left = union.relation_left.relation
        relation_right = union.relation_right.relation
        if prov_column_left != prov_column_right:
            relation_right = RenameColumn(
                relation_right,
                prov_column_right,
                prov_column_left,
            )
        columns_to_keep = union.relation_left.non_provenance_columns
        operation = IndependentProjection(
            ProvenanceAlgebraSet(
                Union(relation_left, relation_right),
                prov_column_left
            ),
            columns_to_keep
        )
        return self.walk(operation)


class BuildProvenanceAlgebraSetWalkIntoMixin(PatternWalker):
    @add_match(
        ProvenanceAlgebraSet,
        lambda exp: any(not isinstance(arg, Constant) for arg in exp.unapply())
    )
    def cycle_in_build_provenance_algebra_set(self, expression):
        relation = self.walk(expression.relation)
        provenance_column = self.walk(expression.provenance_column)
        if (
            (relation is not expression.relation) or
            (provenance_column is not expression.provenance_column)
        ):
            return self.walk(
                ProvenanceAlgebraSet(relation, provenance_column)
            )
        else:
            return expression


class ProvenanceSelectionMixin(PatternWalker):
    @add_match(
        Selection(
            ProvenanceAlgebraSet,
            FunctionApplication(
                eq_, (Constant[ColumnInt], Constant[ColumnInt])
            )
        )
    )
    def selection_rap_eq_columnint_columnint(self, selection):
        columns = selection.relation.non_provenance_columns
        formula = selection.formula
        new_formula = FunctionApplication(
            eq_, (
                columns[formula.args[0].value],
                columns[formula.args[1].value],
            )
        )
        return self.walk(Selection(selection.relation, new_formula))

    @add_match(
        Selection(
            ProvenanceAlgebraSet,
            FunctionApplication(eq_, (Constant[ColumnInt], ...))
        )
    )
    def selection_rap_eq_columnint(self, selection):
        columns = selection.relation.non_provenance_columns
        formula = selection.formula
        new_formula = FunctionApplication(
            eq_, (
                columns[formula.args[0].value],
                formula.args[1]
            )
        )
        return self.walk(Selection(selection.relation, new_formula))

    @add_match(
        Selection(ProvenanceAlgebraSet, ...)
    )
    def selection_between_column_int(self, selection):
        res = ProvenanceAlgebraSet(
            Selection(
                selection.relation.relation,
                selection.formula
            ),
            selection.relation.provenance_column
        )
        return self.walk(res)


class ProvenanceColumnManipulationMixin(PatternWalker):
    @add_match(ConcatenateConstantColumn(ProvenanceAlgebraSet, ..., ...))
    def prov_concatenate_constant_column(self, concat_op):
        if concat_op.column_name == concat_op.relation.provenance_column:
            new_prov_col = str2columnstr_constant(Symbol.fresh().name)
            relation = RenameColumn(
                concat_op.relation.relation,
                concat_op.relation.provenance_column,
                new_prov_col,
            )
        else:
            relation = concat_op.relation.relation
            new_prov_col = concat_op.relation.provenance_column

        res = ProvenanceAlgebraSet(
            ConcatenateConstantColumn(
                relation,
                concat_op.column_name,
                concat_op.column_value
            ),
            new_prov_col
        )
        return self.walk(res)

    @add_match(NameColumns(ProvenanceAlgebraSet, ...))
    def name_columns_rap(self, expression):
        relation = expression.relation.relation
        columns_to_name = (
            c for c in expression.relation.columns()
            if c != expression.relation.provenance_column
        )
        ne = RenameColumns(
            relation,
            tuple(
                (src, dst)
                for src, dst in zip(
                    columns_to_name, expression.column_names
                )
            )
        )
        return self.walk(ProvenanceAlgebraSet(
            ne,
            expression.relation.provenance_column
        ))

    @add_match(RenameColumn(ProvenanceAlgebraSet, ..., ...))
    def prov_rename_column(self, rename_column):
        if rename_column.src == rename_column.relation.provenance_column:
            provenance_column = rename_column.dst
        else:
            provenance_column = rename_column.relation.provenance_column
        res = ProvenanceAlgebraSet(
            RenameColumn(
                rename_column.relation.relation,
                rename_column.src,
                rename_column.dst
            ),
            provenance_column
        )
        return self.walk(res)

    @add_match(RenameColumns(ProvenanceAlgebraSet, ...))
    def prov_rename_columns(self, rename_columns):
        res = ProvenanceAlgebraSet(
            RenameColumns(
                rename_columns.relation.relation,
                rename_columns.renames
            ),
            rename_columns.relation.provenance_column
        )
        return self.walk(res)


class ProvenanceExtendedProjectionMixin(PatternWalker):
    """
    Mixin that implements specific cases of extended projections on provenance
    sets for which the semantics are not modified.

    An extended projection on a provenance set is allowed if all the
    non-provenance columns `c` are projected _as is_ (i.e. `c -> c`), which
    ensures the number of tuples is going to be exactly the same in the
    resulting provenance set, and the provenance label is still going to be
    semantically valid. This is useful in particular for projecting a constant
    column, which can happen when dealing with rules with constant terms or
    variable equalities.

    """
    @add_match(ExtendedProjection(ProvenanceAlgebraSet, ...))
    def prov_extended_projection(self, extended_proj):
        relation = extended_proj.relation
        equality_columns = {
            c.dst_column for c in extended_proj.projection_list
            if c.fun_exp == c.dst_column
        }
        if equality_columns != relation.non_provenance_columns:
            raise ValueError("Invalid provenance ExtendedProjection")

        if any(
            proj_list_member.dst_column == relation.provenance_column
            for proj_list_member in extended_proj.projection_list
        ):
            new_prov_col = str2columnstr_constant(Symbol.fresh().name)
            relation = RenameColumn(
                relation,
                relation.provenance_column,
                new_prov_col
            )
        else:
            new_prov_col = relation.provenance_column

        new_proj_list = extended_proj.projection_list + (
            FunctionApplicationListMember(
                fun_exp=new_prov_col, dst_column=new_prov_col
            ),
        )
        return self.walk(ProvenanceAlgebraSet(
                ExtendedProjection(
                    relation.relation, new_proj_list,
                ),
                new_prov_col
        ))


class ProvenanceSetOperationsMixin(PatternWalker):
    @add_match(Union(ProvenanceAlgebraSet, ProvenanceAlgebraSet))
    def prov_union(self, union_op):
        left = union_op.relation_left
        right = union_op.relation_right
        if left.non_provenance_columns != right.non_provenance_columns:
            raise RelationalAlgebraError(
                "All non-provenance columns must be the same: {} != {}".format(
                    left.non_provenance_columns, right.non_provenance_columns,
                )
            )
        prov_col = left.provenance_column
        result_columns = left.non_provenance_columns
        # move to non-provenance relational algebra
        np_left = left.relation
        np_right = right.relation
        # make the the provenance columns match
        np_right = RenameColumn(
            np_right,
            right.provenance_column,
            prov_col,
        )
        # add a dummy column with different values for each relation
        # this ensures that all the tuples will be part of the result
        dummy_col = str2columnstr_constant(Symbol.fresh().name)
        np_left = ConcatenateConstantColumn(
            np_left, dummy_col, Constant[int](0)
        )
        np_right = ConcatenateConstantColumn(
            np_right, dummy_col, Constant[int](1)
        )
        ra_union_op = Union(np_left, np_right)
        result = ProvenanceAlgebraSet(ra_union_op, prov_col)
        # provenance projection that removes the dummy column and sums the
        # provenance of matching tuples
        result = Projection(result, result_columns)
        return self.walk(result)


class RelationalAlgebraProvenanceExpressionSemringSolverMixin(
    ProvenanceSelectionMixin,
    ProvenanceExtendedProjectionMixin,
    ProvenanceColumnManipulationMixin,
    ProvenanceSetOperationsMixin,
):
    @add_match(NaturalJoin(
        ProvenanceAlgebraSet, ProvenanceAlgebraSet
    ))
    def prov_naturaljoin(self, naturaljoin):
        return self.walk(self._apply_provenance_join_operation(
            naturaljoin.relation_left,
            naturaljoin.relation_right,
            NaturalJoin,
            self._semiring_mul,
        ))

    def _apply_provenance_join_operation(
        self, left, right, np_op, prov_binary_op
    ):
        res_columns = set(left.columns()) | (
            set(right.columns()) - {right.provenance_column}
        )
        res_columns = tuple(col for col in res_columns)
        res_prov_col = left.provenance_column
        # provenance columns are temporarily renamed for executing the
        # non-provenance operation on the relations
        tmp_left_col = str2columnstr_constant(
            f"{left.provenance_column.value}1"
        )
        tmp_right_col = str2columnstr_constant(
            f"{right.provenance_column.value}2"
        )
        tmp_left = RenameColumn(
            left.relation,
            left.provenance_column,
            tmp_left_col,
        )
        tmp_right = RenameColumn(
            right.relation,
            right.provenance_column,
            tmp_right_col,
        )
        tmp_np_op_args = (tmp_left, tmp_right)
        if np_op is Product:
            tmp_non_prov_result = np_op(tmp_np_op_args)
        elif np_op is NaturalJoin:
            tmp_non_prov_result = np_op(*tmp_np_op_args)
        else:
            raise RelationalAlgebraError(
                "Cannot apply non-provenance operation: {}".format(np_op)
            )
        result = ExtendedProjection(
            tmp_non_prov_result,
            (
                FunctionApplicationListMember(
                    fun_exp=prov_binary_op(tmp_left_col, tmp_right_col),
                    dst_column=res_prov_col,
                ),
            )
            + tuple(
                FunctionApplicationListMember(fun_exp=col, dst_column=col)
                for col in set(res_columns) - {res_prov_col}
            ),
        )
        return ProvenanceAlgebraSet(
<<<<<<< HEAD
            result, res_prov_col
=======
            self.walk(result).value, res_prov_col.value
        )

    @add_match(Union)
    def prov_union(self, union_op):
        left = self.walk(union_op.relation_left)
        right = self.walk(union_op.relation_right)
        if left.non_provenance_columns != right.non_provenance_columns:
            raise RelationalAlgebraError(
                "All non-provenance columns must be the same: {} != {}".format(
                    left.non_provenance_columns, right.non_provenance_columns,
                )
            )
        prov_col = left.provenance_column
        result_columns = tuple(
            str2columnstr_constant(col) for col in left.non_provenance_columns
        )
        # move to non-provenance relational algebra
        np_left = Constant[AbstractSet](left.value)
        np_right = Constant[AbstractSet](right.value)
        # make the the provenance columns match
        np_right = RenameColumn(
            np_right,
            str2columnstr_constant(right.provenance_column),
            str2columnstr_constant(prov_col),
        )
        # add a dummy column with different values for each relation
        # this ensures that all the tuples will be part of the result
        dummy_col = str2columnstr_constant(Symbol.fresh().name)
        np_left = ConcatenateConstantColumn(
            np_left, dummy_col, Constant[int](0)
        )
        np_right = ConcatenateConstantColumn(
            np_right, dummy_col, Constant[int](1)
>>>>>>> c5542005
        )

    @add_match(
        Product,
        lambda product: all(
            isinstance(ras, ProvenanceAlgebraSet)
            for ras in product.relations
        )
    )
    def prov_product(self, product):
        rel_res = product.relations[0]
        for relation in product.relations[1:]:
            check_do_not_share_non_prov_col(rel_res, relation)
            rel_res = self._apply_provenance_join_operation(
                rel_res, relation, Product, self._semiring_mul,
            )
        return self.walk(rel_res)

    def _semiring_mul(self, left, right):
        return left * right

    @add_match(
        Projection(ProvenanceAlgebraSet, ...),
        lambda proj: any(
            issubclass(att.type, ColumnInt) for att in proj.attributes
        )
    )
    def projection_rap_columnint(self, projection):
        columns = projection.relation.non_provenance_columns
        new_attributes = tuple()
        for att in projection.attributes:
            if issubclass(att.type, ColumnInt):
                att = columns[att.value]
            new_attributes += (att,)
        return self.walk(Projection(projection.relation, new_attributes))

    @add_match(Projection(ProvenanceAlgebraSet, ...))
    def projection_rap(self, projection):
        if (
            set(projection.attributes) ==
            projection.relation.non_provenance_columns
        ):
            return self.walk(projection.relation)

        aggregate_functions = (
            FunctionApplicationListMember(
                self._semiring_agg_sum(
                    (projection.relation.provenance_column,)
                ),
                projection.relation.provenance_column
            ),
        )
        operation = GroupByAggregation(
            projection.relation.relation,
            projection.attributes,
            aggregate_functions,
        )

        with sure_is_not_pattern():
            res = self.walk(
                ProvenanceAlgebraSet(
                    operation,
                    projection.relation.provenance_column
                )
            )
        return res

    def _semiring_agg_sum(self, args):
        return FunctionApplication(
            SUM, args, validate_arguments=False, verify_type=False
        )

    @add_match(
        Difference(ProvenanceAlgebraSet, ProvenanceAlgebraSet)
    )
    def difference(self, diff):
        left = diff.relation_left
        right = diff.relation_right
        res_columns = tuple(
            col for col in left.columns()
        )
        res_prov_col = left.provenance_column
        tmp_left_prov_col = str2columnstr_constant(Symbol.fresh().name)
        tmp_right_prov_col = str2columnstr_constant(Symbol.fresh().name)
        tmp_left = RenameColumn(
            left.relation,
            left.provenance_column,
            tmp_left_prov_col,
        )
        tmp_right = RenameColumn(
            right.relation,
            right.provenance_column,
            tmp_right_prov_col,
        )
        tmp_np_op_args = (tmp_left, tmp_right)
        tmp_non_prov_result = LeftNaturalJoin(*tmp_np_op_args)
        result = ExtendedProjection(
            tmp_non_prov_result,
            (
                FunctionApplicationListMember(
                    fun_exp=self._semiring_monus(
                        tmp_left_prov_col, tmp_right_prov_col
                    ),
                    dst_column=res_prov_col,
                ),
            )
            + tuple(
                FunctionApplicationListMember(fun_exp=col, dst_column=col)
                for col in set(res_columns) - {res_prov_col}
            ),
        )
        return self.walk(ProvenanceAlgebraSet(
            result, res_prov_col
        ))

    def _semiring_monus(self, left, right):
        isnan = Constant(lambda x: 0 if math.isnan(x) else x)
        return MUL(
            left,
            SUB(Constant(1), isnan(right))
        )


class RelationalAlgebraProvenanceCountingSolverMixin(
    RelationalAlgebraProvenanceExpressionSemringSolverMixin,
    PatternWalker
):
    """
    Mixing that walks through relational algebra expressions and
    executes the operations and provenance calculations.

    """

    @add_match(NaturalJoinInverse)
    def prov_naturaljoin_inverse(self, naturaljoin):
        return self.walk(self._apply_provenance_join_operation(
            naturaljoin.relation_left,
            naturaljoin.relation_right,
            NaturalJoin,
            Constant(operator.truediv),
        ))


class RelationalAlgebraProvenanceCountingSolver(
    BuildProvenanceAlgebraSetWalkIntoMixin,
    RelationalAlgebraProvenanceCountingSolverMixin,
    RelationalAlgebraSolver,
):
    pass


class RelationalAlgebraProvenanceExpressionSemringSolver(
    BuildProvenanceAlgebraSetWalkIntoMixin,
    RelationalAlgebraProvenanceExpressionSemringSolverMixin,
    RelationalAlgebraSolver,
):
    pass<|MERGE_RESOLUTION|>--- conflicted
+++ resolved
@@ -1,16 +1,10 @@
 import math
 import operator
 
-<<<<<<< HEAD
 from .exceptions import RelationalAlgebraError
 from .expression_walker import (
     PatternWalker,
     add_match
-=======
-from .exceptions import (
-    RelationalAlgebraError,
-    RelationalAlgebraNotImplementedError,
->>>>>>> c5542005
 )
 from .expressions import (
     Constant,
@@ -40,12 +34,8 @@
     UnaryRelationalAlgebraOperation,
     Union,
     eq_,
-<<<<<<< HEAD
     int2columnint_constant,
     str2columnstr_constant
-=======
-    str2columnstr_constant,
->>>>>>> c5542005
 )
 from .utils import OrderedSet
 
@@ -806,44 +796,7 @@
             ),
         )
         return ProvenanceAlgebraSet(
-<<<<<<< HEAD
             result, res_prov_col
-=======
-            self.walk(result).value, res_prov_col.value
-        )
-
-    @add_match(Union)
-    def prov_union(self, union_op):
-        left = self.walk(union_op.relation_left)
-        right = self.walk(union_op.relation_right)
-        if left.non_provenance_columns != right.non_provenance_columns:
-            raise RelationalAlgebraError(
-                "All non-provenance columns must be the same: {} != {}".format(
-                    left.non_provenance_columns, right.non_provenance_columns,
-                )
-            )
-        prov_col = left.provenance_column
-        result_columns = tuple(
-            str2columnstr_constant(col) for col in left.non_provenance_columns
-        )
-        # move to non-provenance relational algebra
-        np_left = Constant[AbstractSet](left.value)
-        np_right = Constant[AbstractSet](right.value)
-        # make the the provenance columns match
-        np_right = RenameColumn(
-            np_right,
-            str2columnstr_constant(right.provenance_column),
-            str2columnstr_constant(prov_col),
-        )
-        # add a dummy column with different values for each relation
-        # this ensures that all the tuples will be part of the result
-        dummy_col = str2columnstr_constant(Symbol.fresh().name)
-        np_left = ConcatenateConstantColumn(
-            np_left, dummy_col, Constant[int](0)
-        )
-        np_right = ConcatenateConstantColumn(
-            np_right, dummy_col, Constant[int](1)
->>>>>>> c5542005
         )
 
     @add_match(
