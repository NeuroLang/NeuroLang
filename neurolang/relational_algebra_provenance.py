--- conflicted
+++ resolved
@@ -143,11 +143,7 @@
             )
         )
         new_proj_list = extended_proj.projection_list + (
-<<<<<<< HEAD
-            ExtendedProjectionListMember(
-=======
             FunctionApplicationListMember(
->>>>>>> 62f8b6cc
                 fun_exp=new_prov_col, dst_column=new_prov_col
             ),
         )
