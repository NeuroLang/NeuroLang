--- conflicted
+++ resolved
@@ -1,18 +1,11 @@
 import math
 import operator
-
-<<<<<<< HEAD
+from typing import AbstractSet
+
 from .exceptions import RelationalAlgebraError
 from .expression_walker import (
-    ExpressionWalker,
     PatternWalker,
-    ResolveSymbolMixin,
     add_match
-=======
-from .exceptions import (
-    RelationalAlgebraError,
-    RelationalAlgebraNotImplementedError,
->>>>>>> ae4f27ed
 )
 from .expressions import (
     Constant,
@@ -22,6 +15,7 @@
 )
 from .relational_algebra import (
     ColumnInt,
+    ColumnStr,
     ConcatenateConstantColumn,
     Difference,
     ExtendedProjection,
@@ -42,12 +36,8 @@
     UnaryRelationalAlgebraOperation,
     Union,
     eq_,
-<<<<<<< HEAD
     int2columnint_constant,
     str2columnstr_constant
-=======
-    str2columnstr_constant,
->>>>>>> ae4f27ed
 )
 from .utils import OrderedSet
 
@@ -134,6 +124,7 @@
             "\N{Greek Capital Letter Sigma}"
             f"_{self.weights}({self.relations})"
         )
+
 
 class WeightedNaturalJoinSolverMixin(PatternWalker):
     @add_match(WeightedNaturalJoin)
@@ -196,7 +187,6 @@
             self.walk(relation).value,
             prov_col.value
         )
-
 
 
 class LiftedPlanProjection(RelationalAlgebraOperation):
@@ -638,7 +628,6 @@
             ),
         )
         return ProvenanceAlgebraSet(
-<<<<<<< HEAD
             result, res_prov_col
         )
 
@@ -647,98 +636,6 @@
         lambda product: all(
             isinstance(ras, ProvenanceAlgebraSet)
             for ras in product.relations
-=======
-            self.walk(result).value, res_prov_col.value
-        )
-
-    @add_match(Union)
-    def prov_union(self, union_op):
-        left = self.walk(union_op.relation_left)
-        right = self.walk(union_op.relation_right)
-        if left.non_provenance_columns != right.non_provenance_columns:
-            raise RelationalAlgebraError(
-                "All non-provenance columns must be the same: {} != {}".format(
-                    left.non_provenance_columns, right.non_provenance_columns,
-                )
-            )
-        prov_col = left.provenance_column
-        result_columns = tuple(
-            str2columnstr_constant(col) for col in left.non_provenance_columns
-        )
-        # move to non-provenance relational algebra
-        np_left = Constant[AbstractSet](left.value)
-        np_right = Constant[AbstractSet](right.value)
-        # make the the provenance columns match
-        np_right = RenameColumn(
-            np_right,
-            str2columnstr_constant(right.provenance_column),
-            str2columnstr_constant(prov_col),
-        )
-        # add a dummy column with different values for each relation
-        # this ensures that all the tuples will be part of the result
-        dummy_col = str2columnstr_constant(Symbol.fresh().name)
-        np_left = ConcatenateConstantColumn(
-            np_left, dummy_col, Constant[int](0)
-        )
-        np_right = ConcatenateConstantColumn(
-            np_right, dummy_col, Constant[int](1)
-        )
-        ra_union_op = Union(np_left, np_right)
-        new_relation = self.walk(ra_union_op)
-        result = ProvenanceAlgebraSet(new_relation.value, prov_col)
-        # provenance projection that removes the dummy column and sums the
-        # provenance of matching tuples
-        result = Projection(result, result_columns)
-        return self.walk(result)
-
-    @add_match(Constant[AbstractSet])
-    def constant_relation_or_provenance_set(self, relation):
-        return relation
-
-
-class RelationalAlgebraProvenanceExpressionSemringSolver(
-    RelationalAlgebraSolver
-):
-    @add_match(NaturalJoin(ProvenanceAlgebraSet, ProvenanceAlgebraSet))
-    def natural_join_rap(self, expression):
-        rap_left = expression.relation_left
-        rap_right = expression.relation_right
-        rap_right_r = self._build_relation_constant(rap_right.relations)
-        rap_right_pc = str2columnstr_constant(rap_right.provenance_column)
-
-        cols_to_keep = [
-            FunctionApplicationListMember(
-                str2columnstr_constant(c), str2columnstr_constant(c)
-            )
-            for c in (rap_left.relations.columns + rap_right.relations.columns)
-            if c not in (
-                rap_left.provenance_column,
-                rap_right.provenance_column,
-            )
-        ]
-        if rap_left.provenance_column == rap_right.provenance_column:
-            rap_right_pc = str2columnstr_constant(Symbol.fresh().name)
-            rap_right_r = RenameColumn(
-                rap_right_r,
-                str2columnstr_constant(rap_right.provenance_column),
-                rap_right_pc
-            )
-        new_pc = str2columnstr_constant(Symbol.fresh().name)
-        operation = ExtendedProjection(
-            NaturalJoin(
-                self._build_relation_constant(rap_left.relations),
-                rap_right_r
-            ),
-            cols_to_keep + [
-                FunctionApplicationListMember(
-                    self._semiring_mul(
-                        str2columnstr_constant(rap_left.provenance_column),
-                        rap_right_pc
-                    ),
-                    new_pc
-                )
-            ]
->>>>>>> ae4f27ed
         )
     )
     def prov_product(self, product):
