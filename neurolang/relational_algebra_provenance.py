import operator
from typing import AbstractSet

from .exceptions import (
    RelationalAlgebraError, RelationalAlgebraNotImplementedError
)
from .expression_walker import ExpressionWalker, add_match
from .expressions import Constant, Expression, FunctionApplication, Symbol
from .relational_algebra import (
    Column,
    ColumnStr,
    ConcatenateConstantColumn,
    EquiJoin,
    ExtendedProjection,
    ExtendedProjectionListMember,
    NaturalJoin,
    NameColumns,
    Product,
    Projection,
    RelationalAlgebraOperation,
    RelationalAlgebraSolver,
    RenameColumn,
    RenameColumns,
    Selection,
    Union,
    eq_,
    str2columnstr_constant,
)


ADD = Constant(operator.add)


class ProvenanceAlgebraSet(Constant):
    def __init__(self, relations, provenance_column):
        self.relations = relations
        self.provenance_column = provenance_column
        if not isinstance(provenance_column, ColumnStr):
            raise ValueError("Provenance column needs to be of ColumnStr type")

    @property
    def value(self):
        return self.relations

    @property
    def non_provenance_columns(self):
        non_prov_cols = set(self.value.columns) - {
            self.provenance_column
        }
        return tuple(sorted(non_prov_cols))


def check_do_not_share_non_prov_col(prov_set_1, prov_set_2):
    shared_columns = set(prov_set_1.non_provenance_columns) & set(
        prov_set_2.non_provenance_columns
    )
    if len(shared_columns) > 0:
        raise RelationalAlgebraError(
            "Provenance sets should not share non-provenance columns. "
            "Shared columns found: {}".format(
                ", ".join(repr(col) for col in shared_columns)
            )
        )


def is_provenance_operation(operation):
    stack = list(operation.unapply())
    while stack:
        stack_element = stack.pop()
        if isinstance(stack_element, ProvenanceAlgebraSet):
            return True
        if isinstance(stack_element, tuple):
            stack += list(stack_element)
        elif isinstance(stack_element, RelationalAlgebraOperation):
            stack += list(stack_element.unapply())
    return False


class NaturalJoinInverse(NaturalJoin):
    def __repr__(self):
        return (
            f"[{self.relation_left}"
            f"INVERSE \N{JOIN}"
            f"{self.relation_right}]"
        )


class RelationalAlgebraProvenanceCountingSolver(ExpressionWalker):
    """
    Mixing that walks through relational algebra expressions and
    executes the operations and provenance calculations.

    """

    def __init__(self, symbol_table=None):
        self.symbol_table = symbol_table

    @add_match(
        RelationalAlgebraOperation,
        lambda exp: not is_provenance_operation(exp),
    )
    def non_provenance_operation(self, operation):
        return RelationalAlgebraSolver(self.symbol_table).walk(operation)

    @add_match(
        Selection(
            ...,
            FunctionApplication(eq_, (Constant[Column], Constant[Column])),
        )
    )
    def selection_between_columns(self, selection):
        relation = self.walk(selection.relation)
        if any(
            col == relation.provenance_column for col in selection.formula.args
        ):
            raise RelationalAlgebraError("Cannot select on provenance column")
        return ProvenanceAlgebraSet(
            self.walk(
                Selection(
                    Constant[AbstractSet](relation.value), selection.formula
                )
            ).value,
            relation.provenance_column,
        )

    @add_match(
        Selection(..., FunctionApplication(eq_, (Constant[Column], Constant)),)
    )
    def selection_by_constant(self, selection):
        relation = self.walk(selection.relation)
        if selection.formula.args[0] == relation.provenance_column:
            raise RelationalAlgebraError("Cannot select on provenance column")
        return ProvenanceAlgebraSet(
            self.walk(
                Selection(
                    Constant[AbstractSet](relation.value), selection.formula
                )
            ).value,
            relation.provenance_column,
        )

    @add_match(Product)
    def prov_product(self, product):
        rel_res = self.walk(product.relations[0])
        for relation in product.relations[1:]:
            rel_temp = self.walk(relation)
            check_do_not_share_non_prov_col(rel_res, rel_temp)
            rel_res = self._apply_provenance_join_operation(
                rel_res, rel_temp, Product, Constant(operator.mul),
            )
        return rel_res

    @add_match(ConcatenateConstantColumn)
    def prov_concatenate_constant_column(self, concat_op):
        relation = self.walk(concat_op.relation)
        if concat_op.column_name == relation.provenance_column:
            new_prov_col = Constant[ColumnStr](
                ColumnStr(Symbol.fresh().name),
                auto_infer_type=False,
                verify_type=False,
            )
        else:
            new_prov_col = relation.provenance_column
        relation = RenameColumn(
            Constant[AbstractSet](relation.value),
            str2columnstr_constant(relation.provenance_column),
            str2columnstr_constant(new_prov_col),
        )
        relation = ConcatenateConstantColumn(
            relation, concat_op.column_name, concat_op.column_value,
        )
        return ProvenanceAlgebraSet(self.walk(relation).value, new_prov_col)

    @add_match(Projection)
    def prov_projection(self, projection):
        prov_set = self.walk(projection.relation)
        prov_col = prov_set.provenance_column
        relation = prov_set.value
        # aggregate the provenance column grouped by the projection columns
        group_columns = [col.value for col in projection.attributes]
        agg_relation = relation.aggregate(group_columns, {prov_col: sum})
        # project the provenance column and the desired projection columns
        proj_columns = [prov_col] + group_columns
        projected_relation = agg_relation.projection(*proj_columns)
        return ProvenanceAlgebraSet(
            projected_relation, prov_set.provenance_column
        )

    @add_match(EquiJoin(ProvenanceAlgebraSet, ..., ProvenanceAlgebraSet, ...))
    def prov_equijoin(self, equijoin):
        raise NotImplementedError("EquiJoin is not implemented.")

    @add_match(RenameColumn)
    def prov_rename_column(self, rename_column):
        prov_relation = self.walk(rename_column.relation)
        new_prov_col = prov_relation.provenance_column
        if rename_column.src.value == prov_relation.provenance_column:
            new_prov_col = rename_column.dst.value
        return ProvenanceAlgebraSet(
            self.walk(
                RenameColumn(
                    Constant[AbstractSet](prov_relation.value),
                    rename_column.src,
                    rename_column.dst,
                )
            ).value,
            new_prov_col,
        )

    @add_match(RenameColumns)
    def prov_rename_columns(self, rename_columns):
        prov_relation = self.walk(rename_columns.relation)
        new_prov_col = prov_relation.provenance_column
        prov_col_rename = dict(rename_columns.renames).get(
            str2columnstr_constant(prov_relation.provenance_column), None
        )
        if prov_col_rename is not None:
            new_prov_col = prov_col_rename
        return ProvenanceAlgebraSet(
            self.walk(
                RenameColumns(
                    Constant[AbstractSet](prov_relation.value),
                    rename_columns.renames,
                )
            ).value,
            new_prov_col,
        )

    @add_match(ExtendedProjection)
    def prov_extended_projection(self, extended_proj):
        relation = self.walk(extended_proj.relation)
        if any(
            proj_list_member.dst_column == relation.provenance_column
            for proj_list_member in extended_proj.projection_list
        ):
            new_prov_col = str2columnstr_constant(Symbol.fresh().name)
        else:
            new_prov_col = str2columnstr_constant(relation.provenance_column)
        relation = self.walk(
            RenameColumn(
                relation,
                str2columnstr_constant(relation.provenance_column),
                new_prov_col
            )
        )
        new_proj_list = extended_proj.projection_list + (
            ExtendedProjectionListMember(
                fun_exp=new_prov_col, dst_column=new_prov_col
            ),
        )
        return ProvenanceAlgebraSet(
            self.walk(
                ExtendedProjection(
                    Constant[AbstractSet](relation.value), new_proj_list,
                )
            ).value,
            new_prov_col.value,
        )

    @add_match(NaturalJoinInverse)
    def prov_naturaljoin_inverse(self, naturaljoin):
        return self._apply_provenance_join_operation(
            naturaljoin.relation_left,
            naturaljoin.relation_right,
            NaturalJoin,
            Constant(operator.truediv),
        )

    @add_match(NaturalJoin)
    def prov_naturaljoin(self, naturaljoin):
        return self._apply_provenance_join_operation(
            naturaljoin.relation_left,
            naturaljoin.relation_right,
            NaturalJoin,
            Constant(operator.mul),
        )

    def _apply_provenance_join_operation(
        self, left, right, np_op, prov_binary_op
    ):
        left = self.walk(left)
        right = self.walk(right)
        res_columns = set(left.value.columns) | (
            set(right.value.columns) - {right.provenance_column}
        )
        res_columns = tuple(str2columnstr_constant(col) for col in res_columns)
        res_prov_col = str2columnstr_constant(left.provenance_column)
        # provenance columns are temporarily renamed for executing the
        # non-provenance operation on the relations
        tmp_left_col = Constant[ColumnStr](
            ColumnStr(f"{left.provenance_column}1"),
            verify_type=False,
            auto_infer_type=False,
        )
        tmp_right_col = Constant[ColumnStr](
            ColumnStr(f"{right.provenance_column}2"),
            verify_type=False,
            auto_infer_type=False,
        )
        tmp_left = RenameColumn(
            Constant[AbstractSet](left.value),
            str2columnstr_constant(left.provenance_column),
            tmp_left_col,
        )
        tmp_right = RenameColumn(
            Constant[AbstractSet](right.value),
            str2columnstr_constant(right.provenance_column),
            tmp_right_col,
        )
        tmp_np_op_args = (tmp_left, tmp_right)
        if np_op is Product:
            tmp_non_prov_result = np_op(tmp_np_op_args)
        elif np_op is NaturalJoin:
            tmp_non_prov_result = np_op(*tmp_np_op_args)
        else:
            raise RelationalAlgebraError(
                "Cannot apply non-provenance operation: {}".format(np_op)
            )
        result = ExtendedProjection(
            tmp_non_prov_result,
            (
                ExtendedProjectionListMember(
                    fun_exp=prov_binary_op(tmp_left_col, tmp_right_col),
                    dst_column=res_prov_col,
                ),
            )
            + tuple(
                ExtendedProjectionListMember(fun_exp=col, dst_column=col)
                for col in set(res_columns) - {res_prov_col}
            ),
        )
        return ProvenanceAlgebraSet(
            self.walk(result).value, res_prov_col.value
        )

    @add_match(Union)
    def prov_union(self, union_op):
        left = self.walk(union_op.relation_left)
        right = self.walk(union_op.relation_right)
        if left.non_provenance_columns != right.non_provenance_columns:
            raise RelationalAlgebraError(
                "All non-provenance columns must be the same: {} != {}".format(
                    left.non_provenance_columns, right.non_provenance_columns,
                )
            )
        prov_col = left.provenance_column
        result_columns = tuple(
            str2columnstr_constant(col) for col in left.non_provenance_columns
        )
        # move to non-provenance relational algebra
        np_left = Constant[AbstractSet](left.value)
        np_right = Constant[AbstractSet](right.value)
        # make the the provenance columns match
        np_right = RenameColumn(
            np_right,
            str2columnstr_constant(right.provenance_column),
            str2columnstr_constant(prov_col),
        )
        # add a dummy column with different values for each relation
        # this ensures that all the tuples will be part of the result
        dummy_col = str2columnstr_constant(Symbol.fresh().name)
        np_left = ConcatenateConstantColumn(
            np_left, dummy_col, Constant[int](0)
        )
        np_right = ConcatenateConstantColumn(
            np_right, dummy_col, Constant[int](1)
        )
        ra_union_op = Union(np_left, np_right)
        new_relation = self.walk(ra_union_op)
        result = ProvenanceAlgebraSet(new_relation.value, prov_col)
        # provenance projection that removes the dummy column and sums the
        # provenance of matching tuples
        result = Projection(result, result_columns)
        return self.walk(result)

    @add_match(Constant[AbstractSet])
    def constant_relation_or_provenance_set(self, relation):
        return relation


class RelationalAlgebraProvenanceExpressionSemringSolver(
    RelationalAlgebraSolver
):
    @add_match(NaturalJoin(ProvenanceAlgebraSet, ProvenanceAlgebraSet))
    def natural_join_rap(self, expression):
        rap_left = expression.relation_left
        rap_right = expression.relation_right
        rap_right_r = self._build_relation_constant(rap_right.relations)
        rap_right_pc = str2columnstr_constant(rap_right.provenance_column)

        cols_to_keep = [
            ExtendedProjectionListMember(
                str2columnstr_constant(c), str2columnstr_constant(c)
            )
            for c in (rap_left.relations.columns + rap_right.relations.columns)
            if c not in (
                rap_left.provenance_column,
                rap_right.provenance_column,
            )
        ]
<<<<<<< HEAD

=======
>>>>>>> 45164d6c
        if rap_left.provenance_column == rap_right.provenance_column:
            rap_right_pc = str2columnstr_constant(Symbol.fresh().name)
            rap_right_r = RenameColumn(
                rap_right_r,
                str2columnstr_constant(rap_right.provenance_column),
                rap_right_pc
            )
        new_pc = str2columnstr_constant(Symbol.fresh().name)
        operation = ExtendedProjection(
            NaturalJoin(
                self._build_relation_constant(rap_left.relations),
                rap_right_r
            ),
            cols_to_keep + [
                ExtendedProjectionListMember(
                    str2columnstr_constant(rap_left.provenance_column) *
                    rap_right_pc,
                    new_pc
                )
            ]
        )
<<<<<<< HEAD
        return ProvenanceAlgebraSet(
            self.walk(operation).value,
            new_pc.value
        )
=======
        return ProvenanceAlgebraSet(self.walk(operation).value, new_pc.value)
>>>>>>> 45164d6c

    @add_match(Projection(ProvenanceAlgebraSet, ...))
    def projection_rap(self, projection):
        cols = tuple(v.value for v in projection.attributes)
<<<<<<< HEAD
        projected_relation = projection.relation.relations.aggregate(
            cols, {projection.relation.provenance_column: sum}
=======

        projected_relation = projection.relation.relations.aggregate(
            cols,
            {
                projection.relation.provenance_column:
                self._semiring_agg_sum
            }
>>>>>>> 45164d6c
        )
        return ProvenanceAlgebraSet(
            projected_relation,
            projection.relation.provenance_column
        )

<<<<<<< HEAD
=======
    @staticmethod
    def _semiring_agg_sum(x):
        args = tuple(x)
        if len(args) == 1:
            r = args[0]
        if isinstance(args[0], Expression):
            r = ADD(*args)
        else:
            r = sum(args)
        return r

>>>>>>> 45164d6c
    @add_match(RenameColumn(ProvenanceAlgebraSet, ..., ...))
    def rename_column_rap(self, expression):
        ne = RenameColumn(
            self._build_relation_constant(expression.relation.relations),
            expression.src, expression.dst
        )
        return ProvenanceAlgebraSet(
            self.walk(ne).value,
            expression.relation.provenance_column
        )

    @add_match(RenameColumns(ProvenanceAlgebraSet, ...))
    def rename_columns_rap(self, expression):
        ne = RenameColumns(
            self._build_relation_constant(expression.relation.relations),
            expression.renames
        )
        return ProvenanceAlgebraSet(
            self.walk(ne).value,
            expression.relation.provenance_column
        )

    @add_match(NameColumns(ProvenanceAlgebraSet, ...))
    def name_columns_rap(self, expression):
        relation = self._build_relation_constant(expression.relation.relations)
        ne = RenameColumns(
            relation,
            tuple(
                (Constant(src), dst)
                for src, dst in zip(
                    relation.value.columns, expression.column_names
                )
            )
        )
        return ProvenanceAlgebraSet(
            self.walk(ne).value,
            expression.relation.provenance_column
        )

    @add_match(Selection(ProvenanceAlgebraSet, ...))
    def selection_rap(self, selection):
        ne = Selection(
            self._build_relation_constant(selection.relation.relations),
            selection.formula
        )
        return ProvenanceAlgebraSet(
            self.walk(ne).value,
            selection.relation.provenance_column
        )

    @add_match(Union(ProvenanceAlgebraSet, ProvenanceAlgebraSet))
    def union_rap(self, union):
<<<<<<< HEAD
        prov_column_left = (
            str2columnstr_constant(union.relation_left.provenance_column)
        )
        prov_column_right = (
            str2columnstr_constant(union.relation_right.provenance_column)
        )

=======
        prov_column_left = union.relation_left.provenance_column
        prov_column_right = union.relation_right.provenance_column
>>>>>>> 45164d6c
        relation_left = self._build_relation_constant(
            union.relation_left.relations
        )
        relation_right = self._build_relation_constant(
            union.relation_right.relations
        )

        if prov_column_left != prov_column_right:
            relation_right = RenameColumn(
                relation_right,
<<<<<<< HEAD
                prov_column_right,
                prov_column_left
            )

        columns_to_keep = tuple(
            str2columnstr_constant(c) for c in relation_left.value.columns
            if c != prov_column_left
=======
                str2columnstr_constant(prov_column_right),
                str2columnstr_constant(prov_column_left),
            )

        columns_to_keep = tuple(
            str2columnstr_constant(c) for c in
            union.relation_left.non_provenance_columns
>>>>>>> 45164d6c
        )

        dummy_col = str2columnstr_constant(Symbol.fresh().name)
        relation_left = ConcatenateConstantColumn(
            relation_left, dummy_col, Constant[int](0)
        )
        relation_right = ConcatenateConstantColumn(
            relation_right, dummy_col, Constant[int](1)
        )

        ra_union = self.walk(Union(relation_left, relation_right))
        rap_projection = Projection(
            ProvenanceAlgebraSet(
                ra_union.value,
<<<<<<< HEAD
                prov_column_left.value
=======
                prov_column_left
>>>>>>> 45164d6c
            ),
            columns_to_keep
        )

        return self.walk(rap_projection)

    # Raise Exception for non-implemented RAP operations
    @add_match(
        RelationalAlgebraOperation,
        lambda x: any(
            isinstance(arg, ProvenanceAlgebraSet)
            for arg in x.unapply()
        )
    )
    def rap_not_implemented(self, ra_operation):
        raise RelationalAlgebraNotImplementedError(
            f"Relational Algebra with Provenance "
            f"operation {type(ra_operation)} not implemented"
        )<|MERGE_RESOLUTION|>--- conflicted
+++ resolved
@@ -2,7 +2,8 @@
 from typing import AbstractSet
 
 from .exceptions import (
-    RelationalAlgebraError, RelationalAlgebraNotImplementedError
+    RelationalAlgebraError,
+    RelationalAlgebraNotImplementedError
 )
 from .expression_walker import ExpressionWalker, add_match
 from .expressions import Constant, Expression, FunctionApplication, Symbol
@@ -13,8 +14,8 @@
     EquiJoin,
     ExtendedProjection,
     ExtendedProjectionListMember,
+    NameColumns,
     NaturalJoin,
-    NameColumns,
     Product,
     Projection,
     RelationalAlgebraOperation,
@@ -24,9 +25,8 @@
     Selection,
     Union,
     eq_,
-    str2columnstr_constant,
+    str2columnstr_constant
 )
-
 
 ADD = Constant(operator.add)
 
@@ -398,10 +398,6 @@
                 rap_right.provenance_column,
             )
         ]
-<<<<<<< HEAD
-
-=======
->>>>>>> 45164d6c
         if rap_left.provenance_column == rap_right.provenance_column:
             rap_right_pc = str2columnstr_constant(Symbol.fresh().name)
             rap_right_r = RenameColumn(
@@ -423,22 +419,11 @@
                 )
             ]
         )
-<<<<<<< HEAD
-        return ProvenanceAlgebraSet(
-            self.walk(operation).value,
-            new_pc.value
-        )
-=======
         return ProvenanceAlgebraSet(self.walk(operation).value, new_pc.value)
->>>>>>> 45164d6c
 
     @add_match(Projection(ProvenanceAlgebraSet, ...))
     def projection_rap(self, projection):
         cols = tuple(v.value for v in projection.attributes)
-<<<<<<< HEAD
-        projected_relation = projection.relation.relations.aggregate(
-            cols, {projection.relation.provenance_column: sum}
-=======
 
         projected_relation = projection.relation.relations.aggregate(
             cols,
@@ -446,15 +431,12 @@
                 projection.relation.provenance_column:
                 self._semiring_agg_sum
             }
->>>>>>> 45164d6c
         )
         return ProvenanceAlgebraSet(
             projected_relation,
             projection.relation.provenance_column
         )
 
-<<<<<<< HEAD
-=======
     @staticmethod
     def _semiring_agg_sum(x):
         args = tuple(x)
@@ -466,7 +448,6 @@
             r = sum(args)
         return r
 
->>>>>>> 45164d6c
     @add_match(RenameColumn(ProvenanceAlgebraSet, ..., ...))
     def rename_column_rap(self, expression):
         ne = RenameColumn(
@@ -519,18 +500,8 @@
 
     @add_match(Union(ProvenanceAlgebraSet, ProvenanceAlgebraSet))
     def union_rap(self, union):
-<<<<<<< HEAD
-        prov_column_left = (
-            str2columnstr_constant(union.relation_left.provenance_column)
-        )
-        prov_column_right = (
-            str2columnstr_constant(union.relation_right.provenance_column)
-        )
-
-=======
         prov_column_left = union.relation_left.provenance_column
         prov_column_right = union.relation_right.provenance_column
->>>>>>> 45164d6c
         relation_left = self._build_relation_constant(
             union.relation_left.relations
         )
@@ -541,15 +512,6 @@
         if prov_column_left != prov_column_right:
             relation_right = RenameColumn(
                 relation_right,
-<<<<<<< HEAD
-                prov_column_right,
-                prov_column_left
-            )
-
-        columns_to_keep = tuple(
-            str2columnstr_constant(c) for c in relation_left.value.columns
-            if c != prov_column_left
-=======
                 str2columnstr_constant(prov_column_right),
                 str2columnstr_constant(prov_column_left),
             )
@@ -557,7 +519,6 @@
         columns_to_keep = tuple(
             str2columnstr_constant(c) for c in
             union.relation_left.non_provenance_columns
->>>>>>> 45164d6c
         )
 
         dummy_col = str2columnstr_constant(Symbol.fresh().name)
@@ -572,11 +533,7 @@
         rap_projection = Projection(
             ProvenanceAlgebraSet(
                 ra_union.value,
-<<<<<<< HEAD
-                prov_column_left.value
-=======
                 prov_column_left
->>>>>>> 45164d6c
             ),
             columns_to_keep
         )
