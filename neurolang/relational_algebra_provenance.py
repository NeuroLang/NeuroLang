--- conflicted
+++ resolved
@@ -1,8 +1,6 @@
 import math
 import operator
-from typing import AbstractSet, Callable
-
-import numpy
+from typing import AbstractSet
 
 from .exceptions import (
     RelationalAlgebraError,
@@ -23,12 +21,8 @@
     Difference,
     EquiJoin,
     ExtendedProjection,
-<<<<<<< HEAD
-    ExtendedProjectionListMember,
-=======
     FunctionApplicationListMember,
     GroupByAggregation,
->>>>>>> f3cef7b3
     LeftNaturalJoin,
     NameColumns,
     NAryRelationalAlgebraOperation,
@@ -117,17 +111,6 @@
         )
 
 
-<<<<<<< HEAD
-class IndependentProjection(Projection):
-    pass
-
-
-class DisjointProjection(Projection):
-    pass
-
-
-class RelationalAlgebraProvenanceCountingSolver(ExpressionWalker):
-=======
 class ProvenanceExtendedProjectionMixin(PatternWalker):
     """
     Mixin that implements specific cases of extended projections on provenance
@@ -143,42 +126,56 @@
 
     """
     @add_match(ExtendedProjection, is_provenance_operation)
-    def prov_extended_projection(self, extended_proj):
-        relation = self.walk(extended_proj.relation)
+    def prov_extended_projection(self, proj_op):
+        provset = self.walk(proj_op.relation)
+        self._check_prov_col_not_in_proj_list(provset, proj_op.projection_list)
+        self._check_all_non_prov_cols_in_proj_list(
+            provset, proj_op.projection_list
+        )
+        relation = Constant[AbstractSet](provset.relations)
+        prov_col = str2columnstr_constant(provset.provenance_column)
+        new_prov_col = str2columnstr_constant(Symbol.fresh().name)
+        proj_list_with_prov_col = proj_op.projection_list + (
+            FunctionApplicationListMember(prov_col, new_prov_col),
+        )
+        ra_op = ExtendedProjection(relation, proj_list_with_prov_col)
+        new_relation = self.walk(ra_op)
+        new_provset = ProvenanceAlgebraSet(
+            new_relation.value, new_prov_col.value
+        )
+        return new_provset
+
+    @staticmethod
+    def _check_prov_col_not_in_proj_list(provset, proj_list):
         if any(
-            proj_list_member.dst_column == relation.provenance_column
-            for proj_list_member in extended_proj.projection_list
+            member.dst_column.value == provset.provenance_column
+            for member in proj_list
         ):
-            new_prov_col = str2columnstr_constant(Symbol.fresh().name)
-        else:
-            new_prov_col = str2columnstr_constant(relation.provenance_column)
-        relation = self.walk(
-            RenameColumn(
-                relation,
-                str2columnstr_constant(relation.provenance_column),
-                new_prov_col
-            )
-        )
-        new_proj_list = extended_proj.projection_list + (
-            FunctionApplicationListMember(
-                fun_exp=new_prov_col, dst_column=new_prov_col
-            ),
-        )
-        return ProvenanceAlgebraSet(
-            self.walk(
-                ExtendedProjection(
-                    Constant[AbstractSet](relation.value), new_proj_list,
-                )
-            ).value,
-            new_prov_col.value,
-        )
+            raise ValueError(
+                "Cannot project on provenance column: "
+                f"{provset.provenance_column}"
+            )
+
+    @staticmethod
+    def _check_all_non_prov_cols_in_proj_list(provset, proj_list):
+        non_prov_cols = set(provset.non_provenance_columns)
+        found_cols = set(
+            member.dst_column.value
+            for member in proj_list
+            if member.dst_column.value in non_prov_cols
+            and member.fun_exp == member.dst_column
+        )
+        if non_prov_cols.symmetric_difference(found_cols):
+            raise ValueError(
+                "All non-provenance columns must be part of the extended "
+                "projection as {c: c} projection list member."
+            )
 
 
 class RelationalAlgebraProvenanceCountingSolver(
     ProvenanceExtendedProjectionMixin,
     ExpressionWalker,
 ):
->>>>>>> f3cef7b3
     """
     Mixing that walks through relational algebra expressions and
     executes the operations and provenance calculations.
@@ -285,84 +282,13 @@
         )
         return ProvenanceAlgebraSet(self.walk(relation).value, new_prov_col)
 
-    @add_match(IndependentProjection)
-    def prov_independent_projection(self, proj_op):
-        """
-        An independent projection assumes tuples to be probabilistically
-        independent.
-
-        Thus, the marginal probability of two tuples being true in the same
-        possible world is equal to the complement of their probability of being
-        false in the same possible world. In other words, for a relation R and
-        two tuples (t1, t2), the marginal probability
-
-            P[R(t1) & R(t2)]
-
-        of them being true at the same time is equal to
-
-            1 - (1 - P[R(t1)]) (1 - P[R(t2)])
-
-        This formula corresponds to the sometimes called 'noisy-or' formula.
-
-        """
-        prov_set = self.walk(proj_op.relation)
-        agg_fun = lambda p: 1 - numpy.prod(1 - p)
-        return self._prov_projection(prov_set, proj_op, agg_fun)
-
-    @add_match(DisjointProjection)
-    def prov_disjoint_projection(self, proj_op):
-        """
-        A disjoint projection assumes mutual exclusivity between tuples.
-
-        In other words, two tuples cannot be true at the same time in a
-        possible world. This means that their probabilities can be summed.
-
-        """
-        prov_set = self.walk(proj_op.relation)
-        return self._prov_projection(prov_set, proj_op, sum)
-
     @add_match(Projection)
-    def unlabelled_projection(self, projection):
-        """
-        By default, a projection assumes tuples to be probabilistically
-        independent.
-
-        Thus, a Projection that is neither labelled as being an independent nor
-        disjoint projection is considered to be an independent projection.
-
-        This is on par with the formalism described by Suciu [1]_.
-
-        [1] Suciu, D. Probabilistic Databases for All. in Proceedings of the
-        39th ACM SIGMOD-SIGACT-SIGAI Symposium on Principles of Database
-        Systems 19–31 (ACM, 2020).
-
-        """
-        return self.walk(IndependentProjection(*projection.unapply()))
-
-    @staticmethod
-    def _prov_projection(
-        prov_set: ProvenanceAlgebraSet,
-        proj_op: Projection,
-        agg_fun: Callable,
-    ) -> ProvenanceAlgebraSet:
-        """
-        Apply a projection on a provenance set by using a given aggregation
-        function for the provenance column.
-
-        """
+    def prov_projection(self, projection):
+        prov_set = self.walk(projection.relation)
         prov_col = prov_set.provenance_column
         group_columns = projection.attributes
 
         # aggregate the provenance column grouped by the projection columns
-<<<<<<< HEAD
-        group_columns = [col.value for col in proj_op.attributes]
-        agg_relation = relation.aggregate(group_columns, {prov_col: agg_fun})
-        # project the provenance column and the desired projection columns
-        proj_columns = [prov_col] + group_columns
-        projected_relation = agg_relation.projection(*proj_columns)
-        return ProvenanceAlgebraSet(
-            projected_relation, prov_set.provenance_column
-=======
         aggregate_functions = [
             FunctionApplicationListMember(
                 FunctionApplication(
@@ -378,7 +304,6 @@
             Constant[AbstractSet](prov_set.value),
             group_columns,
             aggregate_functions,
->>>>>>> f3cef7b3
         )
         return ProvenanceAlgebraSet(self.walk(operation).value, prov_col)
 
@@ -577,21 +502,13 @@
         relations = [
             ExtendedProjection(
                 Constant[AbstractSet](relation.relations),
-<<<<<<< HEAD
-                (ExtendedProjectionListMember(
-=======
                 (FunctionApplicationListMember(
->>>>>>> f3cef7b3
                     weight * str2columnstr_constant(
                         relation.provenance_column
                     ),
                     prov_column
                 ),) + tuple(
-<<<<<<< HEAD
-                    ExtendedProjectionListMember(
-=======
                     FunctionApplicationListMember(
->>>>>>> f3cef7b3
                         str2columnstr_constant(c), str2columnstr_constant(c)
                     )
                     for c in relation.non_provenance_columns
@@ -609,19 +526,11 @@
         dst_prov_expr = sum(prov_columns[1:], prov_columns[0])
         relation = ExtendedProjection(
             relation,
-<<<<<<< HEAD
-            (ExtendedProjectionListMember(
-                dst_prov_expr,
-                prov_col
-            ),) + tuple(
-                ExtendedProjectionListMember(
-=======
             (FunctionApplicationListMember(
                 dst_prov_expr,
                 prov_col
             ),) + tuple(
                 FunctionApplicationListMember(
->>>>>>> f3cef7b3
                     str2columnstr_constant(c), str2columnstr_constant(c)
                 )
                 for c in dst_columns
@@ -783,22 +692,8 @@
         )
         return self.walk(Selection(selection.relation, new_formula))
 
-    @add_match(DisjointProjection(ProvenanceAlgebraSet, ...))
-    def disjoint_projection(self, projection):
-        agg_fun = self._semiring_agg_sum
-        return self._rap_projection(projection, agg_fun)
-
-    @add_match(IndependentProjection(ProvenanceAlgebraSet, ...))
-    def independent_projection(self, projection):
-        agg_fun = self._semiring_agg_sum
-        return self._rap_projection(projection, agg_fun)
-
     @add_match(Projection(ProvenanceAlgebraSet, ...))
-    def unlabelled_projection(self, projection):
-        return self.walk(IndependentProjection(*projection.unapply()))
-
-    @staticmethod
-    def _rap_projection(projection, agg_fun):
+    def projection_rap(self, projection):
         cols = tuple(v.value for v in projection.attributes)
         if projection.relation.relations.is_dum() or (
             cols
@@ -810,14 +705,6 @@
         ):
             return projection.relation
 
-<<<<<<< HEAD
-        with sure_is_not_pattern():
-            projected_relation = projection.relation.relations.aggregate(
-                cols,
-                {
-                    projection.relation.provenance_column: agg_fun
-                }
-=======
         aggregate_functions = [
             FunctionApplicationListMember(
                 self._semiring_agg_sum(
@@ -826,7 +713,6 @@
                     ),)
                 ),
                 str2columnstr_constant(projection.relation.provenance_column),
->>>>>>> f3cef7b3
             )
         ]
         operation = GroupByAggregation(
@@ -846,19 +732,6 @@
         return FunctionApplication(
             Constant(sum), args, validate_arguments=False, verify_type=False
         )
-
-    @staticmethod
-    def _semiring_agg_noisy_or(x):
-        args = tuple(x)
-        if len(args) == 1:
-            r = args[0]
-        if isinstance(args[0], Expression):
-            r = FunctionApplication(
-                NOISY_OR, args, validate_arguments=False, verify_type=False
-            )
-        else:
-            r = 1 - functools.reduce(lambda x, y: (1 - x) * (1 - y), args)
-        return r
 
     @add_match(RenameColumn(ProvenanceAlgebraSet, ..., ...))
     def rename_column_rap(self, expression):
