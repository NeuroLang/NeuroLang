import math
import operator
from typing import AbstractSet

from .exceptions import (
    RelationalAlgebraError,
    RelationalAlgebraNotImplementedError
)
from .expression_walker import ExpressionWalker, PatternWalker, add_match
from .expressions import (
    Constant,
    FunctionApplication,
    Symbol,
    sure_is_not_pattern
)
from .relational_algebra import (
    Column,
    ColumnInt,
    ColumnStr,
    ConcatenateConstantColumn,
    Difference,
    EquiJoin,
    ExtendedProjection,
    FunctionApplicationListMember,
    GroupByAggregation,
    LeftNaturalJoin,
    NameColumns,
    NAryRelationalAlgebraOperation,
    NaturalJoin,
    Product,
    Projection,
    RelationalAlgebraOperation,
    RelationalAlgebraSolver,
    RenameColumn,
    RenameColumns,
    Selection,
    Union,
    eq_,
    str2columnstr_constant
)

ADD = Constant(operator.add)
MUL = Constant(operator.mul)
SUB = Constant(operator.sub)


class ProvenanceAlgebraSet(Constant):
    def __init__(self, relations, provenance_column):
        self.relations = relations
        self.provenance_column = provenance_column
        if not isinstance(provenance_column, Column):
            raise ValueError("Provenance column needs to be of Column type")

    @property
    def value(self):
        return self.relations

    @property
    def non_provenance_columns(self):
        return tuple(
            column
            for column in self.value.columns
            if column != self.provenance_column
        )


def check_do_not_share_non_prov_col(prov_set_1, prov_set_2):
    shared_columns = set(prov_set_1.non_provenance_columns) & set(
        prov_set_2.non_provenance_columns
    )
    if len(shared_columns) > 0:
        raise RelationalAlgebraError(
            "Provenance sets should not share non-provenance columns. "
            "Shared columns found: {}".format(
                ", ".join(repr(col) for col in shared_columns)
            )
        )


def is_provenance_operation(operation):
    stack = list(operation.unapply())
    while stack:
        stack_element = stack.pop()
        if isinstance(stack_element, ProvenanceAlgebraSet):
            return True
        if isinstance(stack_element, tuple):
            stack += list(stack_element)
        elif isinstance(stack_element, RelationalAlgebraOperation):
            stack += list(stack_element.unapply())
    return False


class NaturalJoinInverse(NaturalJoin):
    def __repr__(self):
        return (
            f"[{self.relation_left}"
            f"INVERSE \N{JOIN}"
            f"{self.relation_right}]"
        )


class WeightedNaturalJoin(NAryRelationalAlgebraOperation):
    def __init__(self, relations, weights):
        self.relations = relations
        self.weights = weights

    def __repr__(self):
        return (
            "\N{Greek Capital Letter Sigma}"
            f"_{self.weights}({self.relations})"
        )


class ProvenanceExtendedProjectionMixin(PatternWalker):
    """
    Mixin that implements specific cases of extended projections on provenance
    sets for which the semantics are not modified.

    An extended projection on a provenance set is allowed if all the
    non-provenance columns `c` are projected _as is_ (i.e. `c -> c`), which
    ensures the number of tuples is going to be exactly the same in the
    resulting provenance set, and the provenance label is still going to be
    semantically valid. This is useful in particular for projecting a constant
    column, which can happen when dealing with rules with constant terms or
    variable equalities.

    """
    @add_match(ExtendedProjection, is_provenance_operation)
<<<<<<< HEAD
    def prov_extended_projection(self, proj_op):
        provset = self.walk(proj_op.relation)
        self._check_prov_col_not_in_proj_list(provset, proj_op.projection_list)
        self._check_all_non_prov_cols_in_proj_list(
            provset, proj_op.projection_list
        )
        relation = Constant[AbstractSet](provset.relations)
        prov_col = str2columnstr_constant(provset.provenance_column)
        new_prov_col = str2columnstr_constant(Symbol.fresh().name)
        proj_list_with_prov_col = proj_op.projection_list + (
            FunctionApplicationListMember(prov_col, new_prov_col),
        )
        ra_op = ExtendedProjection(relation, proj_list_with_prov_col)
        new_relation = self.walk(ra_op)
        new_provset = ProvenanceAlgebraSet(
            new_relation.value, new_prov_col.value
        )
        return new_provset

    @staticmethod
    def _check_prov_col_not_in_proj_list(provset, proj_list):
        if any(
            member.dst_column.value == provset.provenance_column
            for member in proj_list
        ):
            raise ValueError(
                "Cannot project on provenance column: "
                f"{provset.provenance_column}"
            )

    @staticmethod
    def _check_all_non_prov_cols_in_proj_list(provset, proj_list):
        non_prov_cols = set(provset.non_provenance_columns)
        found_cols = set(
            member.dst_column.value
            for member in proj_list
            if member.dst_column.value in non_prov_cols
            and member.fun_exp == member.dst_column
        )
        if non_prov_cols.symmetric_difference(found_cols):
            raise ValueError(
                "All non-provenance columns must be part of the extended "
                "projection as {c: c} projection list member."
            )
=======
    def prov_extended_projection(self, extended_proj):
        relation = self.walk(extended_proj.relation)
        if any(
            proj_list_member.dst_column == relation.provenance_column
            for proj_list_member in extended_proj.projection_list
        ):
            new_prov_col = str2columnstr_constant(Symbol.fresh().name)
        else:
            new_prov_col = str2columnstr_constant(relation.provenance_column)
        relation = self.walk(
            RenameColumn(
                relation,
                str2columnstr_constant(relation.provenance_column),
                new_prov_col
            )
        )
        new_proj_list = extended_proj.projection_list + (
            FunctionApplicationListMember(
                fun_exp=new_prov_col, dst_column=new_prov_col
            ),
        )
        return ProvenanceAlgebraSet(
            self.walk(
                ExtendedProjection(
                    Constant[AbstractSet](relation.value), new_proj_list,
                )
            ).value,
            new_prov_col.value,
        )
>>>>>>> 535679f8


class RelationalAlgebraProvenanceCountingSolver(
    ProvenanceExtendedProjectionMixin,
    ExpressionWalker,
):
    """
    Mixing that walks through relational algebra expressions and
    executes the operations and provenance calculations.

    """

    def __init__(self, symbol_table=None):
        self.symbol_table = symbol_table

    @add_match(
        RelationalAlgebraOperation,
        lambda exp: not is_provenance_operation(exp),
    )
    def non_provenance_operation(self, operation):
        return RelationalAlgebraSolver(self.symbol_table).walk(operation)

    @add_match(
        Selection(
            ...,
            FunctionApplication(
                eq_, (Constant[ColumnInt], Constant[ColumnInt])
            ),
        )
    )
    def selection_between_column_int(self, selection):
        relation = self.walk(selection.relation)
        columns = relation.non_provenance_columns
        lhs_col = str2columnstr_constant(
            columns[selection.formula.args[0].value]
        )
        rhs_col = str2columnstr_constant(
            columns[selection.formula.args[1].value]
        )
        new_formula = Constant(operator.eq)(lhs_col, rhs_col)
        new_selection = Selection(relation, new_formula)
        return self.walk(new_selection)

    @add_match(
        Selection(
            ...,
            FunctionApplication(eq_, (Constant[Column], Constant[Column])),
        )
    )
    def selection_between_columns(self, selection):
        relation = self.walk(selection.relation)
        if any(
            col == relation.provenance_column for col in selection.formula.args
        ):
            raise RelationalAlgebraError("Cannot select on provenance column")
        return ProvenanceAlgebraSet(
            self.walk(
                Selection(
                    Constant[AbstractSet](relation.value), selection.formula
                )
            ).value,
            relation.provenance_column,
        )

    @add_match(
        Selection(..., FunctionApplication(eq_, (Constant[Column], Constant)),)
    )
    def selection_by_constant(self, selection):
        relation = self.walk(selection.relation)
        if selection.formula.args[0] == relation.provenance_column:
            raise RelationalAlgebraError("Cannot select on provenance column")
        return ProvenanceAlgebraSet(
            self.walk(
                Selection(
                    Constant[AbstractSet](relation.value), selection.formula
                )
            ).value,
            relation.provenance_column,
        )

    @add_match(Product)
    def prov_product(self, product):
        rel_res = self.walk(product.relations[0])
        for relation in product.relations[1:]:
            rel_temp = self.walk(relation)
            check_do_not_share_non_prov_col(rel_res, rel_temp)
            rel_res = self._apply_provenance_join_operation(
                rel_res, rel_temp, Product, MUL,
            )
        return rel_res

    @add_match(ConcatenateConstantColumn)
    def prov_concatenate_constant_column(self, concat_op):
        relation = self.walk(concat_op.relation)
        if concat_op.column_name == relation.provenance_column:
            new_prov_col = Constant[ColumnStr](
                ColumnStr(Symbol.fresh().name),
                auto_infer_type=False,
                verify_type=False,
            )
        else:
            new_prov_col = relation.provenance_column
        relation = RenameColumn(
            Constant[AbstractSet](relation.value),
            str2columnstr_constant(relation.provenance_column),
            str2columnstr_constant(new_prov_col),
        )
        relation = ConcatenateConstantColumn(
            relation, concat_op.column_name, concat_op.column_value,
        )
        return ProvenanceAlgebraSet(self.walk(relation).value, new_prov_col)

    @add_match(Projection)
    def prov_projection(self, projection):
        prov_set = self.walk(projection.relation)
        prov_col = prov_set.provenance_column
        group_columns = projection.attributes

        # aggregate the provenance column grouped by the projection columns
        aggregate_functions = [
            FunctionApplicationListMember(
                FunctionApplication(
                    Constant(sum),
                    (str2columnstr_constant(prov_col),),
                    validate_arguments=False,
                    verify_type=False,
                ),
                str2columnstr_constant(prov_col),
            )
        ]
        operation = GroupByAggregation(
            Constant[AbstractSet](prov_set.value),
            group_columns,
            aggregate_functions,
        )
        return ProvenanceAlgebraSet(self.walk(operation).value, prov_col)

    @add_match(EquiJoin(ProvenanceAlgebraSet, ..., ProvenanceAlgebraSet, ...))
    def prov_equijoin(self, equijoin):
        raise NotImplementedError("EquiJoin is not implemented.")

    @add_match(RenameColumn)
    def prov_rename_column(self, rename_column):
        prov_relation = self.walk(rename_column.relation)
        new_prov_col = prov_relation.provenance_column
        if rename_column.src.value == prov_relation.provenance_column:
            new_prov_col = rename_column.dst.value
        return ProvenanceAlgebraSet(
            self.walk(
                RenameColumn(
                    Constant[AbstractSet](prov_relation.value),
                    rename_column.src,
                    rename_column.dst,
                )
            ).value,
            new_prov_col,
        )

    @add_match(RenameColumns)
    def prov_rename_columns(self, rename_columns):
        prov_relation = self.walk(rename_columns.relation)
        new_prov_col = prov_relation.provenance_column
        prov_col_rename = dict(rename_columns.renames).get(
            str2columnstr_constant(prov_relation.provenance_column), None
        )
        if prov_col_rename is not None:
            new_prov_col = prov_col_rename
        return ProvenanceAlgebraSet(
            self.walk(
                RenameColumns(
                    Constant[AbstractSet](prov_relation.value),
                    rename_columns.renames,
                )
            ).value,
            new_prov_col,
        )

    @add_match(Difference(ProvenanceAlgebraSet, ProvenanceAlgebraSet))
    def prov_difference(self, diff):
        left = self.walk(diff.relation_left)
        right = self.walk(diff.relation_right)

        res_columns = set(left.value.columns)
        res_columns.symmetric_difference(set(right.value.columns))

        res_columns = tuple(str2columnstr_constant(col) for col in res_columns)
        res_prov_col = str2columnstr_constant(left.provenance_column)
        tmp_left_prov_col = Constant[ColumnStr](
            ColumnStr(f"{left.provenance_column}1"),
            verify_type=False,
            auto_infer_type=False,
        )
        tmp_right_prov_col = Constant[ColumnStr](
            ColumnStr(f"{right.provenance_column}2"),
            verify_type=False,
            auto_infer_type=False,
        )
        tmp_left = RenameColumn(
            Constant[AbstractSet](left.value),
            str2columnstr_constant(left.provenance_column),
            tmp_left_prov_col,
        )
        tmp_right = RenameColumn(
            Constant[AbstractSet](right.value),
            str2columnstr_constant(right.provenance_column),
            tmp_right_prov_col,
        )
        tmp_np_op_args = (tmp_left, tmp_right)
        tmp_non_prov_result = LeftNaturalJoin(*tmp_np_op_args)

        isnan = Constant(lambda x: 0 if math.isnan(x) else x)

        result = ExtendedProjection(
            tmp_non_prov_result,
            (
                FunctionApplicationListMember(
                    fun_exp=MUL(
                        tmp_left_prov_col,
                        SUB(
                            Constant(1),
                            isnan(tmp_right_prov_col)
                        )
                    ),
                    dst_column=res_prov_col,
                ),
            )
            + tuple(
                FunctionApplicationListMember(fun_exp=col, dst_column=col)
                for col in set(res_columns) - {res_prov_col}
            ),
        )
        return ProvenanceAlgebraSet(
            self.walk(result).value, res_prov_col.value
        )

    @add_match(NaturalJoinInverse)
    def prov_naturaljoin_inverse(self, naturaljoin):
        return self._apply_provenance_join_operation(
            naturaljoin.relation_left,
            naturaljoin.relation_right,
            NaturalJoin,
            Constant(operator.truediv),
        )

    @add_match(NaturalJoin)
    def prov_naturaljoin(self, naturaljoin):
        return self._apply_provenance_join_operation(
            naturaljoin.relation_left,
            naturaljoin.relation_right,
            NaturalJoin,
            MUL,
        )

    def _apply_provenance_join_operation(
        self, left, right, np_op, prov_binary_op
    ):
        left = self.walk(left)
        right = self.walk(right)
        res_columns = set(left.value.columns) | (
            set(right.value.columns) - {right.provenance_column}
        )
        res_columns = tuple(str2columnstr_constant(col) for col in res_columns)
        res_prov_col = str2columnstr_constant(left.provenance_column)
        # provenance columns are temporarily renamed for executing the
        # non-provenance operation on the relations
        tmp_left_col = Constant[ColumnStr](
            ColumnStr(f"{left.provenance_column}1"),
            verify_type=False,
            auto_infer_type=False,
        )
        tmp_right_col = Constant[ColumnStr](
            ColumnStr(f"{right.provenance_column}2"),
            verify_type=False,
            auto_infer_type=False,
        )
        tmp_left = RenameColumn(
            Constant[AbstractSet](left.value),
            str2columnstr_constant(left.provenance_column),
            tmp_left_col,
        )
        tmp_right = RenameColumn(
            Constant[AbstractSet](right.value),
            str2columnstr_constant(right.provenance_column),
            tmp_right_col,
        )
        tmp_np_op_args = (tmp_left, tmp_right)
        if np_op is Product:
            tmp_non_prov_result = np_op(tmp_np_op_args)
        elif np_op is NaturalJoin:
            tmp_non_prov_result = np_op(*tmp_np_op_args)
        else:
            raise RelationalAlgebraError(
                "Cannot apply non-provenance operation: {}".format(np_op)
            )
        result = ExtendedProjection(
            tmp_non_prov_result,
            (
                FunctionApplicationListMember(
                    fun_exp=prov_binary_op(tmp_left_col, tmp_right_col),
                    dst_column=res_prov_col,
                ),
            )
            + tuple(
                FunctionApplicationListMember(fun_exp=col, dst_column=col)
                for col in set(res_columns) - {res_prov_col}
            ),
        )
        return ProvenanceAlgebraSet(
            self.walk(result).value, res_prov_col.value
        )

    @add_match(WeightedNaturalJoin)
    def prov_weighted_join(self, join_op):
        relations = self.walk(join_op.relations)
        weights = self.walk(join_op.weights)

        prov_columns = [
            str2columnstr_constant(Symbol.fresh().name)
            for _ in relations
        ]

        dst_columns = set(sum(
            (
                relation.non_provenance_columns
                for relation in relations
            ),
            tuple()
        ))

        relations = [
            ExtendedProjection(
                Constant[AbstractSet](relation.relations),
                (FunctionApplicationListMember(
                    weight * str2columnstr_constant(
                        relation.provenance_column
                    ),
                    prov_column
                ),) + tuple(
                    FunctionApplicationListMember(
                        str2columnstr_constant(c), str2columnstr_constant(c)
                    )
                    for c in relation.non_provenance_columns
                )
            )
            for relation, weight, prov_column in
            zip(relations, weights, prov_columns)
        ]

        relation = relations[0]
        for relation_ in relations[1:]:
            relation = NaturalJoin(relation, relation_)

        prov_col = str2columnstr_constant(Symbol.fresh().name)
        dst_prov_expr = sum(prov_columns[1:], prov_columns[0])
        relation = ExtendedProjection(
            relation,
            (FunctionApplicationListMember(
                dst_prov_expr,
                prov_col
            ),) + tuple(
                FunctionApplicationListMember(
                    str2columnstr_constant(c), str2columnstr_constant(c)
                )
                for c in dst_columns
            )
        )

        return ProvenanceAlgebraSet(
            self.walk(relation).value,
            prov_col.value
        )

    @add_match(Union)
    def prov_union(self, union_op):
        left = self.walk(union_op.relation_left)
        right = self.walk(union_op.relation_right)
        if left.non_provenance_columns != right.non_provenance_columns:
            raise RelationalAlgebraError(
                "All non-provenance columns must be the same: {} != {}".format(
                    left.non_provenance_columns, right.non_provenance_columns,
                )
            )
        prov_col = left.provenance_column
        result_columns = tuple(
            str2columnstr_constant(col) for col in left.non_provenance_columns
        )
        # move to non-provenance relational algebra
        np_left = Constant[AbstractSet](left.value)
        np_right = Constant[AbstractSet](right.value)
        # make the the provenance columns match
        np_right = RenameColumn(
            np_right,
            str2columnstr_constant(right.provenance_column),
            str2columnstr_constant(prov_col),
        )
        # add a dummy column with different values for each relation
        # this ensures that all the tuples will be part of the result
        dummy_col = str2columnstr_constant(Symbol.fresh().name)
        np_left = ConcatenateConstantColumn(
            np_left, dummy_col, Constant[int](0)
        )
        np_right = ConcatenateConstantColumn(
            np_right, dummy_col, Constant[int](1)
        )
        ra_union_op = Union(np_left, np_right)
        new_relation = self.walk(ra_union_op)
        result = ProvenanceAlgebraSet(new_relation.value, prov_col)
        # provenance projection that removes the dummy column and sums the
        # provenance of matching tuples
        result = Projection(result, result_columns)
        return self.walk(result)

    @add_match(Constant[AbstractSet])
    def constant_relation_or_provenance_set(self, relation):
        return relation


class RelationalAlgebraProvenanceExpressionSemringSolver(
    RelationalAlgebraSolver
):
    @add_match(NaturalJoin(ProvenanceAlgebraSet, ProvenanceAlgebraSet))
    def natural_join_rap(self, expression):
        rap_left = expression.relation_left
        rap_right = expression.relation_right
        rap_right_r = self._build_relation_constant(rap_right.relations)
        rap_right_pc = str2columnstr_constant(rap_right.provenance_column)

        cols_to_keep = [
            FunctionApplicationListMember(
                str2columnstr_constant(c), str2columnstr_constant(c)
            )
            for c in (rap_left.relations.columns + rap_right.relations.columns)
            if c not in (
                rap_left.provenance_column,
                rap_right.provenance_column,
            )
        ]
        if rap_left.provenance_column == rap_right.provenance_column:
            rap_right_pc = str2columnstr_constant(Symbol.fresh().name)
            rap_right_r = RenameColumn(
                rap_right_r,
                str2columnstr_constant(rap_right.provenance_column),
                rap_right_pc
            )
        new_pc = str2columnstr_constant(Symbol.fresh().name)
        operation = ExtendedProjection(
            NaturalJoin(
                self._build_relation_constant(rap_left.relations),
                rap_right_r
            ),
            cols_to_keep + [
                FunctionApplicationListMember(
                    self._semiring_mul(
                        str2columnstr_constant(rap_left.provenance_column),
                        rap_right_pc
                    ),
                    new_pc
                )
            ]
        )

        with sure_is_not_pattern():
            res = ProvenanceAlgebraSet(
                self.walk(operation).value,
                new_pc.value
            )
        return res

    def _semiring_mul(self, left, right):
        return left * right

    @add_match(
        Projection(ProvenanceAlgebraSet, ...),
        lambda proj: any(
            issubclass(att.type, ColumnInt) for att in proj.attributes
        )
    )
    def projection_rap_columnint(self, projection):
        columns = projection.relation.non_provenance_columns
        new_attributes = tuple()
        for att in projection.attributes:
            if issubclass(att.type, ColumnInt):
                att = str2columnstr_constant(columns[att.value])
            new_attributes += (att,)
        return self.walk(Projection(projection.relation, new_attributes))

    @add_match(
        Selection(
            ProvenanceAlgebraSet,
            FunctionApplication(
                eq_, (Constant[ColumnInt], Constant[ColumnInt])
            )
        )
    )
    def selection_rap_eq_columnint_columnint(self, selection):
        columns = selection.relation.non_provenance_columns
        formula = selection.formula
        new_formula = FunctionApplication(
            eq_, (
                str2columnstr_constant(columns[formula.args[0].value]),
                str2columnstr_constant(columns[formula.args[1].value]),
            )
        )
        return self.walk(Selection(selection.relation, new_formula))

    @add_match(
        Selection(
            ProvenanceAlgebraSet,
            FunctionApplication(eq_, (Constant[ColumnInt], ...))
        )
    )
    def selection_rap_eq_columnint(self, selection):
        columns = selection.relation.non_provenance_columns
        formula = selection.formula
        new_formula = FunctionApplication(
            eq_, (
                str2columnstr_constant(columns[formula.args[0].value]),
                formula.args[1]
            )
        )
        return self.walk(Selection(selection.relation, new_formula))

    @add_match(Projection(ProvenanceAlgebraSet, ...))
    def projection_rap(self, projection):
        cols = tuple(v.value for v in projection.attributes)
        if projection.relation.relations.is_dum() or (
            cols
            == tuple(
                c
                for c in projection.relation.relations.columns
                if c != projection.relation.provenance_column
            )
        ):
            return projection.relation

        aggregate_functions = [
            FunctionApplicationListMember(
                self._semiring_agg_sum(
                    (str2columnstr_constant(
                        projection.relation.provenance_column
                    ),)
                ),
                str2columnstr_constant(projection.relation.provenance_column),
            )
        ]
        operation = GroupByAggregation(
            self._build_relation_constant(projection.relation.relations),
            projection.attributes,
            aggregate_functions,
        )

        with sure_is_not_pattern():
            res = ProvenanceAlgebraSet(
                self.walk(operation).value,
                projection.relation.provenance_column,
            )
        return res

    def _semiring_agg_sum(self, args):
        return FunctionApplication(
            Constant(sum), args, validate_arguments=False, verify_type=False
        )

    @add_match(RenameColumn(ProvenanceAlgebraSet, ..., ...))
    def rename_column_rap(self, expression):
        ne = RenameColumn(
            self._build_relation_constant(expression.relation.relations),
            expression.src, expression.dst
        )
        return ProvenanceAlgebraSet(
            self.walk(ne).value,
            expression.relation.provenance_column
        )

    @add_match(RenameColumns(ProvenanceAlgebraSet, ...))
    def rename_columns_rap(self, expression):
        ne = RenameColumns(
            self._build_relation_constant(expression.relation.relations),
            expression.renames
        )
        return ProvenanceAlgebraSet(
            self.walk(ne).value,
            expression.relation.provenance_column
        )

    @add_match(NameColumns(ProvenanceAlgebraSet, ...))
    def name_columns_rap(self, expression):
        relation = self._build_relation_constant(expression.relation.relations)
        columns_to_name = tuple(
            c for c in relation.value.columns
            if c != expression.relation.provenance_column
        )
        ne = RenameColumns(
            relation,
            tuple(
                (Constant(src), dst)
                for src, dst in zip(
                    columns_to_name, expression.column_names
                )
            )
        )
        return ProvenanceAlgebraSet(
            self.walk(ne).value,
            expression.relation.provenance_column
        )

    @add_match(Selection(ProvenanceAlgebraSet, ...))
    def selection_rap(self, selection):
        ne = Selection(
            self._build_relation_constant(selection.relation.relations),
            selection.formula
        )
        return ProvenanceAlgebraSet(
            self.walk(ne).value,
            selection.relation.provenance_column
        )

    @add_match(Union(ProvenanceAlgebraSet, ProvenanceAlgebraSet))
    def union_rap(self, union):
        prov_column_left = union.relation_left.provenance_column
        prov_column_right = union.relation_right.provenance_column
        relation_left = self._build_relation_constant(
            union.relation_left.relations
        )
        relation_right = self._build_relation_constant(
            union.relation_right.relations
        )

        if prov_column_left != prov_column_right:
            relation_right = RenameColumn(
                relation_right,
                str2columnstr_constant(prov_column_right),
                str2columnstr_constant(prov_column_left),
            )

        columns_to_keep = tuple(
            str2columnstr_constant(c) for c in
            union.relation_left.non_provenance_columns
        )

        dummy_col = str2columnstr_constant(Symbol.fresh().name)
        relation_left = ConcatenateConstantColumn(
            relation_left, dummy_col, Constant[int](0)
        )
        relation_right = ConcatenateConstantColumn(
            relation_right, dummy_col, Constant[int](1)
        )

        with sure_is_not_pattern():
            ra_union = self.walk(Union(relation_left, relation_right))
        rap_projection = Projection(
            ProvenanceAlgebraSet(
                ra_union.value,
                prov_column_left
            ),
            columns_to_keep
        )

        with sure_is_not_pattern():
            res = self.walk(rap_projection)

        return res

    @add_match(Difference(ProvenanceAlgebraSet, ProvenanceAlgebraSet))
    def difference(self, diff):
        left = self.walk(diff.relation_left)
        right = self.walk(diff.relation_right)
        res_columns = tuple(
            str2columnstr_constant(col) for col in left.value.columns
        )
        res_prov_col = str2columnstr_constant(left.provenance_column)
        tmp_left_prov_col = str2columnstr_constant(Symbol.fresh().name)
        tmp_right_prov_col = str2columnstr_constant(Symbol.fresh().name)
        tmp_left = RenameColumn(
            Constant[AbstractSet](left.value),
            str2columnstr_constant(left.provenance_column),
            tmp_left_prov_col,
        )
        tmp_right = RenameColumn(
            Constant[AbstractSet](right.value),
            str2columnstr_constant(right.provenance_column),
            tmp_right_prov_col,
        )
        tmp_np_op_args = (tmp_left, tmp_right)
        tmp_non_prov_result = LeftNaturalJoin(*tmp_np_op_args)
        isnan = Constant(lambda x: 0 if math.isnan(x) else x)
        result = ExtendedProjection(
            tmp_non_prov_result,
            (
                FunctionApplicationListMember(
                    fun_exp=MUL(
                        tmp_left_prov_col,
                        SUB(Constant(1), isnan(tmp_right_prov_col)),
                    ),
                    dst_column=res_prov_col,
                ),
            )
            + tuple(
                FunctionApplicationListMember(fun_exp=col, dst_column=col)
                for col in set(res_columns) - {res_prov_col}
            ),
        )
        return ProvenanceAlgebraSet(
            self.walk(result).value, res_prov_col.value
        )

    # Raise Exception for non-implemented RAP operations
    @add_match(
        RelationalAlgebraOperation,
        lambda x: any(
            isinstance(arg, ProvenanceAlgebraSet)
            for arg in x.unapply()
        )
    )
    def rap_not_implemented(self, ra_operation):
        raise RelationalAlgebraNotImplementedError(
            f"Relational Algebra with Provenance "
            f"operation {type(ra_operation)} not implemented"
        )<|MERGE_RESOLUTION|>--- conflicted
+++ resolved
@@ -126,7 +126,6 @@
 
     """
     @add_match(ExtendedProjection, is_provenance_operation)
-<<<<<<< HEAD
     def prov_extended_projection(self, proj_op):
         provset = self.walk(proj_op.relation)
         self._check_prov_col_not_in_proj_list(provset, proj_op.projection_list)
@@ -171,37 +170,6 @@
                 "All non-provenance columns must be part of the extended "
                 "projection as {c: c} projection list member."
             )
-=======
-    def prov_extended_projection(self, extended_proj):
-        relation = self.walk(extended_proj.relation)
-        if any(
-            proj_list_member.dst_column == relation.provenance_column
-            for proj_list_member in extended_proj.projection_list
-        ):
-            new_prov_col = str2columnstr_constant(Symbol.fresh().name)
-        else:
-            new_prov_col = str2columnstr_constant(relation.provenance_column)
-        relation = self.walk(
-            RenameColumn(
-                relation,
-                str2columnstr_constant(relation.provenance_column),
-                new_prov_col
-            )
-        )
-        new_proj_list = extended_proj.projection_list + (
-            FunctionApplicationListMember(
-                fun_exp=new_prov_col, dst_column=new_prov_col
-            ),
-        )
-        return ProvenanceAlgebraSet(
-            self.walk(
-                ExtendedProjection(
-                    Constant[AbstractSet](relation.value), new_proj_list,
-                )
-            ).value,
-            new_prov_col.value,
-        )
->>>>>>> 535679f8
 
 
 class RelationalAlgebraProvenanceCountingSolver(
@@ -789,17 +757,25 @@
 
     @add_match(NameColumns(ProvenanceAlgebraSet, ...))
     def name_columns_rap(self, expression):
-        relation = self._build_relation_constant(expression.relation.relations)
-        columns_to_name = tuple(
-            c for c in relation.value.columns
-            if c != expression.relation.provenance_column
-        )
+        prov_set = expression.relation
+        if (
+            len(prov_set.non_provenance_columns)
+            != len(expression.column_names)
+        ):
+            arity = len(prov_set.non_provenance_columns)
+            raise RelationalAlgebraError(
+                "The number of column names does not match the number of "
+                "non-provenance columns. Arity of the provenance relation "
+                f"is {arity}, "
+                f"while the column names are {expression.column_names}"
+            )
+        relation = self._build_relation_constant(prov_set.relations)
         ne = RenameColumns(
             relation,
             tuple(
                 (Constant(src), dst)
                 for src, dst in zip(
-                    columns_to_name, expression.column_names
+                    prov_set.non_provenance_columns, expression.column_names
                 )
             )
         )
