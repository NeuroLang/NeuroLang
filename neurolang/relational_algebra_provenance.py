import operator
from typing import AbstractSet

from .exceptions import (
    RelationalAlgebraError,
    RelationalAlgebraNotImplementedError
)
from .expression_walker import ExpressionWalker, add_match
from .expressions import (
    Constant,
    Expression,
    FunctionApplication,
    Symbol,
    sure_is_not_pattern
)
from .relational_algebra import (
    Column,
    ColumnInt,
    ColumnStr,
    ConcatenateConstantColumn,
    EquiJoin,
    ExtendedProjection,
    ExtendedProjectionListMember,
    NameColumns,
    NaturalJoin,
    Product,
    Projection,
    RelationalAlgebraOperation,
    RelationalAlgebraSolver,
    RenameColumn,
    RenameColumns,
    Selection,
    Union,
    eq_,
    str2columnstr_constant
)

ADD = Constant(operator.add)
MUL = Constant(operator.mul)


class ProvenanceAlgebraSet(Constant):
    def __init__(self, relations, provenance_column):
        self.relations = relations
        self.provenance_column = provenance_column
        if not isinstance(provenance_column, Column):
            raise ValueError("Provenance column needs to be of Column type")

    @property
    def value(self):
        return self.relations

    @property
    def non_provenance_columns(self):
        return tuple(
            column
            for column in self.value.columns
            if column != self.provenance_column
        )


def check_do_not_share_non_prov_col(prov_set_1, prov_set_2):
    shared_columns = set(prov_set_1.non_provenance_columns) & set(
        prov_set_2.non_provenance_columns
    )
    if len(shared_columns) > 0:
        raise RelationalAlgebraError(
            "Provenance sets should not share non-provenance columns. "
            "Shared columns found: {}".format(
                ", ".join(repr(col) for col in shared_columns)
            )
        )


def is_provenance_operation(operation):
    stack = list(operation.unapply())
    while stack:
        stack_element = stack.pop()
        if isinstance(stack_element, ProvenanceAlgebraSet):
            return True
        if isinstance(stack_element, tuple):
            stack += list(stack_element)
        elif isinstance(stack_element, RelationalAlgebraOperation):
            stack += list(stack_element.unapply())
    return False


class NaturalJoinInverse(NaturalJoin):
    def __repr__(self):
        return (
            f"[{self.relation_left}"
            f"INVERSE \N{JOIN}"
            f"{self.relation_right}]"
        )


class RelationalAlgebraProvenanceCountingSolver(ExpressionWalker):
    """
    Mixing that walks through relational algebra expressions and
    executes the operations and provenance calculations.

    """

    def __init__(self, symbol_table=None):
        self.symbol_table = symbol_table

    @add_match(
        RelationalAlgebraOperation,
        lambda exp: not is_provenance_operation(exp),
    )
    def non_provenance_operation(self, operation):
        return RelationalAlgebraSolver(self.symbol_table).walk(operation)

    @add_match(
        Selection(
            ...,
            FunctionApplication(
                eq_, (Constant[ColumnInt], Constant[ColumnInt])
            ),
        )
    )
    def selection_between_column_int(self, selection):
        relation = self.walk(selection.relation)
        columns = relation.non_provenance_columns
        lhs_col = str2columnstr_constant(
            columns[selection.formula.args[0].value]
        )
        rhs_col = str2columnstr_constant(
            columns[selection.formula.args[1].value]
        )
        new_formula = Constant(operator.eq)(lhs_col, rhs_col)
        new_selection = Selection(relation, new_formula)
        return self.walk(new_selection)

    @add_match(
        Selection(
            ...,
            FunctionApplication(eq_, (Constant[Column], Constant[Column])),
        )
    )
    def selection_between_columns(self, selection):
        relation = self.walk(selection.relation)
        if any(
            col == relation.provenance_column for col in selection.formula.args
        ):
            raise RelationalAlgebraError("Cannot select on provenance column")
        return ProvenanceAlgebraSet(
            self.walk(
                Selection(
                    Constant[AbstractSet](relation.value), selection.formula
                )
            ).value,
            relation.provenance_column,
        )

    @add_match(
        Selection(..., FunctionApplication(eq_, (Constant[Column], Constant)),)
    )
    def selection_by_constant(self, selection):
        relation = self.walk(selection.relation)
        if selection.formula.args[0] == relation.provenance_column:
            raise RelationalAlgebraError("Cannot select on provenance column")
        return ProvenanceAlgebraSet(
            self.walk(
                Selection(
                    Constant[AbstractSet](relation.value), selection.formula
                )
            ).value,
            relation.provenance_column,
        )

    @add_match(Product)
    def prov_product(self, product):
        rel_res = self.walk(product.relations[0])
        for relation in product.relations[1:]:
            rel_temp = self.walk(relation)
            check_do_not_share_non_prov_col(rel_res, rel_temp)
            rel_res = self._apply_provenance_join_operation(
                rel_res, rel_temp, Product, MUL,
            )
        return rel_res

    @add_match(ConcatenateConstantColumn)
    def prov_concatenate_constant_column(self, concat_op):
        relation = self.walk(concat_op.relation)
        if concat_op.column_name == relation.provenance_column:
            new_prov_col = Constant[ColumnStr](
                ColumnStr(Symbol.fresh().name),
                auto_infer_type=False,
                verify_type=False,
            )
        else:
            new_prov_col = relation.provenance_column
        relation = RenameColumn(
            Constant[AbstractSet](relation.value),
            str2columnstr_constant(relation.provenance_column),
            str2columnstr_constant(new_prov_col),
        )
        relation = ConcatenateConstantColumn(
            relation, concat_op.column_name, concat_op.column_value,
        )
        return ProvenanceAlgebraSet(self.walk(relation).value, new_prov_col)

    @add_match(Projection)
    def prov_projection(self, projection):
        prov_set = self.walk(projection.relation)
        prov_col = prov_set.provenance_column
        relation = prov_set.value
        # aggregate the provenance column grouped by the projection columns
        group_columns = [col.value for col in projection.attributes]
        agg_relation = relation.aggregate(group_columns, {prov_col: sum})
        # project the provenance column and the desired projection columns
        proj_columns = [prov_col] + group_columns
        projected_relation = agg_relation.projection(*proj_columns)
        return ProvenanceAlgebraSet(
            projected_relation, prov_set.provenance_column
        )

    @add_match(EquiJoin(ProvenanceAlgebraSet, ..., ProvenanceAlgebraSet, ...))
    def prov_equijoin(self, equijoin):
        raise NotImplementedError("EquiJoin is not implemented.")

    @add_match(RenameColumn)
    def prov_rename_column(self, rename_column):
        prov_relation = self.walk(rename_column.relation)
        new_prov_col = prov_relation.provenance_column
        if rename_column.src.value == prov_relation.provenance_column:
            new_prov_col = rename_column.dst.value
        return ProvenanceAlgebraSet(
            self.walk(
                RenameColumn(
                    Constant[AbstractSet](prov_relation.value),
                    rename_column.src,
                    rename_column.dst,
                )
            ).value,
            new_prov_col,
        )

    @add_match(RenameColumns)
    def prov_rename_columns(self, rename_columns):
        prov_relation = self.walk(rename_columns.relation)
        new_prov_col = prov_relation.provenance_column
        prov_col_rename = dict(rename_columns.renames).get(
            str2columnstr_constant(prov_relation.provenance_column), None
        )
        if prov_col_rename is not None:
            new_prov_col = prov_col_rename
        return ProvenanceAlgebraSet(
            self.walk(
                RenameColumns(
                    Constant[AbstractSet](prov_relation.value),
                    rename_columns.renames,
                )
            ).value,
            new_prov_col,
        )

    @add_match(ExtendedProjection)
    def prov_extended_projection(self, extended_proj):
        relation = self.walk(extended_proj.relation)
        if any(
            proj_list_member.dst_column == relation.provenance_column
            for proj_list_member in extended_proj.projection_list
        ):
            new_prov_col = str2columnstr_constant(Symbol.fresh().name)
        else:
            new_prov_col = str2columnstr_constant(relation.provenance_column)
        relation = self.walk(
            RenameColumn(
                relation,
                str2columnstr_constant(relation.provenance_column),
                new_prov_col
            )
        )
        new_proj_list = extended_proj.projection_list + (
            ExtendedProjectionListMember(
                fun_exp=new_prov_col, dst_column=new_prov_col
            ),
        )
        return ProvenanceAlgebraSet(
            self.walk(
                ExtendedProjection(
                    Constant[AbstractSet](relation.value), new_proj_list,
                )
            ).value,
            new_prov_col.value,
        )

    @add_match(NaturalJoinInverse)
    def prov_naturaljoin_inverse(self, naturaljoin):
        return self._apply_provenance_join_operation(
            naturaljoin.relation_left,
            naturaljoin.relation_right,
            NaturalJoin,
            Constant(operator.truediv),
        )

    @add_match(NaturalJoin)
    def prov_naturaljoin(self, naturaljoin):
        return self._apply_provenance_join_operation(
            naturaljoin.relation_left,
            naturaljoin.relation_right,
            NaturalJoin,
            MUL,
        )

    def _apply_provenance_join_operation(
        self, left, right, np_op, prov_binary_op
    ):
        left = self.walk(left)
        right = self.walk(right)
        res_columns = set(left.value.columns) | (
            set(right.value.columns) - {right.provenance_column}
        )
        res_columns = tuple(str2columnstr_constant(col) for col in res_columns)
        res_prov_col = str2columnstr_constant(left.provenance_column)
        # provenance columns are temporarily renamed for executing the
        # non-provenance operation on the relations
        tmp_left_col = Constant[ColumnStr](
            ColumnStr(f"{left.provenance_column}1"),
            verify_type=False,
            auto_infer_type=False,
        )
        tmp_right_col = Constant[ColumnStr](
            ColumnStr(f"{right.provenance_column}2"),
            verify_type=False,
            auto_infer_type=False,
        )
        tmp_left = RenameColumn(
            Constant[AbstractSet](left.value),
            str2columnstr_constant(left.provenance_column),
            tmp_left_col,
        )
        tmp_right = RenameColumn(
            Constant[AbstractSet](right.value),
            str2columnstr_constant(right.provenance_column),
            tmp_right_col,
        )
        tmp_np_op_args = (tmp_left, tmp_right)
        if np_op is Product:
            tmp_non_prov_result = np_op(tmp_np_op_args)
        elif np_op is NaturalJoin:
            tmp_non_prov_result = np_op(*tmp_np_op_args)
        else:
            raise RelationalAlgebraError(
                "Cannot apply non-provenance operation: {}".format(np_op)
            )
        result = ExtendedProjection(
            tmp_non_prov_result,
            (
                ExtendedProjectionListMember(
                    fun_exp=prov_binary_op(tmp_left_col, tmp_right_col),
                    dst_column=res_prov_col,
                ),
            )
            + tuple(
                ExtendedProjectionListMember(fun_exp=col, dst_column=col)
                for col in set(res_columns) - {res_prov_col}
            ),
        )
        return ProvenanceAlgebraSet(
            self.walk(result).value, res_prov_col.value
        )

    @add_match(Union)
    def prov_union(self, union_op):
        left = self.walk(union_op.relation_left)
        right = self.walk(union_op.relation_right)
        if left.non_provenance_columns != right.non_provenance_columns:
            raise RelationalAlgebraError(
                "All non-provenance columns must be the same: {} != {}".format(
                    left.non_provenance_columns, right.non_provenance_columns,
                )
            )
        prov_col = left.provenance_column
        result_columns = tuple(
            str2columnstr_constant(col) for col in left.non_provenance_columns
        )
        # move to non-provenance relational algebra
        np_left = Constant[AbstractSet](left.value)
        np_right = Constant[AbstractSet](right.value)
        # make the the provenance columns match
        np_right = RenameColumn(
            np_right,
            str2columnstr_constant(right.provenance_column),
            str2columnstr_constant(prov_col),
        )
        # add a dummy column with different values for each relation
        # this ensures that all the tuples will be part of the result
        dummy_col = str2columnstr_constant(Symbol.fresh().name)
        np_left = ConcatenateConstantColumn(
            np_left, dummy_col, Constant[int](0)
        )
        np_right = ConcatenateConstantColumn(
            np_right, dummy_col, Constant[int](1)
        )
        ra_union_op = Union(np_left, np_right)
        new_relation = self.walk(ra_union_op)
        result = ProvenanceAlgebraSet(new_relation.value, prov_col)
        # provenance projection that removes the dummy column and sums the
        # provenance of matching tuples
        result = Projection(result, result_columns)
        return self.walk(result)

    @add_match(Constant[AbstractSet])
    def constant_relation_or_provenance_set(self, relation):
        return relation


class RelationalAlgebraProvenanceExpressionSemringSolver(
    RelationalAlgebraSolver
):
    @add_match(NaturalJoin(ProvenanceAlgebraSet, ProvenanceAlgebraSet))
    def natural_join_rap(self, expression):
        rap_left = expression.relation_left
        rap_right = expression.relation_right
        rap_right_r = self._build_relation_constant(rap_right.relations)
        rap_right_pc = str2columnstr_constant(rap_right.provenance_column)

        cols_to_keep = [
            ExtendedProjectionListMember(
                str2columnstr_constant(c), str2columnstr_constant(c)
            )
            for c in (rap_left.relations.columns + rap_right.relations.columns)
            if c not in (
                rap_left.provenance_column,
                rap_right.provenance_column,
            )
        ]
        if rap_left.provenance_column == rap_right.provenance_column:
            rap_right_pc = str2columnstr_constant(Symbol.fresh().name)
            rap_right_r = RenameColumn(
                rap_right_r,
                str2columnstr_constant(rap_right.provenance_column),
                rap_right_pc
            )
        new_pc = str2columnstr_constant(Symbol.fresh().name)
        operation = ExtendedProjection(
            NaturalJoin(
                self._build_relation_constant(rap_left.relations),
                rap_right_r
            ),
            cols_to_keep + [
                ExtendedProjectionListMember(
                    self._semiring_mul(
                        str2columnstr_constant(rap_left.provenance_column),
                        rap_right_pc
                    ),
                    new_pc
                )
            ]
        )

        with sure_is_not_pattern():
            res = ProvenanceAlgebraSet(
                self.walk(operation).value,
                new_pc.value
            )
        return res

    def _semiring_mul(self, left, right):
        return left * right

    @add_match(
        Projection(ProvenanceAlgebraSet, ...),
        lambda proj: any(
            issubclass(att.type, ColumnInt) for att in proj.attributes
        )
    )
    def projection_rap_columnint(self, projection):
        columns = projection.relation.non_provenance_columns
        new_attributes = tuple()
        for att in projection.attributes:
            if issubclass(att.type, ColumnInt):
                att = str2columnstr_constant(columns[att.value])
            new_attributes += (att,)
        return self.walk(Projection(projection.relation, new_attributes))

    @add_match(
        Selection(
            ProvenanceAlgebraSet,
            FunctionApplication(
                eq_, (Constant[ColumnInt], Constant[ColumnInt])
            )
<<<<<<< HEAD
=======
        )
    )
    def selection_rap_eq_columnint_columnint(self, selection):
        columns = selection.relation.non_provenance_columns
        formula = selection.formula
        new_formula = FunctionApplication(
            eq_, (
                str2columnstr_constant(columns[formula.args[0].value]),
                str2columnstr_constant(columns[formula.args[1].value]),
            )
        )
        return self.walk(Selection(selection.relation, new_formula))

    @add_match(
        Selection(
            ProvenanceAlgebraSet,
            FunctionApplication(eq_, (Constant[ColumnInt], ...))
>>>>>>> 96a9d426
        )
    )
    def selection_rap_eq_columnint_columnint(self, selection):
        columns = selection.relation.non_provenance_columns
        formula = selection.formula
        new_formula = FunctionApplication(
            eq_, (
                str2columnstr_constant(columns[formula.args[0].value]),
                str2columnstr_constant(columns[formula.args[1].value]),
            )
        )
        return self.walk(Selection(selection.relation, new_formula))

    @add_match(
        Selection(
            ProvenanceAlgebraSet,
            FunctionApplication(eq_, (Constant[ColumnInt], ...))
        )
    )
    def selection_rap_eq_columnint(self, selection):
        columns = selection.relation.non_provenance_columns
        formula = selection.formula
        new_args = list(formula.args)
        for i in range(2):
            if issubclass(formula.args[i].type, ColumnInt):
                new_args[i] = str2columnstr_constant(
                    columns[formula.args[i].value]
                )
        new_formula = FunctionApplication(eq_, tuple(new_args))
        return self.walk(Selection(selection.relation, new_formula))

    @add_match(Projection(ProvenanceAlgebraSet, ...))
    def projection_rap(self, projection):
        cols = tuple(v.value for v in projection.attributes)
        if cols == tuple(
            c for c in projection.relation.relations.columns
            if c != projection.relation.provenance_column
        ):
            return projection.relation

        with sure_is_not_pattern():
            projected_relation = projection.relation.relations.aggregate(
                cols,
                {
                    projection.relation.provenance_column:
                    self._semiring_agg_sum
                }
            )
        return ProvenanceAlgebraSet(
            projected_relation,
            projection.relation.provenance_column
        )

    @staticmethod
    def _semiring_agg_sum(x):
        args = tuple(x)
        if len(args) == 1:
            r = args[0]
        if isinstance(args[0], Expression):
            r = FunctionApplication(
                ADD, args, validate_arguments=False, verify_type=False
            )
        else:
            r = sum(args)
        return r

    @add_match(RenameColumn(ProvenanceAlgebraSet, ..., ...))
    def rename_column_rap(self, expression):
        ne = RenameColumn(
            self._build_relation_constant(expression.relation.relations),
            expression.src, expression.dst
        )
        return ProvenanceAlgebraSet(
            self.walk(ne).value,
            expression.relation.provenance_column
        )

    @add_match(RenameColumns(ProvenanceAlgebraSet, ...))
    def rename_columns_rap(self, expression):
        ne = RenameColumns(
            self._build_relation_constant(expression.relation.relations),
            expression.renames
        )
        return ProvenanceAlgebraSet(
            self.walk(ne).value,
            expression.relation.provenance_column
        )

    @add_match(NameColumns(ProvenanceAlgebraSet, ...))
    def name_columns_rap(self, expression):
        relation = self._build_relation_constant(expression.relation.relations)
        columns_to_name = tuple(
            c for c in relation.value.columns
            if c != expression.relation.provenance_column
        )
        ne = RenameColumns(
            relation,
            tuple(
                (Constant(src), dst)
                for src, dst in zip(
                    columns_to_name, expression.column_names
                )
            )
        )
        return ProvenanceAlgebraSet(
            self.walk(ne).value,
            expression.relation.provenance_column
        )

    @add_match(Selection(ProvenanceAlgebraSet, ...))
    def selection_rap(self, selection):
        ne = Selection(
            self._build_relation_constant(selection.relation.relations),
            selection.formula
        )
        return ProvenanceAlgebraSet(
            self.walk(ne).value,
            selection.relation.provenance_column
        )

    @add_match(Union(ProvenanceAlgebraSet, ProvenanceAlgebraSet))
    def union_rap(self, union):
        prov_column_left = union.relation_left.provenance_column
        prov_column_right = union.relation_right.provenance_column
        relation_left = self._build_relation_constant(
            union.relation_left.relations
        )
        relation_right = self._build_relation_constant(
            union.relation_right.relations
        )

        if prov_column_left != prov_column_right:
            relation_right = RenameColumn(
                relation_right,
                str2columnstr_constant(prov_column_right),
                str2columnstr_constant(prov_column_left),
            )

        columns_to_keep = tuple(
            str2columnstr_constant(c) for c in
            union.relation_left.non_provenance_columns
        )

        dummy_col = str2columnstr_constant(Symbol.fresh().name)
        relation_left = ConcatenateConstantColumn(
            relation_left, dummy_col, Constant[int](0)
        )
        relation_right = ConcatenateConstantColumn(
            relation_right, dummy_col, Constant[int](1)
        )

        with sure_is_not_pattern():
            ra_union = self.walk(Union(relation_left, relation_right))
        rap_projection = Projection(
            ProvenanceAlgebraSet(
                ra_union.value,
                prov_column_left
            ),
            columns_to_keep
        )

        with sure_is_not_pattern():
            res = self.walk(rap_projection)

        return res

    # Raise Exception for non-implemented RAP operations
    @add_match(
        RelationalAlgebraOperation,
        lambda x: any(
            isinstance(arg, ProvenanceAlgebraSet)
            for arg in x.unapply()
        )
    )
    def rap_not_implemented(self, ra_operation):
        raise RelationalAlgebraNotImplementedError(
            f"Relational Algebra with Provenance "
            f"operation {type(ra_operation)} not implemented"
        )<|MERGE_RESOLUTION|>--- conflicted
+++ resolved
@@ -483,8 +483,6 @@
             FunctionApplication(
                 eq_, (Constant[ColumnInt], Constant[ColumnInt])
             )
-<<<<<<< HEAD
-=======
         )
     )
     def selection_rap_eq_columnint_columnint(self, selection):
@@ -502,7 +500,6 @@
         Selection(
             ProvenanceAlgebraSet,
             FunctionApplication(eq_, (Constant[ColumnInt], ...))
->>>>>>> 96a9d426
         )
     )
     def selection_rap_eq_columnint_columnint(self, selection):
