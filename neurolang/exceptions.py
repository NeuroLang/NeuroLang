class NeuroLangException(Exception):
    """Base class for NeuroLang Exceptions"""

    pass


class UnexpectedExpressionError(NeuroLangException):
    pass


class NeuroLangNotImplementedError(NeuroLangException):
    pass


class ForbiddenExpressionError(NeuroLangException):
    pass


class ForbiddenDisjunctionError(ForbiddenExpressionError):
    pass


class ForbiddenExistentialError(ForbiddenExpressionError):
    pass


<<<<<<< HEAD
class ForbiddenBuiltinError(ForbiddenExpressionError):
=======
class RelationalAlgebraError(NeuroLangException):
    pass


class RelationalAlgebraNotImplementedError(
    RelationalAlgebraError, NotImplementedError
):
    pass


class SymbolNotFoundError(NeuroLangException):
    pass


class RuleNotFoundError(NeuroLangException):
    pass


class UnsupportedProgramError(NeuroLangException):
>>>>>>> f99aeed9
    pass<|MERGE_RESOLUTION|>--- conflicted
+++ resolved
@@ -24,9 +24,10 @@
     pass
 
 
-<<<<<<< HEAD
 class ForbiddenBuiltinError(ForbiddenExpressionError):
-=======
+    pass
+
+
 class RelationalAlgebraError(NeuroLangException):
     pass
 
@@ -46,5 +47,4 @@
 
 
 class UnsupportedProgramError(NeuroLangException):
->>>>>>> f99aeed9
     pass