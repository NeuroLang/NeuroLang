class NeuroLangException(Exception):
    """Base class for NeuroLang Exceptions"""

<<<<<<< HEAD
=======
    pass


class UnexpectedExpressionError(NeuroLangException):
>>>>>>> 58516c01
    pass


class NeuroLangNotImplementedError(NeuroLangException):
    pass


<<<<<<< HEAD
class NeuroLangFrontendException(NeuroLangException):
=======
class ForbiddenExpressionError(NeuroLangException):
    pass


class ForbiddenDisjunctionError(ForbiddenExpressionError):
    pass


class ForbiddenExistentialError(ForbiddenExpressionError):
>>>>>>> 58516c01
    pass<|MERGE_RESOLUTION|>--- conflicted
+++ resolved
@@ -1,13 +1,10 @@
 class NeuroLangException(Exception):
     """Base class for NeuroLang Exceptions"""
 
-<<<<<<< HEAD
-=======
     pass
 
 
 class UnexpectedExpressionError(NeuroLangException):
->>>>>>> 58516c01
     pass
 
 
@@ -15,9 +12,10 @@
     pass
 
 
-<<<<<<< HEAD
 class NeuroLangFrontendException(NeuroLangException):
-=======
+    pass
+
+
 class ForbiddenExpressionError(NeuroLangException):
     pass
 
@@ -27,5 +25,4 @@
 
 
 class ForbiddenExistentialError(ForbiddenExpressionError):
->>>>>>> 58516c01
     pass