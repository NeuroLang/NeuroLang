class NeuroLangException(Exception):
    """Base class for NeuroLang Exceptions"""

    pass


class UnexpectedExpressionError(NeuroLangException):
    pass


class NeuroLangNotImplementedError(NeuroLangException):
    pass


class ForbiddenExpressionError(NeuroLangException):
    pass


class ForbiddenDisjunctionError(ForbiddenExpressionError):
    pass


class ForbiddenExistentialError(ForbiddenExpressionError):
    pass


<<<<<<< HEAD
class ForbiddenBuiltinError(ForbiddenExpressionError):
    pass


class NeuroLangFrontendException(NeuroLangException):
=======
class RelationalAlgebraError(NeuroLangException):
    pass


class RelationalAlgebraNotImplementedError(
    RelationalAlgebraError, NotImplementedError
):
    pass


class SymbolNotFoundError(NeuroLangException):
    pass


class RuleNotFoundError(NeuroLangException):
    pass


class UnsupportedProgramError(NeuroLangException):
>>>>>>> 44080a4b
    pass<|MERGE_RESOLUTION|>--- conflicted
+++ resolved
@@ -24,13 +24,14 @@
     pass
 
 
-<<<<<<< HEAD
 class ForbiddenBuiltinError(ForbiddenExpressionError):
     pass
 
 
 class NeuroLangFrontendException(NeuroLangException):
-=======
+    pass
+
+
 class RelationalAlgebraError(NeuroLangException):
     pass
 
@@ -50,5 +51,4 @@
 
 
 class UnsupportedProgramError(NeuroLangException):
->>>>>>> 44080a4b
     pass