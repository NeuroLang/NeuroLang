--- conflicted
+++ resolved
@@ -10,13 +10,10 @@
 
 from .expressions import (
     FunctionApplication, Constant, NeuroLangException, is_leq_informative,
-<<<<<<< HEAD
-    Definition, Symbol, Lambda, ExpressionBlock, Expression, Query,
-=======
-    Statement, Symbol, Lambda, ExpressionBlock, Expression, Query,
->>>>>>> 638a501b
-    ExistentialPredicate, UniversalPredicate, Quantifier
+    Symbol, Lambda, ExpressionBlock, Expression, Definition,
+    Query, ExistentialPredicate, UniversalPredicate, Quantifier,
 )
+
 from .type_system import Unknown
 from .expression_walker import (
     add_match, PatternWalker, expression_iterator,
