import typing
import collections
from itertools import chain

from . import expressions
from .expressions import (
    typing_callable_from_annotated_function,
    ToBeInferred,
    Constant, Expression,
    Symbol,
    FunctionApplication,
    Statement,
    ExistentialPredicate,
    Predicate,
    Query,
    Projection,
    is_subtype,
    get_type_args,
    get_type_and_value,
    type_validation_value,
    unify_types,
    NeuroLangTypeException
)


__all__ = [
    'ToBeInferred',
    'Symbol', 'Constant', 'Expression', 'FunctionApplication', 'Statement',
    'Projection', 'ExistentialPredicate', 'Predicate', 'Query',
    'TypedSymbolTable',
    'typing_callable_from_annotated_function',
    'NeuroLangTypeException', 'is_subtype', 'type_validation_value',
    'unify_types',
    'get_Callable_arguments_and_return', 'get_type_and_value'
]


def get_Callable_arguments_and_return(callable):
    return callable.__args__[:-1], callable.__args__[-1]


def replace_type_variable(type_, type_hint, type_var=None):
    if (
        isinstance(type_hint, typing.TypeVar) and
        type_hint == type_var
    ):
        return type_
    elif hasattr(type_hint, '__args__') and type_hint.__args__ is not None:
        new_args = []
        for arg in get_type_args(type_hint):
            new_args.append(
                replace_type_variable(type_, arg, type_var=type_var)
            )
        return type_hint.__origin__[tuple(new_args)]
    elif isinstance(type_hint, typing.Iterable):
        return [
            replace_type_variable(type_, arg, type_var=type_var)
            for arg in type_hint
        ]
    else:
        return type_hint


class TypedSymbolTable(collections.MutableMapping):
    def __init__(self, enclosing_scope=None):
        self._symbols = collections.OrderedDict()
<<<<<<< HEAD
        self._symbols_by_type = collections.defaultdict(
            lambda: dict()
        )
=======
        self._symbols_by_type = collections.defaultdict(dict)
>>>>>>> aa86cb70
        self.enclosing_scope = enclosing_scope

    def __len__(self):
        return len(self._symbols)

    def __getitem__(self, key):
        try:
            return self._symbols[key]
        except KeyError:
            if self.enclosing_scope is not None:
                return self.enclosing_scope[key]
            else:
                raise KeyError("Expression %s not in the table" % key)

    def __setitem__(self, key, value):
        if isinstance(value, expressions.Expression):
            self._symbols[key] = value
            if value.type not in self._symbols_by_type:
                self._symbols_by_type[value.type] = dict()
            self._symbols_by_type[value.type][key] = value
        elif value is None:
            self._symbols[key] = None
        else:
            raise ValueError("Wrong assignment %s" % str(value))

    def __delitem__(self, key):
        value = self._symbols[key]
        del self._symbols_by_type[value.type][key]
        del self._symbols[key]

    def __iter__(self):
        keys = iter(self._symbols.keys())
        if self.enclosing_scope is not None:
            keys = chain(keys, iter(self.enclosing_scope))

        return keys

    def __repr__(self):
        return '{%s}' % (
            ', '.join([
                '%s: (%s)' % (k, v)
                for k, v in self._symbols.items()
            ])
        )

    def types(self):
        ret = self._symbols_by_type.keys()
        if self.enclosing_scope is not None:
            ret = ret | self.enclosing_scope.types()
        return ret

    def symbols_by_type(self, type_):
        if self.enclosing_scope is not None:
            ret = self.enclosing_scope.symbols_by_type(type_)
        else:
            ret = dict()

        ret.update(self._symbols_by_type[type_])
        return ret

    def create_scope(self):
        subscope = TypedSymbolTable(enclosing_scope=self)
        return subscope<|MERGE_RESOLUTION|>--- conflicted
+++ resolved
@@ -64,13 +64,8 @@
 class TypedSymbolTable(collections.MutableMapping):
     def __init__(self, enclosing_scope=None):
         self._symbols = collections.OrderedDict()
-<<<<<<< HEAD
-        self._symbols_by_type = collections.defaultdict(
-            lambda: dict()
-        )
-=======
+
         self._symbols_by_type = collections.defaultdict(dict)
->>>>>>> aa86cb70
         self.enclosing_scope = enclosing_scope
 
     def __len__(self):
