--- conflicted
+++ resolved
@@ -1,37 +1,17 @@
 from __future__ import absolute_import, division, print_function
-<<<<<<< HEAD
 from .version import __version__
 from .expression_walker import *
 from .expression_pattern_matching import *
 from .expressions import *
-from .neurolang_compiler import *
 from .solver import *
-from . import surface
-from . import sulcus
-
-__all__ = [
-    'add_match',
-]
-=======
-import typing
-import inspect
-from collections import namedtuple, Iterable, Mapping
-import logging
-
-import tatsu
-
-from .ast import ASTWalker
-from .ast_tatsu import TatsuASTConverter
 from .exceptions import NeuroLangException
 from .symbols_and_types import (
     Symbol, Constant, Expression, FunctionApplication, Statement, Query,
-    Projection, Predicate, ExistentialPredicate, UniversalPredicate,
+    Projection, Predicate, ExistentialPredicate,
     TypedSymbolTable, unify_types, ToBeInferred,
     NeuroLangTypeException, is_subtype,
     get_type_and_value
 )
-
-
 from .expression_walker import (
     add_match,
     ExpressionBasicEvaluator,
@@ -40,437 +20,10 @@
 
 
 __all__ = [
-    'NeuroLangIntermediateRepresentation',
+    'add_match',
     'NeuroLangException',
-    'NeuroLangIntermediateRepresentationCompiler',
     'PatternMatcher',
     'grammar_EBNF', 'parser', 'add_match',
     'Constant', 'Symbol', 'FunctionApplication',
     'Statement', 'Query', 'ExistentialPredicate', 'UniversalPredicate'
-]
-
-
-# import numpy as np
-# from .due import due, Doi
-
-# __all__ = []
-
-
-# due.cite(Doi("10.1167/13.9.30"),
-#         description="Template project for small scientific Python projects",
-#         tags=["reference-implementation"],
-#         path='neurolang')
-
-
-grammar_EBNF = r'''
-    @@whitespace :: /[\s\t\n\r\\ ]/
-
-    start =  { @+:simple_statement [';'] ~ } $;
-    simple_statement = import_statement
-                     | query
-                     | assignment
-                     | value;
-
-    import_statement = "import" ~ module:dotted_identifier;
-    query = identifier:dotted_identifier link:("is" ("a" | "an") | "are")
-        category:identifier statement:statement;
-    assignment = identifier:dotted_identifier "=" argument:sum;
-
-    statement = argument+:and_test { OR ~ argument:and_test };
-    and_test = argument+:not_test { AND ~ argument:not_test };
-    not_test = negated_argument
-             | argument;
-    negated_argument = NOT argument:argument;
-
-    argument = '('~ @:statement ')'
-             | WHERE @:comparison
-             | @:predicate;
-
-    comparison = operand+:sum operator:comparison_operator ~ operand:sum;
-    predicate = identifier:dotted_identifier argument:sum;
-
-    sum = term+:product { op+:('+' | '-') ~ term:product };
-    product = factor+:power { op+:('*' | '//' | '/') ~ factor:power};
-    power = base:value ['**' exponent:value];
-
-    value = value:function_application
-          | value:projection
-          | value:dotted_identifier
-          | value:literal
-          | "(" value:sum ")";
-
-    function_application = identifier:dotted_identifier
-        "("~ [argument+:function_argument
-        {"," ~ argument:function_argument}] ")";
-    function_argument = value | statement;
-
-    projection = identifier:dotted_identifier"["item:integer"]";
-
-    literal = string | number | tuple;
-
-    tuple = '(' element+:sum ({',' element:sum}+ | ',') ')';
-
-    dotted_identifier = root:identifier { '.' ~ children:identifier };
-    identifier = /[a-zA-Z_][a-zA-Z0-9_]*/;
-
-    OR = "or";
-    AND = "and";
-    NOT = "not";
-    WHERE = "where";
-
-    preposition = "to" | "in";
-
-    comparison_operator = "<" | ">" | "<=" | ">=" | "!=" | "==";
-
-    number = point_float
-           | integer;
-
-    integer = value:/-{0,1}[0-9]+/;
-    point_float = value:(/-{0,1}[0-9]*/ '.' /[0-9]+/)
-                | value:(/-{0,1}[0-9]+/ '.');
-
-    string = '"'value:/(\\(\w+|\S+)|[^\r\n\f"])*/'"'
-           | "'"value:/(\\(\w+|\S+)|[^\r\n\f"])*/"'";
-    newline = {['\u000C'] ['\r'] '\n'}+;
-    SPACE = /[\s\t\n]+/;
-'''
-
-
-Category = namedtuple('Category', 'type_name type_name_plural type')
-
-
-class NeuroLangIntermediateRepresentation(ASTWalker):
-    def __init__(self, type_name_map=None):
-        if isinstance(type_name_map, Mapping):
-            self.type_name_map = type_name_map
-        elif isinstance(type_name_map, Iterable):
-            self.type_name_map = dict()
-            for c in type_name_map:
-                self.type_name_map[c.type_name] = c.type
-                self.type_name_map[c.type_name_plural] = \
-                    typing.AbstractSet(c.type)
-        elif type_name_map is not None:
-            raise ValueError(
-                'type_name_map should be a map or iterable'
-            )
-
-    def query(self, ast):
-        identifier = ast['identifier']
-        category = ast['category']
-        link = ast['link']
-
-        if category in self.type_name_map:
-            category = self.type_name_map[category]
-
-            if (
-                hasattr(category, '__origin__') and
-                category.__origin__ is typing.AbstractSet
-            ):
-                if 'are' not in link:
-                    raise NeuroLangException(
-                        'Plural type queries need to be linked with "are"'
-                    )
-            else:
-                if 'is' not in link:
-                    raise NeuroLangException(
-                        'Singular type queries need to be linked with "are"'
-                    )
-        identifier = identifier.cast(category)
-        value = ast['statement'].cast(category)
-
-        logging.debug('Evaluating query {} {} {}'.format(
-            identifier, link, value
-        ))
-
-        result = Query[category](
-            identifier, value
-        )
-        return result
-
-    def assignment(self, ast):
-        identifier = ast['identifier']
-        type_, value = get_type_and_value(ast['argument'])
-        identifier = Symbol[type_](identifier.name)
-        result = Statement[type_](
-            identifier, ast['argument']
-        )
-        return result
-
-    def tuple(self, ast):
-        types_ = []
-        values = []
-        for element in ast['element']:
-            type_, value = get_type_and_value(
-                element
-            )
-            types_.append(type_)
-            values.append(element)
-
-        return Constant[typing.Tuple[tuple(types_)]](
-            tuple(values)
-        )
-
-    def predicate(self, ast):
-        return Predicate(ast['identifier'], args=(ast['argument'],))
-
-    def value(self, ast):
-        return ast['value']
-
-    def statement(self, ast):
-        arguments = ast['argument']
-        result = arguments[0]
-        for argument in arguments[1:]:
-            result = result | argument
-        return result
-
-    def and_test(self, ast):
-        arguments = ast['argument']
-        result = arguments[0]
-        for argument in arguments[1:]:
-            result = result & argument
-        return result
-
-    def negated_argument(self, ast):
-        argument = ast['argument']
-        return ~argument
-
-    def sum(self, ast):
-        arguments = ast['term']
-        result_type, _ = get_type_and_value(arguments[0])
-        result = arguments[0]
-        if 'op' in ast:
-            for op, argument in zip(ast['op'], arguments[1:]):
-                argument_type, _ = get_type_and_value(argument)
-                result_type = unify_types(result_type, argument_type)
-                if op == '+':
-                    result = result + argument
-                else:
-                    result = result - argument
-                result.type = result_type
-        return result
-
-    def product(self, ast):
-        arguments = ast['factor']
-        result_type, _ = get_type_and_value(arguments[0])
-        result = arguments[0]
-        if 'op' in ast:
-            for op, argument in zip(ast['op'], arguments[1:]):
-                argument_type, _ = get_type_and_value(argument)
-                result_type = unify_types(result_type, argument_type)
-                if op == '*':
-                    result = result * argument
-                elif op == '/':
-                    result = result / argument
-                elif op == '//':
-                    result = result // argument
-                    result_type = int
-                result.type = result_type
-        return result
-
-    def power(self, ast):
-        result = ast['base']
-
-        if 'exponent' in ast:
-            exponent = ast['exponent']
-            result_type, _ = get_type_and_value(result)
-            exponent_type, _ = get_type_and_value(exponent)
-            result = (
-                result ** exponent
-            )
-            result.type = unify_types(result_type, exponent_type)
-        return result
-
-    def comparison(self, ast):
-        if len(ast['operand']) == 1:
-            return ast['operand']
-        else:
-            return FunctionApplication(
-                Symbol(ast['operator']), tuple(ast['operand'],)
-            )
-
-    def dotted_identifier(self, ast):
-        identifier = ast['root']
-        if 'children' in ast and ast['children'] is not None:
-            identifier += '.' + '.'.join(ast['children'])
-        return Symbol(identifier)
-
-    def function_application(self, ast):
-        function = ast['identifier']
-
-        arguments = []
-        argument_types = []
-        for i, a in enumerate(ast['argument']):
-            argument_type, value = get_type_and_value(a)
-            if isinstance(value, Statement):
-                value = value.symbol
-            elif isinstance(value, Query):
-                value = value.head
-
-            arguments.append(a)
-            argument_types.append(argument_type)
-
-        function = FunctionApplication[
-            typing.Any
-        ](
-            function,
-            args=tuple(arguments)
-        )
-
-        return function
-
-    def projection(self, ast):
-        symbol = ast['identifier']
-        item = ast['item']
-        if symbol.type is ToBeInferred:
-            return Projection(symbol, item)
-        elif is_subtype(symbol.type, typing.Tuple):
-            item_type, item = get_type_and_value(item)
-            if not is_subtype(item_type, typing.SupportsInt):
-                raise NeuroLangTypeException(
-                    "Tuple projection argument should be an int"
-                )
-            item = Constant[int](int(item))
-            if len(symbol.type.__args__) > item:
-                return Projection[symbol.type.__args__[item]](
-                    symbol, item
-                )
-            else:
-                raise NeuroLangTypeException(
-                    "Tuple doesn't have %d items" % item
-                )
-        elif is_subtype(symbol.type, typing.Mapping):
-            key_type = symbol.type.__args__[0]
-            if not is_subtype(item_type, key_type):
-                raise NeuroLangTypeException(
-                    "key type does not agree with Mapping key %s" % key_type
-                )
-
-            return Expression[symbol.type.__args__[1]](
-                symbol.name[item]
-            )
-        else:
-            raise NeuroLangTypeException(
-                "%s is not a tuple" % ast['identifier']
-            )
-
-    def string(self, ast):
-        return Constant[str](str(ast['value']))
-
-    def point_float(self, ast):
-        return Constant[float](float(''.join(ast['value'])))
-
-    def integer(self, ast):
-        return Constant[int](int(ast['value']))
-
-
-class NeuroLangIntermediateRepresentationCompiler(ExpressionBasicEvaluator):
-    def __init__(
-        self, functions=None, type_name_map=None,
-        types=None, symbols=None
-    ):
-        super().__init__()
-
-        if functions is None:
-            functions = []
-        if type_name_map is None:
-            self.type_name_map = dict()
-        else:
-            self.type_name_map = type_name_map
-
-        self.type_name_map.update({'int': int, 'str': str, 'float': float})
-
-        for mixin_class in self.__class__.mro():
-            if (
-                hasattr(mixin_class, 'type') and
-                hasattr(mixin_class, 'type_name')
-            ):
-                self.type_name_map[mixin_class.type_name] = mixin_class.type
-
-                if hasattr(mixin_class, 'type_name_plural'):
-                    type_name_plural = mixin_class.type_name_plural
-                else:
-                    type_name_plural = mixin_class.type_name + 's'
-
-                self.type_name_map[type_name_plural] = \
-                    typing.AbstractSet[mixin_class.type]
-
-        for type_name, type_ in self.type_name_map.items():
-            for name, member in inspect.getmembers(type_):
-                if not inspect.isfunction(member) or name.startswith('_'):
-                    continue
-                signature = inspect.signature(member)
-                parameters_items = iter(signature.parameters.items())
-
-                next(parameters_items)
-                if (
-                    signature.return_annotation == inspect._empty or
-                    any(
-                        v == inspect._empty for k, v in parameters_items
-                    )
-                ):
-                    continue
-
-                argument_types = iter(signature.parameters.values())
-                next(argument_types)
-
-                member.__annotations__['self'] = type_
-                for k, v in typing.get_type_hints(member).items():
-                    member.__annotations__[k] = v
-                functions = functions + [
-                    (member, type_name + '_' + name)
-                ]
-
-        if symbols is not None:
-            for k, v in symbols.items():
-                if not isinstance(v, Constant):
-                    t, v = get_type_and_value(v)
-                    v = Constant[t](v)
-                self.symbol_table[Symbol[v.type](k)] = v
-
-        if functions is not None:
-            for f in functions:
-                if isinstance(f, tuple):
-                    func = f[0]
-                    name = f[1]
-                else:
-                    func = f
-                    name = f.__name__
-
-                signature = inspect.signature(func)
-                parameters_items = iter(signature.parameters.items())
-
-                argument_types = iter(signature.parameters.values())
-                next(argument_types)
-
-                for k, v in typing.get_type_hints(func).items():
-                    func.__annotations__[k] = v
-
-                t, func = get_type_and_value(func)
-                self.symbol_table[Symbol[t](name)] = Constant[t](
-                    func
-                )
-
-        self.nli = NeuroLangIntermediateRepresentation(
-            type_name_map=self.type_name_map
-        )
-
-    def get_intermediate_representation(self, ast, **kwargs):
-        if isinstance(ast, str):
-            ast = parser(ast, **kwargs)
-        return self.nli.evaluate(ast)
-
-    def compile(self, ast, **kwargs):
-        return self.walk(self.get_intermediate_representation(ast, **kwargs))
-
-
-def parser(code, **kwargs):
-    kwargs['semantics'] = kwargs.get('semantics', TatsuASTConverter())
-    kwargs['parseinfo'] = True
-    kwargs['trace'] = kwargs.get('trace', False)
-    kwargs['colorize'] = True
-
-    parser_tatsu = tatsu.compile(grammar_EBNF)
-    ast = parser_tatsu.parse(code, **kwargs)
-
-    return ast
->>>>>>> 57a353c4
+]