--- conflicted
+++ resolved
@@ -294,11 +294,7 @@
         )
 
 
-<<<<<<< HEAD
-class CollapseDisjunctions(ExpressionWalker):
-=======
 class CollapseDisjunctionsMixin(PatternWalker):
->>>>>>> f5a0f914
     @add_match(
         Disjunction,
         lambda e: any(isinstance(f, Disjunction) for f in e.formulas),
@@ -313,15 +309,11 @@
         return self.walk(Disjunction(tuple(new_arg)))
 
 
-<<<<<<< HEAD
-class CollapseConjunctions(ExpressionWalker):
-=======
 class CollapseDisjunctions(CollapseDisjunctionsMixin, ExpressionWalker):
     pass
 
 
 class CollapseConjunctionsMixin(PatternWalker):
->>>>>>> f5a0f914
     @add_match(
         Conjunction,
         lambda e: any(isinstance(f, Conjunction) for f in e.formulas),
@@ -376,11 +368,7 @@
         return self.walk(exp.consequent) | self.walk(exp.antecedent)
 
 
-<<<<<<< HEAD
-class DistributeUniversalQuantifiers(ExpressionWalker):
-=======
 class DistributeUniversalQuantifiers(PatternWalker):
->>>>>>> f5a0f914
     @add_match(UniversalPredicate(..., Conjunction))
     def distribute_universal_quantifier(self, uq):
         return self.walk(
@@ -399,11 +387,7 @@
         return foo
 
 
-<<<<<<< HEAD
-class DistributeImplicationsWithConjunctiveHeads(ExpressionWalker):
-=======
 class DistributeImplicationsWithConjunctiveHeads(PatternWalker):
->>>>>>> f5a0f914
     @add_match(Implication(Conjunction, ...))
     def distribute_implication_with_conjunctive_head(self, impl):
         return self.walk(
