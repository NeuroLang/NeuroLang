--- conflicted
+++ resolved
@@ -16,27 +16,6 @@
 
 
 def region_union(region_set, affine=None):
-<<<<<<< HEAD
-    return region_set_algebraic_op(region_set, affine, set.union)
-
-
-def region_intersection(region_set, affine=None):
-    return region_set_algebraic_op(region_set, affine, set.intersection)
-
-
-def region_difference(region_set, affine=None):
-    return region_set_algebraic_op(region_set, affine, set.difference)
-
-
-def region_set_algebraic_op(region_set, affine=None, op=set.union):
-    if affine is None:
-        affine = next(iter(region_set)).affine
-
-    max_dim = (0,) * 3
-    for region in region_set:
-        if isinstance(region, ImplicitVBR):
-            region = region.to_explicit_vbr(affine, max_dim)
-=======
     return region_set_algebraic_op(set.union, region_set, affine)
 
 
@@ -72,29 +51,10 @@
     if len(result_voxels) == 0:
         return None
     return ExplicitVBR(result_voxels, affine, max_dim)
->>>>>>> f654a129
-
-        if not isinstance(region, ExplicitVBR):
-            raise ValueError(f'Invalid type of region in set: {region}')
-
-        max_dim = max_dim if \
-            region.image_dim is None or \
-            all(map(lambda x, y: x > y, max_dim, region.image_dim)) else \
-            region.image_dim
-
-    voxels_set_of_regions = [set(map(tuple, region.to_ijk(affine))) for
-                             region in region_set]
-    result_voxels = np.array(list(op(*voxels_set_of_regions)), dtype=list)
-    return ExplicitVBR(result_voxels, affine, max_dim)
-
-<<<<<<< HEAD
-
-class Region:
-    def __init__(self, lb, ub) -> None:
-=======
+
+
 class Region:
     def __init__(self, lb, ub):
->>>>>>> f654a129
         if not np.all([lb[i] < ub[i] for i in range(len(lb))]):
             raise NeuroLangException(
                 'Lower bounds must be lower'
@@ -225,13 +185,8 @@
         if out is None:
             mask = np.zeros(self.image_dim, dtype=np.int16)
             out = nib.spatialimages.SpatialImage(mask, self.affine)
-<<<<<<< HEAD
-        elif out.shape != self.image_dim and \
-                not np.allclose(out.affine, self.affine):
-=======
         elif (out.shape != self.image_dim and
               not np.allclose(out.affine, self.affine)):
->>>>>>> f654a129
             raise ValueError("Image data has incompatible dimensionality")
         else:
             mask = out.get_data()
@@ -239,15 +194,9 @@
         mask[tuple(self.voxels.T)] = value
         return out
 
-<<<<<<< HEAD
-    def __eq__(self, other) -> bool:
-        return np.all(self.affine == other.affine) and \
-               np.all(self.voxels == other.voxels)
-=======
     def __eq__(self, other):
         return (np.all(self.affine == other.affine) and
                 np.all(self.voxels == other.voxels))
->>>>>>> f654a129
 
     def __repr__(self):
         return f'Region(VBR= affine:{self.affine}, voxels:{self.voxels})'
@@ -290,17 +239,10 @@
 
 class SphericalVolume(ImplicitVBR):
     def __init__(self, center, radius):
-<<<<<<< HEAD
-        self._center = center
-        self._radius = radius
-        lb = tuple(np.array(self._center) - self._radius)
-        ub = tuple(np.array(self._center) + self._radius)
-=======
         self._center = np.asanyarray(center, dtype=int)
         self._radius = np.asanyarray(radius, dtype=int)
         lb = self._center - self._radius
         ub = self._center + self._radius
->>>>>>> f654a129
         self._bounding_box = AABB(lb, ub)
 
     @property
@@ -330,28 +272,14 @@
         return voxel_coordinates
 
     def __contains__(self, point):
-<<<<<<< HEAD
-        point = np.asanyarray(point)
-        return np.linalg.norm(point - self._center) <= self._radius
-=======
         point = np.atleast_2d(point)
         return np.all(
             np.linalg.norm(self._center - point, axis=1) <= self._radius
         )
->>>>>>> f654a129
 
     def __hash__(self):
         return hash(self.bounding_box.limits.tobytes())
 
-<<<<<<< HEAD
-    def __eq__(self, other) -> bool:
-        return np.all(self._center == other._center) and\
-               self._radius == other._radius
-
-    def __repr__(self):
-        return f'SphericalVolume(Center={tuple(self._center)},' \
-               f' Radius={self._radius})'
-=======
     def __eq__(self, other):
         return (np.all(self._center == other._center) and
                 self._radius == other._radius)
@@ -359,7 +287,6 @@
     def __repr__(self):
         return (f'SphericalVolume(Center={tuple(self._center)}, '
                 f'Radius={self._radius})')
->>>>>>> f654a129
 
 
 class PlanarVolume(ImplicitVBR):
@@ -379,16 +306,10 @@
             raise ValueError('Limit must be a positive value')
         self._limit = limit
 
-<<<<<<< HEAD
-        box_limit = (self._dir * self._limit,) * 3
-        box_limit_in_plane = self.project_point_to_plane(box_limit) * -1
-        [lb, ub] = sorted([box_limit, box_limit_in_plane], key=lambda x: x[0])
-=======
         box_limit = np.asanyarray((self._dir * self._limit,) * 3, dtype=int)
         box_limit_in_plane = np.asanyarray(
             self.project_point_to_plane(box_limit), dtype=int) * -1
         lb, ub = sorted([box_limit, box_limit_in_plane], key=lambda x: x[0])
->>>>>>> f654a129
         self._bounding_box = AABB(lb, ub)
 
     def project_point_to_plane(self, point):
@@ -411,32 +332,18 @@
         return np.array(list(product(*ranges)))
 
     def __contains__(self, point):
-<<<<<<< HEAD
-        return np.dot(self._vector, self._origin - point) == 0
-=======
         point = np.atleast_2d(point)
         return np.all(
             np.sum(self._vector * (self._origin - point), axis=1) == 0
         )
->>>>>>> f654a129
 
     def __hash__(self):
         return hash(self.bounding_box.limits.tobytes())
 
-<<<<<<< HEAD
-    def __eq__(self, other) -> bool:
-        return np.all(self._origin == other._origin) and \
-               np.all(self._vector == other._vector)
-
-    def __repr__(self):
-        return f'PlanarVolume(Origin={tuple(self._origin)},' \
-               f' Normal Vector={self._vector})'
-=======
     def __eq__(self, other):
         return (np.all(self._origin == other._origin) and
                 np.all(self._vector == other._vector))
 
     def __repr__(self):
         return (f'PlanarVolume(Origin={tuple(self._origin)},'
-                f' Normal Vector={self._vector})')
->>>>>>> f654a129
+                f' Normal Vector={self._vector})')